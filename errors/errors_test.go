// +build unit

package errors

import (
<<<<<<< HEAD
	"errors"
	"net/http"
=======
>>>>>>> a601f01c
	"testing"

	"google.golang.org/grpc/codes"

	"github.com/stretchr/testify/assert"
)

func TestNew(t *testing.T) {
	tests := []struct {
		msg    string
		args   []interface{}
		result string
	}{
		// empty message
		{},

		//// simple message
		{
			msg:    "some error",
			result: "some error",
		},

		// format error
		{
			msg:    "some error: %v: %v",
			args:   []interface{}{"error1", "error2"},
			result: "some error: error1: error2",
		},
	}

	for _, c := range tests {
		err := New(c.msg, c.args...)
		assert.Equal(t, c.result, err.Error(), "must match")
	}
}

func checkListError(t *testing.T, lerr error, len int, result string) {
	assert.NotNil(t, lerr)
	_, ok := lerr.(listError)
	assert.True(t, ok)
	assert.Equal(t, len, Len(lerr))
	assert.Equal(t, result, lerr.Error())
}

func TestAppendError(t *testing.T) {
	// both nil
	assert.Nil(t, AppendError(nil, nil))

	// errn nil, and err not nil but simple error
	serr := New("some error")
	lerr := AppendError(serr, nil)
	checkListError(t, lerr, 1, "[some error]")

	// errn nil, and err not nil and a list error
	lerr = AppendError(lerr, nil)
	checkListError(t, lerr, 1, "[some error]")

	// err nil and errn not nil and simple error
	lerr = AppendError(nil, serr)
	checkListError(t, lerr, 1, "[some error]")

	// err nil and errn not nil and list error
	lerr = AppendError(nil, lerr)
	checkListError(t, lerr, 1, "[some error]")

	// both simple errors
	lerr = AppendError(serr, serr)
	checkListError(t, lerr, 2, "[some error; some error]")

	// err simple and errn list
	lerr = AppendError(serr, lerr)
	checkListError(t, lerr, 3, "[some error; some error; some error]")

	// err list error and errn simple error
	lerr = AppendError(lerr, serr)
	checkListError(t, lerr, 4, "[some error; some error; some error; some error]")

	// both list errors
	lerr = AppendError(AppendError(serr, nil), AppendError(serr, nil))
	checkListError(t, lerr, 2, "[some error; some error]")
}

func TestIsOfType(t *testing.T) {
	// single type error
	const errBadErr = Error("bad error")
	serr := New("some error")
	terr := NewTypedError(ErrUnknown, serr)
	assert.True(t, IsOfType(ErrUnknown, terr))
	assert.False(t, IsOfType(errBadErr, terr))
	assert.Equal(t, "unknown error: some error", terr.Error())

	// recursive error
	terr = NewTypedError(errBadErr, terr)
	assert.True(t, IsOfType(ErrUnknown, terr))
	assert.True(t, IsOfType(errBadErr, terr))
	assert.Equal(t, "bad error: unknown error: some error", terr.Error())

	// simple error
	assert.False(t, IsOfType(ErrUnknown, serr))
	assert.False(t, IsOfType(errBadErr, serr))
	assert.True(t, IsOfType(serr, serr))

	// list error
	lerr := AppendError(serr, nil)
	assert.False(t, IsOfType(ErrUnknown, lerr))
	assert.False(t, IsOfType(errBadErr, lerr))
	terr = NewTypedError(errBadErr, lerr)
	assert.True(t, IsOfType(errBadErr, terr))
}

func TestGetHTTPCode(t *testing.T) {
	err := New("some error")
	code, msg := GetHTTPDetails(err)
	assert.Equal(t, http.StatusInternalServerError, code)
	assert.Equal(t, "some error", msg)

	err = NewHTTPError(http.StatusBadRequest, err)
	code, msg = GetHTTPDetails(err)
	assert.Equal(t, http.StatusBadRequest, code)
	assert.Equal(t, "some error", msg)

	err = NewHTTPError(int(codes.AlreadyExists), New("some error"))
	code, msg = GetHTTPDetails(err)
	assert.Equal(t, http.StatusConflict, code)
	assert.Equal(t, "some error", msg)
}<|MERGE_RESOLUTION|>--- conflicted
+++ resolved
@@ -3,16 +3,11 @@
 package errors
 
 import (
-<<<<<<< HEAD
-	"errors"
 	"net/http"
-=======
->>>>>>> a601f01c
 	"testing"
 
+	"github.com/stretchr/testify/assert"
 	"google.golang.org/grpc/codes"
-
-	"github.com/stretchr/testify/assert"
 )
 
 func TestNew(t *testing.T) {
