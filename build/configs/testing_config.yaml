centrifugeNetwork: testing
ethereum:
  accounts:
    main: 
      key: '{"address":"89b0a86583c4444acfd71b463e0d3c55ae1412a5","crypto":{"cipher":"aes-128-ctr","ciphertext":"c779f8379d770d92cfc1ddd4a8f31d5a0adc8f2a0b2a1401370d3630f38c0c8a","cipherparams":{"iv":"36c168e73bf980fe75b0727f890a71ad"},"kdf":"scrypt","kdfparams":{"dklen":32,"n":262144,"p":1,"r":8,"salt":"de1be16e3c981944d1eca2b8b27e4e6e0b5bfb43be0376a5d8889fa679a28122"},"mac":"cc128b815555ba1ead7cae9060e8842afca8356d06455bd9a5752ba6fcc092ef"},"id":"45e060a6-d2ae-43b8-922f-44829499d37d","version":3}'
      password: ''
      address: 89b0a86583c4444acfd71b463e0d3c55ae1412a5

identityId: "0x89b0a86583c4444acfd71b463e0d3c55ae1412a5"

# Accounts key storage
accounts:
  keystore: /tmp/accounts

queue:
  numWorkers: 2
  workerWaitTimeMS: 1

keys:
  p2p:
    publicKey: ../../build/resources/p2pKey.pub.pem
    privateKey: ../../build/resources/p2pKey.key.pem
  signing:
    publicKey: ../../build/resources/signingKey.pub.pem
<<<<<<< HEAD
    privateKey: ../../build/resources/signingKey.key.pem
  ethauth:
    publicKey: ../../build/resources/ethauth.pub.pem
    privateKey: ../../build/resources/ethauth.key.pem

anchoring:
  precommit: true
=======
    privateKey: ../../build/resources/signingKey.key.pem
>>>>>>> 1007c107
<|MERGE_RESOLUTION|>--- conflicted
+++ resolved
@@ -22,14 +22,7 @@
     privateKey: ../../build/resources/p2pKey.key.pem
   signing:
     publicKey: ../../build/resources/signingKey.pub.pem
-<<<<<<< HEAD
     privateKey: ../../build/resources/signingKey.key.pem
-  ethauth:
-    publicKey: ../../build/resources/ethauth.pub.pem
-    privateKey: ../../build/resources/ethauth.key.pem
 
 anchoring:
-  precommit: true
-=======
-    privateKey: ../../build/resources/signingKey.key.pem
->>>>>>> 1007c107
+  precommit: true