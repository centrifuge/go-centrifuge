# Default development testnet against kovan
centrifugeNetwork: flint
# Define the default networks that Centrifuge maintains
networks:
  # Local testing contract addresses need to be set with env variables.
  testing:
    id: 333
    ethereumNetworkId: 8383
    bootstrapPeers:
    - "/ip4/127.0.0.1/tcp/38202/ipfs/QmTQxbwkuZYYDfuzTbxEAReTNCLozyy558vQngVvPMjLYk"
    - "/ip4/127.0.0.1/tcp/38203/ipfs/QmVf6EN6mkqWejWKW2qPu16XpdG3kJo1T3mhahPB5Se5n1"
    contractAddresses:
      identityFactory: ""

  # Main development test network (Kovan)
  flint:
    # Numeric ID of the Centrifuge network
    id: 12
    # Bootstrap list of nodes that Centrifuge provides to the flint testnet
    bootstrapPeers:
<<<<<<< HEAD
    - "/ip4/35.246.134.95/tcp/38202/ipfs/12D3KooWNsZsW7TbcZ58N71UQSK5DjZqmFkHPHwxFKTAyoUUD8df"
    - "/ip4/35.198.161.180/tcp/38202/ipfs/12D3KooWDe2swWE3f2iJbUeQ9GUUQBHCrWLbBca9MGMqfmbCgrub"
    # Ethereum network ID - Rinkeby
    ethereumNetworkId: 4
    # Latest deployed Smart Contracts for the given testnet
    contractAddresses: 
      identityFactory: "0xf880b860103bd45a523574AeeC07C492031f4781"
      anchorRepository: "0x92AD44BB8F23D5d129eB82a50d3868bB4b1ceF1F"
      invoiceUnpaid: "0xc4A8eB27fB3Ea2C0955F8a5B1615B26d85FCBe8e"

  # Kovan test network
  bernalheights:
    # Numeric ID of the Centrifuge network
    id: 52
    # Bootstrap list of nodes that Centrifuge provides to the bernalheights testnet
    bootstrapPeers:
=======
>>>>>>> 1a1bd4b0
    - "/ip4/35.242.230.116/tcp/38202/ipfs/12D3KooWSbxbKCbZh9JVtsQyVGdTPra4RpSA4tbvs6an11jwGA2z"
    - "/ip4/35.234.72.127/tcp/38202/ipfs/12D3KooWQm2cSmrEiaSMV4gUv7WGhpgRwo8woFSsHhZGbGi3aA8x"
    # Ethereum network ID - Kovan
    ethereumNetworkId: 42
    # Latest deployed Smart Contracts for the given testnet
    contractAddresses:
      identityFactory: "0x1362EcBf8679243E24fA0EC425d2e10A08223c7D"
<<<<<<< HEAD
      anchorRepository: "0x7180D77310dec8AB28Aa802Ec09FfA2DF64e907c"
      invoiceUnpaid: "0x183170481648feffe4940F3DAAd3a7bcbb0c5AAF"
=======
>>>>>>> 1a1bd4b0

  # Main staging network (Kovan)
  amber:
    # Numeric ID of the Centrifuge network
    id: 11
    # Bootstrap list of nodes that Centrifuge provides to the amber testnet
    bootstrapPeers:
<<<<<<< HEAD
    - "/ip4/35.246.134.95/tcp/38202/ipfs/12D3KooWNsZsW7TbcZ58N71UQSK5DjZqmFkHPHwxFKTAyoUUD8df"
    - "/ip4/35.198.161.180/tcp/38202/ipfs/12D3KooWDe2swWE3f2iJbUeQ9GUUQBHCrWLbBca9MGMqfmbCgrub"
    # Ethereum network ID - Ropsten
    ethereumNetworkId: 3
    # Latest deployed Smart Contracts for the given testnet
    contractAddresses:
      identityFactory: "0x0d391E72325CedC41E48053E77288a89F2E31115"
      anchorRepository: "0x2C80F1DafDa7aADeb2C175d4B43A858473E11713"
      invoiceUnpaid: "0x49be9300C36Cf5238bF69E4C49560FF8f7F672E4"

  # Mainnet test network DO NOT USE!
  embarcaderotest:
    # Numeric ID of the Centrifuge network
    id: 10
    bootstrapPeers:
      - "/ip4/35.198.122.117/tcp/38202/ipfs/12D3KooWAg3EcAtrYVCxwz6k6sT9iZSRztz9D7yUzpBPREFzrUoV"
      - "/ip4/35.242.221.111/tcp/38202/ipfs/12D3KooWKGwixXenuXAVqkJKmnHSAJDjzf7eGMo6troigZxm7A5R"
    # Ethereum network ID - mainnet
    ethereumNetworkId: 1
    # Latest deployed Smart Contracts for the given testnet
    contractAddresses:
      identityFactory: "0xAF456c16386a64fd4F4b69af13a86Df0B562Aa00"
      anchorRepository: "0x637B8C3D2AA3Cc206D94519b54892089c9E67990"
      invoiceUnpaid: "0xB5e423dCc740bBC80f906133e15601f980998356"

  # Mainnet network
  embarcadero:
    # Numeric ID of the Centrifuge network
    id: 10
    bootstrapPeers:
=======
      - "/ip4/35.242.230.116/tcp/38202/ipfs/12D3KooWSbxbKCbZh9JVtsQyVGdTPra4RpSA4tbvs6an11jwGA2z"
      - "/ip4/35.234.72.127/tcp/38202/ipfs/12D3KooWQm2cSmrEiaSMV4gUv7WGhpgRwo8woFSsHhZGbGi3aA8x"
    # Ethereum network ID - Kovan
    ethereumNetworkId: 42
    # Latest deployed Smart Contracts for the given testnet
    contractAddresses:
      identityFactory: "0x1362EcBf8679243E24fA0EC425d2e10A08223c7D"

  # Mainnet network
  mainnet:
    # Numeric ID of the Centrifuge network
    id: 10
    bootstrapPeers:
>>>>>>> 1a1bd4b0
    - "/ip4/35.198.122.117/tcp/38202/ipfs/12D3KooWAg3EcAtrYVCxwz6k6sT9iZSRztz9D7yUzpBPREFzrUoV"
    - "/ip4/35.242.221.111/tcp/38202/ipfs/12D3KooWKGwixXenuXAVqkJKmnHSAJDjzf7eGMo6troigZxm7A5R"
    # Ethereum network ID - mainnet
    ethereumNetworkId: 1
    # Latest deployed Smart Contracts for the given testnet
    contractAddresses:
      identityFactory: "0xAF456c16386a64fd4F4b69af13a86Df0B562Aa00"
<<<<<<< HEAD
      anchorRepository: "0x637B8C3D2AA3Cc206D94519b54892089c9E67990"
      invoiceUnpaid: "0xB5e423dCc740bBC80f906133e15601f980998356"
=======
>>>>>>> 1a1bd4b0

# Data Storage
storage:
  # Path for levelDB file
  path: /tmp/centrifuge_data.leveldb

# Configuration Storage
configStorage:
  # Path for levelDB file
  path: /tmp/centrifuge_config_data.leveldb

# Accounts key storage
accounts:
  keystore: /tmp/accounts

# Interface where the API and P2P Server listens to
nodeHostname: 127.0.0.1
# Port where API Server listens to
nodePort: 8082

# Peer-to-peer configurations
p2p:
  # Specify External IP where the node can be reached at if behind NAT
  #externalIP: w.x.y.z
  # Port used for the P2P layer
  port: 38202
  # Timeout when opening connections to peers
  connectTimeout: "30s"
  # minimum delay for every p2p response to avoid timing attacks
  # adjust based on host resources (SSD, CPU, cores ...)
  # Look in logs for: "Time consumed by operation" if x=(valueRead * 2) is less than value below, then change responseDelay to x
  responseDelay: "500ms"

# Queue configurations for asynchronous processing
queue:
  # Defines the number of workers/consumers that will be allocated at startup
  numWorkers: 100
  # Frees up CPU cycles when worker is waiting for events
  workerWaitTimeMS: 1
  # Amount of time a task is valid from the creation
  validFor: "12h"


# CentChain specific configuration
centChain:
  nodeURL: ws://127.0.0.1:9944
  # Node transaction pool max retries to send a transaction over
  maxRetries: 200
  # Node transaction pool interval retry when a concurrent transaction has been detected
  intervalRetry: "2s"
  # Default life value to use when committing an anchor against the centchain - 1 year
  anchorLifespan: "8760h"

# Ethereum specific configuration
ethereum:
  # Selects which ethereum account to use of the ones provided in the custom config file
  defaultAccountName: "main"
  # Location of the ethereum client node (we require ws or ipc to be able to catch events)
  nodeURL: http://localhost:9545
  # maximum allowed gas price to pay for a transaction in wei
  # 20 Gwei now
  maxGasPrice: 20000000000
  # Gas limits for different Ethereum operations
  gasLimits:
    idCreate: 1000000
    idAddKey: 300000
    idRevokeKey: 55000
    anchorCommit: 85000
    anchorPreCommit: 100000
    nftMint: 900000
    nftTransferFrom: 150000
<<<<<<< HEAD
=======
    assetStore: 60000 # will be removed as soon as bridge is integrated
>>>>>>> 1a1bd4b0
  # Timeout to wait for an ethereum transaction to be added to a block and events triggered
  contextWaitTimeout: "600s"
  # Timeout to wait for read only operations against ethereum
  contextReadWaitTimeout: "15s"
  # Node transaction pool max retries to send a transaction over
  maxRetries: 200
  # Node transaction pool interval retry when a concurrent transaction has been detected
  intervalRetry: "2s"

# any debugging config will go here
debug:
  # enable debug logging
  log: false
  # pprof for debugging
  pprof: false

anchoring:
  precommit: true<|MERGE_RESOLUTION|>--- conflicted
+++ resolved
@@ -18,25 +18,6 @@
     id: 12
     # Bootstrap list of nodes that Centrifuge provides to the flint testnet
     bootstrapPeers:
-<<<<<<< HEAD
-    - "/ip4/35.246.134.95/tcp/38202/ipfs/12D3KooWNsZsW7TbcZ58N71UQSK5DjZqmFkHPHwxFKTAyoUUD8df"
-    - "/ip4/35.198.161.180/tcp/38202/ipfs/12D3KooWDe2swWE3f2iJbUeQ9GUUQBHCrWLbBca9MGMqfmbCgrub"
-    # Ethereum network ID - Rinkeby
-    ethereumNetworkId: 4
-    # Latest deployed Smart Contracts for the given testnet
-    contractAddresses: 
-      identityFactory: "0xf880b860103bd45a523574AeeC07C492031f4781"
-      anchorRepository: "0x92AD44BB8F23D5d129eB82a50d3868bB4b1ceF1F"
-      invoiceUnpaid: "0xc4A8eB27fB3Ea2C0955F8a5B1615B26d85FCBe8e"
-
-  # Kovan test network
-  bernalheights:
-    # Numeric ID of the Centrifuge network
-    id: 52
-    # Bootstrap list of nodes that Centrifuge provides to the bernalheights testnet
-    bootstrapPeers:
-=======
->>>>>>> 1a1bd4b0
     - "/ip4/35.242.230.116/tcp/38202/ipfs/12D3KooWSbxbKCbZh9JVtsQyVGdTPra4RpSA4tbvs6an11jwGA2z"
     - "/ip4/35.234.72.127/tcp/38202/ipfs/12D3KooWQm2cSmrEiaSMV4gUv7WGhpgRwo8woFSsHhZGbGi3aA8x"
     # Ethereum network ID - Kovan
@@ -44,11 +25,6 @@
     # Latest deployed Smart Contracts for the given testnet
     contractAddresses:
       identityFactory: "0x1362EcBf8679243E24fA0EC425d2e10A08223c7D"
-<<<<<<< HEAD
-      anchorRepository: "0x7180D77310dec8AB28Aa802Ec09FfA2DF64e907c"
-      invoiceUnpaid: "0x183170481648feffe4940F3DAAd3a7bcbb0c5AAF"
-=======
->>>>>>> 1a1bd4b0
 
   # Main staging network (Kovan)
   amber:
@@ -56,38 +32,6 @@
     id: 11
     # Bootstrap list of nodes that Centrifuge provides to the amber testnet
     bootstrapPeers:
-<<<<<<< HEAD
-    - "/ip4/35.246.134.95/tcp/38202/ipfs/12D3KooWNsZsW7TbcZ58N71UQSK5DjZqmFkHPHwxFKTAyoUUD8df"
-    - "/ip4/35.198.161.180/tcp/38202/ipfs/12D3KooWDe2swWE3f2iJbUeQ9GUUQBHCrWLbBca9MGMqfmbCgrub"
-    # Ethereum network ID - Ropsten
-    ethereumNetworkId: 3
-    # Latest deployed Smart Contracts for the given testnet
-    contractAddresses:
-      identityFactory: "0x0d391E72325CedC41E48053E77288a89F2E31115"
-      anchorRepository: "0x2C80F1DafDa7aADeb2C175d4B43A858473E11713"
-      invoiceUnpaid: "0x49be9300C36Cf5238bF69E4C49560FF8f7F672E4"
-
-  # Mainnet test network DO NOT USE!
-  embarcaderotest:
-    # Numeric ID of the Centrifuge network
-    id: 10
-    bootstrapPeers:
-      - "/ip4/35.198.122.117/tcp/38202/ipfs/12D3KooWAg3EcAtrYVCxwz6k6sT9iZSRztz9D7yUzpBPREFzrUoV"
-      - "/ip4/35.242.221.111/tcp/38202/ipfs/12D3KooWKGwixXenuXAVqkJKmnHSAJDjzf7eGMo6troigZxm7A5R"
-    # Ethereum network ID - mainnet
-    ethereumNetworkId: 1
-    # Latest deployed Smart Contracts for the given testnet
-    contractAddresses:
-      identityFactory: "0xAF456c16386a64fd4F4b69af13a86Df0B562Aa00"
-      anchorRepository: "0x637B8C3D2AA3Cc206D94519b54892089c9E67990"
-      invoiceUnpaid: "0xB5e423dCc740bBC80f906133e15601f980998356"
-
-  # Mainnet network
-  embarcadero:
-    # Numeric ID of the Centrifuge network
-    id: 10
-    bootstrapPeers:
-=======
       - "/ip4/35.242.230.116/tcp/38202/ipfs/12D3KooWSbxbKCbZh9JVtsQyVGdTPra4RpSA4tbvs6an11jwGA2z"
       - "/ip4/35.234.72.127/tcp/38202/ipfs/12D3KooWQm2cSmrEiaSMV4gUv7WGhpgRwo8woFSsHhZGbGi3aA8x"
     # Ethereum network ID - Kovan
@@ -101,7 +45,6 @@
     # Numeric ID of the Centrifuge network
     id: 10
     bootstrapPeers:
->>>>>>> 1a1bd4b0
     - "/ip4/35.198.122.117/tcp/38202/ipfs/12D3KooWAg3EcAtrYVCxwz6k6sT9iZSRztz9D7yUzpBPREFzrUoV"
     - "/ip4/35.242.221.111/tcp/38202/ipfs/12D3KooWKGwixXenuXAVqkJKmnHSAJDjzf7eGMo6troigZxm7A5R"
     # Ethereum network ID - mainnet
@@ -109,11 +52,6 @@
     # Latest deployed Smart Contracts for the given testnet
     contractAddresses:
       identityFactory: "0xAF456c16386a64fd4F4b69af13a86Df0B562Aa00"
-<<<<<<< HEAD
-      anchorRepository: "0x637B8C3D2AA3Cc206D94519b54892089c9E67990"
-      invoiceUnpaid: "0xB5e423dCc740bBC80f906133e15601f980998356"
-=======
->>>>>>> 1a1bd4b0
 
 # Data Storage
 storage:
@@ -185,10 +123,7 @@
     anchorPreCommit: 100000
     nftMint: 900000
     nftTransferFrom: 150000
-<<<<<<< HEAD
-=======
     assetStore: 60000 # will be removed as soon as bridge is integrated
->>>>>>> 1a1bd4b0
   # Timeout to wait for an ethereum transaction to be added to a block and events triggered
   contextWaitTimeout: "600s"
   # Timeout to wait for read only operations against ethereum
