version: '3'
services:
  cc:
<<<<<<< HEAD
    image: "centrifugeio/centrifuge-chain:20200504194803-27793de"
=======
    image: "centrifugeio/centrifuge-chain:20200506231744-908086f"
>>>>>>> 77bbbc38
    container_name: cc-node
    ports:
      - "9933:9933"
      - "9944:9944"
      - "30304:30303"
    command: centrifuge-chain --dev --rpc-external --ws-external<|MERGE_RESOLUTION|>--- conflicted
+++ resolved
@@ -1,11 +1,7 @@
 version: '3'
 services:
   cc:
-<<<<<<< HEAD
-    image: "centrifugeio/centrifuge-chain:20200504194803-27793de"
-=======
     image: "centrifugeio/centrifuge-chain:20200506231744-908086f"
->>>>>>> 77bbbc38
     container_name: cc-node
     ports:
       - "9933:9933"
