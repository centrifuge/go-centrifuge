package transferdetails

import (
	"context"
	"encoding/json"
	"reflect"

	"github.com/centrifuge/go-centrifuge/documents"
	"github.com/centrifuge/go-centrifuge/errors"
	"github.com/centrifuge/go-centrifuge/extensions"
	"github.com/centrifuge/go-centrifuge/httpapi"
	"github.com/centrifuge/go-centrifuge/identity"
	"github.com/centrifuge/go-centrifuge/jobs"
	"github.com/ethereum/go-ethereum/common/hexutil"
	logging "github.com/ipfs/go-log"
)

// service implements TransferDetailService and handles all funding related persistence and validations
type service struct {
	// coreSrvProvider is a lazy initiated service on the API router
	coreSrvProvider func() httpapi.CoreService
	tokenRegistry   documents.TokenRegistry
}

const (
	transfersLabel    = "transfer_details"
	transfersFieldKey = "transfer_details[{IDX}]."
	transferIDLabel   = "transfer_id"
)

// DefaultService returns the default implementation of the service.
func DefaultService(
	srv func() httpapi.CoreService,
	tokenRegistry documents.TokenRegistry,
) extensions.TransferDetailService {
	return service{
		coreSrvProvider: srv,
		tokenRegistry:   tokenRegistry,
	}
}

var log = logging.Logger("transferdetail-api")

// TODO: get rid of this or make generic
<<<<<<< HEAD
func deriveDIDs(data *extensions.TransferDetailData) ([]identity.DID, error) {
=======
func deriveDIDs(data *Data) ([]identity.DID, error) {
>>>>>>> 3ed5c7a0
	var c []identity.DID
	for _, id := range []string{data.SenderID, data.RecipientID} {
		if id != "" {
			did, err := identity.NewDIDFromString(id)
			if err != nil {
				return nil, err
			}
			c = append(c, did)
		}
	}

	return c, nil
}

func (s service) updateModel(ctx context.Context, model documents.Model) (documents.Model, jobs.JobID, error) {
	cs, err := model.GetCollaborators()
	if err != nil {
		return nil, jobs.NilJobID(), err
	}

	d, err := json.Marshal(model.GetData())
	if err != nil {
		return nil, jobs.NilJobID(), err
	}

	a := model.GetAttributes()
	attr := extensions.ToMapAttributes(a)

	payload := documents.UpdatePayload{
		DocumentID: model.ID(),
		CreatePayload: documents.CreatePayload{
			Scheme:        model.Scheme(),
			Collaborators: cs,
			Attributes:    attr,
			Data:          d,
		},
	}

	updated, jobID, err := s.coreSrvProvider().UpdateDocument(ctx, payload)
	if err != nil {
		return nil, jobID, err
	}

	return updated, jobID, err
}

// CreateTransferDetail creates and anchors a TransferDetail
func (s service) CreateTransferDetail(ctx context.Context, req extensions.CreateTransferDetailRequest) (documents.Model, jobs.JobID, error) {
	model, err := s.deriveFromPayload(ctx, req)
	if err != nil {
		return nil, jobs.NilJobID(), err
	}

	updated, jobID, err := s.updateModel(ctx, model)
	if err != nil {
		return nil, jobID, err
	}

	return updated, jobID, nil
}

// deriveFromPayload derives a new TransferDetail from a CreateTransferDetailRequest
func (s service) deriveFromPayload(ctx context.Context, req extensions.CreateTransferDetailRequest) (model documents.Model, err error) {
	if req.DocumentID == "" {
		return nil, documents.ErrDocumentIdentifier
	}

	docID, err := hexutil.Decode(req.DocumentID)
	if err != nil {
		return nil, err
	}

	model, err = s.coreSrvProvider().GetDocument(ctx, docID)
	if err != nil {
		log.Error(err)
		return nil, documents.ErrDocumentNotFound
	}
	attributes, err := extensions.CreateAttributesList(model, req.Data, transfersFieldKey, transfersLabel)
	if err != nil {
		return nil, err
	}

	//TODO: StringsToDIDS
	c, err := deriveDIDs(&req.Data)
	if err != nil {
		return nil, err
	}

	err = model.AddAttributes(
		documents.CollaboratorsAccess{
			ReadWriteCollaborators: c,
		},
		true,
		attributes...,
	)
	if err != nil {
		return nil, err
	}

	validator := CreateValidator()
	err = validator.Validate(nil, model)
	if err != nil {
		return nil, errors.NewTypedError(documents.ErrDocumentInvalid, err)
	}

	return model, nil
}

// UpdateTransferDetail updates and anchors a TransferDetail
func (s service) UpdateTransferDetail(ctx context.Context, req extensions.UpdateTransferDetailRequest) (documents.Model, jobs.JobID, error) {
	model, err := s.deriveFromUpdatePayload(ctx, req)
	if err != nil {
		return nil, jobs.NilJobID(), err
	}

	updated, jobID, err := s.updateModel(ctx, model)
	if err != nil {
		return nil, jobID, err
	}

	return updated, jobID, nil
}

// deriveFromUpdatePayload derives an updated TransferDetail from an UpdateTransferDetailRequest
func (s service) deriveFromUpdatePayload(ctx context.Context, req extensions.UpdateTransferDetailRequest) (model documents.Model, err error) {
	var docID []byte
	if req.DocumentID == "" {
		return nil, documents.ErrDocumentIdentifier
	}

	docID, err = hexutil.Decode(req.DocumentID)
	if err != nil {
		return nil, err
	}

	model, err = s.coreSrvProvider().GetDocument(ctx, docID)
	if err != nil {
		log.Error(err)
		return nil, documents.ErrDocumentNotFound
	}

	idx, err := extensions.FindAttributeSetIDX(model, req.TransferID, transfersLabel, transferIDLabel, transfersFieldKey)
	if err != nil {
		return nil, err
	}

	//TODO: StringsToDIDS
	c, err := deriveDIDs(&req.Data)
	if err != nil {
		return nil, err
	}

	// overwriting is not enough because it is not required that
	// the TransferDetail payload contains all TransferDetail attributes
<<<<<<< HEAD
	model, err = extensions.DeleteAttributesSet(model, extensions.TransferDetailData{}, idx, transfersFieldKey)
=======
	model, err = extensions.DeleteAttributesSet(model, Data{}, idx, transfersFieldKey)
>>>>>>> 3ed5c7a0
	if err != nil {
		return nil, err
	}

	attributes, err := extensions.FillAttributeList(req.Data, idx, transfersFieldKey)
	if err != nil {
		return nil, err
	}

	err = model.AddAttributes(
		documents.CollaboratorsAccess{
			ReadWriteCollaborators: c,
		},
		true,
		attributes...,
	)
	if err != nil {
		return nil, err
	}

	validator := CreateValidator()
	err = validator.Validate(nil, model)
	if err != nil {
		return nil, errors.NewTypedError(documents.ErrDocumentInvalid, err)
	}

	return model, nil
}

// TODO: move to generic function in attribute utils
<<<<<<< HEAD
func (s service) findTransfer(model documents.Model, transferID string) (*extensions.TransferDetailData, error) {
=======
func (s service) findTransfer(model documents.Model, transferID string) (*Data, error) {
>>>>>>> 3ed5c7a0
	idx, err := extensions.FindAttributeSetIDX(model, transferID, transfersLabel, transferIDLabel, transfersFieldKey)
	if err != nil {
		return nil, err
	}
	return s.deriveTransferData(model, idx)
}

// TODO: move to generic function in attribute utils
<<<<<<< HEAD
func (s service) deriveTransferData(model documents.Model, idx string) (*extensions.TransferDetailData, error) {
	data := new(extensions.TransferDetailData)
=======
func (s service) deriveTransferData(model documents.Model, idx string) (*Data, error) {
	data := new(Data)
>>>>>>> 3ed5c7a0

	types := reflect.TypeOf(*data)
	for i := 0; i < types.NumField(); i++ {
		// generate attr key
		jsonKey := types.Field(i).Tag.Get("json")
		label := extensions.LabelFromJSONTag(idx, jsonKey, transfersFieldKey)

		attrKey, err := documents.AttrKeyFromLabel(label)
		if err != nil {
			return nil, err
		}

		if model.AttributeExists(attrKey) {
			attr, err := model.GetAttribute(attrKey)
			if err != nil {
				return nil, err
			}

			// set field in data
			n := types.Field(i).Name

			v, err := attr.Value.String()
			if err != nil {
				return nil, err
			}

			reflect.ValueOf(data).Elem().FieldByName(n).SetString(v)
		}
	}

	return data, nil
}

// DeriveTransferResponse returns create response from the added TransferDetail
func (s service) DeriveTransferDetail(ctx context.Context, model documents.Model, transferID []byte) (*extensions.TransferDetail, documents.Model, error) {
	tID := hexutil.Encode(transferID)
	idx, err := extensions.FindAttributeSetIDX(model, tID, transfersLabel, transferIDLabel, transfersFieldKey)
	if err != nil {
		return nil, nil, err
	}

	data, err := s.deriveTransferData(model, idx)
	if err != nil {
		return nil, nil, err
	}

	return &extensions.TransferDetail{
		Data: *data,
	}, model, nil
}

// DeriveTransfersListResponse returns a transfers list
func (s service) DeriveTransferList(ctx context.Context, model documents.Model) (*extensions.TransferDetailList, documents.Model, error) {
	list := new(extensions.TransferDetailList)
	fl, err := documents.AttrKeyFromLabel(transfersLabel)
	if err != nil {
		return nil, nil, err
	}

	if !model.AttributeExists(fl) {
		return &extensions.TransferDetailList{
			Data: nil,
		}, model, nil
	}

	lastIdx, err := extensions.GetArrayLatestIDX(model, transfersLabel)
	if err != nil {
		return nil, nil, err
	}

	i, err := documents.NewInt256("0")
	if err != nil {
		return nil, nil, err
	}

	for i.Cmp(lastIdx) != 1 {
		transfer, err := s.deriveTransferData(model, i.String())
		if err != nil {
			continue
		}

		list.Data = append(list.Data, *transfer)
		i, err = i.Inc()

		if err != nil {
			return nil, nil, err
		}
	}

	return &extensions.TransferDetailList{
		Data: list.Data,
	}, model, nil
}<|MERGE_RESOLUTION|>--- conflicted
+++ resolved
@@ -42,11 +42,7 @@
 var log = logging.Logger("transferdetail-api")
 
 // TODO: get rid of this or make generic
-<<<<<<< HEAD
-func deriveDIDs(data *extensions.TransferDetailData) ([]identity.DID, error) {
-=======
-func deriveDIDs(data *Data) ([]identity.DID, error) {
->>>>>>> 3ed5c7a0
+func deriveDIDs(data *extensions.Data) ([]identity.DID, error) {
 	var c []identity.DID
 	for _, id := range []string{data.SenderID, data.RecipientID} {
 		if id != "" {
@@ -201,11 +197,7 @@
 
 	// overwriting is not enough because it is not required that
 	// the TransferDetail payload contains all TransferDetail attributes
-<<<<<<< HEAD
-	model, err = extensions.DeleteAttributesSet(model, extensions.TransferDetailData{}, idx, transfersFieldKey)
-=======
-	model, err = extensions.DeleteAttributesSet(model, Data{}, idx, transfersFieldKey)
->>>>>>> 3ed5c7a0
+	model, err = extensions.DeleteAttributesSet(model, extensions.Data{}, idx, transfersFieldKey)
 	if err != nil {
 		return nil, err
 	}
@@ -236,11 +228,7 @@
 }
 
 // TODO: move to generic function in attribute utils
-<<<<<<< HEAD
-func (s service) findTransfer(model documents.Model, transferID string) (*extensions.TransferDetailData, error) {
-=======
-func (s service) findTransfer(model documents.Model, transferID string) (*Data, error) {
->>>>>>> 3ed5c7a0
+func (s service) findTransfer(model documents.Model, transferID string) (*extensions.Data, error) {
 	idx, err := extensions.FindAttributeSetIDX(model, transferID, transfersLabel, transferIDLabel, transfersFieldKey)
 	if err != nil {
 		return nil, err
@@ -249,13 +237,8 @@
 }
 
 // TODO: move to generic function in attribute utils
-<<<<<<< HEAD
-func (s service) deriveTransferData(model documents.Model, idx string) (*extensions.TransferDetailData, error) {
-	data := new(extensions.TransferDetailData)
-=======
-func (s service) deriveTransferData(model documents.Model, idx string) (*Data, error) {
-	data := new(Data)
->>>>>>> 3ed5c7a0
+func (s service) deriveTransferData(model documents.Model, idx string) (*extensions.Data, error) {
+	data := new(extensions.Data)
 
 	types := reflect.TypeOf(*data)
 	for i := 0; i < types.NumField(); i++ {
