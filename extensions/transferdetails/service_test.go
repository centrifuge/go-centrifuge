// +build unit

package transferdetails

import (
	"context"
	"fmt"
	"os"
	"testing"
	"time"

	"github.com/centrifuge/go-centrifuge/anchors"
	"github.com/centrifuge/go-centrifuge/bootstrap"
	"github.com/centrifuge/go-centrifuge/bootstrap/bootstrappers/testlogging"
	"github.com/centrifuge/go-centrifuge/config"
	"github.com/centrifuge/go-centrifuge/config/configstore"
	"github.com/centrifuge/go-centrifuge/documents"
	"github.com/centrifuge/go-centrifuge/documents/invoice"
	"github.com/centrifuge/go-centrifuge/ethereum"
	"github.com/centrifuge/go-centrifuge/extensions"
	"github.com/centrifuge/go-centrifuge/httpapi"
	"github.com/centrifuge/go-centrifuge/identity/ideth"
	"github.com/centrifuge/go-centrifuge/jobs"
	"github.com/centrifuge/go-centrifuge/p2p"
	"github.com/centrifuge/go-centrifuge/queue"
	"github.com/centrifuge/go-centrifuge/storage/leveldb"
	"github.com/centrifuge/go-centrifuge/testingutils/config"
	"github.com/centrifuge/go-centrifuge/testingutils/documents"
	"github.com/centrifuge/go-centrifuge/testingutils/identity"
	"github.com/centrifuge/go-centrifuge/testingutils/testingjobs"
	"github.com/centrifuge/go-centrifuge/utils"
	"github.com/ethereum/go-ethereum/common/hexutil"
	"github.com/stretchr/testify/assert"
	"github.com/stretchr/testify/mock"
)

var ctx = map[string]interface{}{}
var cfg config.Configuration

var (
	did = testingidentity.GenerateRandomDID()
)

var configService config.Service

func TestMain(m *testing.M) {
	ethClient := new(ethereum.MockEthClient)
	ethClient.On("GetEthClient").Return(nil)
	ctx[ethereum.BootstrappedEthereumClient] = ethClient
	jobMan := &testingjobs.MockJobManager{}
	ctx[jobs.BootstrappedService] = jobMan
	done := make(chan bool)
	jobMan.On("ExecuteWithinJob", mock.Anything, mock.Anything, mock.Anything, mock.Anything, mock.Anything).Return(jobs.NilJobID(), done, nil)
	ctx[bootstrap.BootstrappedInvoiceUnpaid] = new(testingdocuments.MockRegistry)
	ibootstrappers := []bootstrap.TestBootstrapper{
		&testlogging.TestLoggingBootstrapper{},
		&config.Bootstrapper{},
		&leveldb.Bootstrapper{},
		&queue.Bootstrapper{},
		&ideth.Bootstrapper{},
		&configstore.Bootstrapper{},
		anchors.Bootstrapper{},
		documents.Bootstrapper{},
		p2p.Bootstrapper{},
		documents.PostBootstrapper{},
		// &Bootstrapper{}, // todo add own bootstrapper
		&queue.Starter{},
	}
	bootstrap.RunTestBootstrappers(ibootstrappers, ctx)
	cfg = ctx[bootstrap.BootstrappedConfig].(config.Configuration)
	cfg.Set("identityId", did.String())
	configService = ctx[config.BootstrappedConfigStorage].(config.Service)
	result := m.Run()
	bootstrap.RunTestTeardown(ibootstrappers)
	os.Exit(result)
}

func TestDeriveFromPayload(t *testing.T) {
	ctxh := testingconfig.CreateAccountContext(t, cfg)
	testingdocuments.CreateInvoicePayload()
	inv := new(invoice.Invoice)
	err := inv.InitInvoiceInput(testingdocuments.CreateInvoicePayload(), testingidentity.GenerateRandomDID())
	assert.NoError(t, err)

	docSrv := new(httpapi.MockCoreService)
	docSrv.On("GetCurrentVersion", mock.Anything, mock.Anything).Return(inv, nil)
	docSrv.On("UpdateModel", mock.Anything, mock.Anything).Return(inv, nil, nil)
	srv := DefaultService(func() httpapi.CoreService {
		return docSrv
	}, nil)
	payload := createTestPayload()
	payload.DocumentID = hexutil.Encode(inv.Document.DocumentIdentifier)

	for i := 0; i < 10; i++ {
		model, _, err := srv.CreateTransferDetail(ctxh, payload)
		assert.NoError(t, err)
		label := fmt.Sprintf("transfer_details[%d].status", i)
		key, err := documents.AttrKeyFromLabel(label)
		assert.NoError(t, err)

		attr, err := model.GetAttribute(key)
		assert.NoError(t, err)
		assert.Equal(t, "open", attr.Value.Str)
	}
}

func TestDeriveTransferResponse(t *testing.T) {
	testingdocuments.CreateInvoicePayload()
	inv := new(invoice.Invoice)
	err := inv.InitInvoiceInput(testingdocuments.CreateInvoicePayload(), testingidentity.GenerateRandomDID())
	assert.NoError(t, err)

	docSrv := new(httpapi.MockCoreService)
	docSrv.On("GetCurrentVersion", mock.Anything, mock.Anything).Return(inv, nil)
	docSrv.On("UpdateModel", mock.Anything, mock.Anything).Return(inv, nil, nil)
	srv := DefaultService(func() httpapi.CoreService {
		return docSrv
	}, nil)

	ctxh := testingconfig.CreateAccountContext(t, cfg)

	for i := 0; i < 10; i++ {
		payload := createTestPayload()
		payload.DocumentID = hexutil.Encode(inv.Document.DocumentIdentifier)
		model, _, err := srv.CreateTransferDetail(context.Background(), payload)
		assert.NoError(t, err)

		tID, err := hexutil.Decode(payload.Data.TransferID)
		assert.NoError(t, err)
		response, _, err := srv.DeriveTransferDetail(ctxh, model, tID)
		assert.NoError(t, err)
		checkResponse(t, payload, &response.Data)
	}

}

func TestService_DeriveTransferListWithNoAttributes(t *testing.T) {
	model := new(invoice.Invoice)
	err := model.InitInvoiceInput(testingdocuments.CreateInvoicePayload(), testingidentity.GenerateRandomDID())
	assert.NoError(t, err)
	docSrv := new(testingdocuments.MockService)
	srv := DefaultService(docSrv, nil)
	response, m, err := srv.DeriveTransferList(context.Background(), model)
	assert.NotNil(t, response)
	assert.NotNil(t, m)
	assert.NoError(t, err)
}

func TestDeriveTransferListResponse(t *testing.T) {
	inv := new(invoice.Invoice)
	err := inv.InitInvoiceInput(testingdocuments.CreateInvoicePayload(), testingidentity.GenerateRandomDID())
	assert.NoError(t, err)

	docSrv := new(httpapi.MockCoreService)
	docSrv.On("GetCurrentVersion", mock.Anything, mock.Anything).Return(inv, nil)
	docSrv.On("UpdateModel", mock.Anything, mock.Anything).Return(inv, nil, nil)
	srv := DefaultService(func() httpapi.CoreService {
		return docSrv
	}, nil)

	var model documents.Model
	var payloads []extensions.CreateTransferDetailRequest
	for i := 0; i < 10; i++ {
		p := createTestPayload()
		p.DocumentID = hexutil.Encode(inv.Document.DocumentIdentifier)
		payloads = append(payloads, p)
		model, _, err = srv.CreateTransferDetail(context.Background(), p)
		assert.NoError(t, err)
	}

	response, _, err := srv.DeriveTransferList(context.Background(), model)
	assert.NoError(t, err)
	assert.Equal(t, 10, len(response.Data))

	for i := 0; i < 10; i++ {
		checkResponse(t, payloads[i], &response.Data[i])
	}

}

func TestService_DeriveFromUpdatePayload(t *testing.T) {
	inv := new(invoice.Invoice)
	err := inv.InitInvoiceInput(testingdocuments.CreateInvoicePayload(), testingidentity.GenerateRandomDID())
	assert.NoError(t, err)

	docSrv := new(httpapi.MockCoreService)
	docSrv.On("GetCurrentVersion", mock.Anything, mock.Anything).Return(inv, nil)
	docSrv.On("UpdateModel", mock.Anything, mock.Anything).Return(inv, nil, nil)
	srv := DefaultService(func() httpapi.CoreService {
		return docSrv
	}, nil)
	var model documents.Model

	p := createTestPayload()
	p.DocumentID = hexutil.Encode(inv.Document.DocumentIdentifier)
	model, _, err = srv.CreateTransferDetail(context.Background(), p)
	assert.NoError(t, err)

	// update
	docSrv.On("GetCurrentVersion", mock.Anything, mock.Anything).Return(model, nil)
	docSrv.On("UpdateModel", mock.Anything, mock.Anything).Return(inv, nil, nil)
	p2 := &extensions.UpdateTransferDetailRequest{Data: createTestData(), DocumentID: p.DocumentID, TransferID: p.Data.TransferID}
	p2.Data.Currency = "USD"
	p2.Data.Amount = "1200"

	model, _, err = srv.UpdateTransferDetail(context.Background(), *p2)
	assert.NoError(t, err)

	response, _, err := srv.DeriveTransferList(context.Background(), model)
	assert.NoError(t, err)
	assert.Equal(t, 1, len(response.Data))
	assert.Equal(t, p2.Data.Status, response.Data[0].Status)

	// Currency should have been updated
	assert.NotEqual(t, p.Data.Currency, response.Data[0].Currency)

	// attempted update of non-existent transfer details
	p3 := &extensions.UpdateTransferDetailRequest{Data: createTestData(), DocumentID: p.DocumentID, TransferID: hexutil.Encode(utils.RandomSlice(32))}
	model, _, err = srv.UpdateTransferDetail(context.Background(), *p3)
	assert.Error(t, err)
	assert.Contains(t, err, extensions.ErrAttributeSetNotFound)
}

<<<<<<< HEAD
func createTestData() extensions.TransferDetailData {
	transferID := extensions.NewAttributeSetID()
	return extensions.TransferDetailData{
=======
func createTestData() Data {
	transferID := extensions.NewAttributeSetID()
	return Data{
>>>>>>> 3ed5c7a0
		TransferID:          transferID,
		SenderID:            testingidentity.GenerateRandomDID().String(),
		RecipientID:         testingidentity.GenerateRandomDID().String(),
		ScheduledDate:       time.Now().UTC().Format(time.RFC3339),
		SettlementDate:      time.Now().UTC().Format(time.RFC3339),
		SettlementReference: hexutil.Encode(utils.RandomSlice(32)),
		Amount:              "1000",
		// the currency and amount will be combined once we have standardised multiformats
		Currency:     "EUR",
		Status:       "open",
		TransferType: "nft_transfer",
		Data:         hexutil.Encode(utils.RandomSlice(32)),
	}
}

func createTestPayload() extensions.CreateTransferDetailRequest {
	return extensions.CreateTransferDetailRequest{Data: createTestData()}
}

<<<<<<< HEAD
func checkResponse(t *testing.T, payload extensions.CreateTransferDetailRequest, response *extensions.TransferDetailData) {
=======
func checkResponse(t *testing.T, payload CreateTransferDetailRequest, response *Data) {
>>>>>>> 3ed5c7a0
	assert.Equal(t, payload.Data.TransferID, response.TransferID)
	assert.Equal(t, payload.Data.Currency, response.Currency)
	assert.Equal(t, payload.Data.Status, response.Status)
	assert.Equal(t, payload.Data.TransferType, response.TransferType)
	assert.Equal(t, payload.Data.ScheduledDate, response.ScheduledDate)
}<|MERGE_RESOLUTION|>--- conflicted
+++ resolved
@@ -221,15 +221,9 @@
 	assert.Contains(t, err, extensions.ErrAttributeSetNotFound)
 }
 
-<<<<<<< HEAD
-func createTestData() extensions.TransferDetailData {
+func createTestData() extensions.Data {
 	transferID := extensions.NewAttributeSetID()
-	return extensions.TransferDetailData{
-=======
-func createTestData() Data {
-	transferID := extensions.NewAttributeSetID()
-	return Data{
->>>>>>> 3ed5c7a0
+	return extensions.Data{
 		TransferID:          transferID,
 		SenderID:            testingidentity.GenerateRandomDID().String(),
 		RecipientID:         testingidentity.GenerateRandomDID().String(),
@@ -249,11 +243,7 @@
 	return extensions.CreateTransferDetailRequest{Data: createTestData()}
 }
 
-<<<<<<< HEAD
-func checkResponse(t *testing.T, payload extensions.CreateTransferDetailRequest, response *extensions.TransferDetailData) {
-=======
-func checkResponse(t *testing.T, payload CreateTransferDetailRequest, response *Data) {
->>>>>>> 3ed5c7a0
+func checkResponse(t *testing.T, payload extensions.CreateTransferDetailRequest, response *extensions.Data) {
 	assert.Equal(t, payload.Data.TransferID, response.TransferID)
 	assert.Equal(t, payload.Data.Currency, response.Currency)
 	assert.Equal(t, payload.Data.Status, response.Status)
