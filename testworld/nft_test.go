// +build testworld

package testworld

import (
	"fmt"
	"net/http"
	"strings"
	"testing"

	"github.com/centrifuge/go-centrifuge/config"
	"github.com/centrifuge/go-centrifuge/documents"
	"github.com/centrifuge/go-centrifuge/identity"
	"github.com/centrifuge/go-centrifuge/nft"
	"github.com/ethereum/go-ethereum/common/hexutil"
	"github.com/gavv/httpexpect"
	"github.com/stretchr/testify/assert"
)

func TestInvoiceUnpaidMint_invoice_successful(t *testing.T) {
	t.SkipNow()
	t.Parallel()
	invoiceUnpaidMint(t, typeInvoice, true, true, true, false, "invoice")
}

func TestPaymentObligationWrapperMint_invoice_successful(t *testing.T) {
	t.SkipNow()
	t.Parallel()
	invoiceUnpaidMint(t, typeInvoice, false, false, false, true, "invoice")
}

/* TODO: testcase not stable
func TestInvoiceUnpaidMint_po_successful(t *testing.T) {
	t.Parallel()
	invoiceUnpaidMint(t, typePO)
}
*/

func invoiceUnpaidMint(t *testing.T, documentType string, grantNFTAccess, tokenProof, nftReadAccessProof bool, poWrapper bool, proofPrefix string) nft.TokenID {
	alice := doctorFord.getHostTestSuite(t, "Alice")
	bob := doctorFord.getHostTestSuite(t, "Bob")
	registry := alice.host.config.GetContractAddress(config.InvoiceUnpaidNFT)

	// Alice shares document with Bob
	res := createDocument(alice.httpExpect, alice.id.String(), documentType, http.StatusOK, defaultNFTPayload(documentType, []string{bob.id.String()}, alice.id.String()))
	txID := getTransactionID(t, res)
	status, message := getTransactionStatusAndMessage(alice.httpExpect, alice.id.String(), txID)
	if status != "success" {
		t.Error(message)
	}

	docIdentifier := getDocumentIdentifier(t, res)
	if docIdentifier == "" {
		t.Error("docIdentifier empty")
	}

	params := map[string]interface{}{
		"document_id": docIdentifier,
		"currency":    "USD",
	}
	getDocumentAndCheck(t, alice.httpExpect, alice.id.String(), documentType, params, false)
	getDocumentAndCheck(t, bob.httpExpect, bob.id.String(), documentType, params, false)

	var response *httpexpect.Object
	var err error

	depositAddress := alice.id.String()

	if !poWrapper {
		acc, err := alice.host.configService.GetAccount(alice.id[:])
		if err != nil {
			t.Error(err)
		}
		keys, err := acc.GetKeys()
		if err != nil {
			t.Error(err)
		}
		signerId := hexutil.Encode(append(alice.id[:], keys[identity.KeyPurposeSigning.Name].PublicKey...))
		docDataRoot := fmt.Sprintf("%s.%s", documents.DRTreePrefix, documents.DocumentDataRootField)
		signatureSender := fmt.Sprintf("%s.signatures[%s]", documents.SignaturesTreePrefix, signerId)

		// mint an NFT
		payload := map[string]interface{}{
<<<<<<< HEAD
			"identifier":                docIdentifier,
			"registryAddress":           registry.String(),
			"depositAddress":            "0x44a0579754d6c94e7bb2c26bfa7394311cc50ccb", // Centrifuge address
			"proofFields":               []string{proofPrefix + ".gross_amount", proofPrefix + ".currency", proofPrefix + ".date_due", proofPrefix + ".sender", proofPrefix + ".status", docDataRoot, signatureSender, documents.CDTreePrefix + ".next_version"},
			"submitTokenProof":          tokenProof,
			"submitNftOwnerAccessProof": nftReadAccessProof,
			"grantNftAccess":            grantNFTAccess,
=======
			"document_id":                   docIdentifier,
			"registry_address":              registry.String(),
			"deposit_address":               depositAddress, // Centrifuge address
			"proof_fields":                  []string{proofPrefix + ".gross_amount", proofPrefix + ".currency", proofPrefix + ".date_due", proofPrefix + ".sender", proofPrefix + ".status", signingRoot, signatureSender, documents.CDTreePrefix + ".next_version"},
			"submit_token_proof":            tokenProof,
			"submit_nft_owner_access_proof": nftReadAccessProof,
			"grant_nft_access":              grantNFTAccess,
>>>>>>> 3ac37bab
		}
		response, err = alice.host.mintNFT(alice.httpExpect, alice.id.String(), http.StatusCreated, payload)

	} else {
		// mint a PO NFT
		payload := map[string]interface{}{
			"document_id":     docIdentifier,
			"deposit_address": depositAddress, // Centrifuge address
		}
		response, err = alice.host.mintUnpaidInvoiceNFT(alice.httpExpect, alice.id.String(), http.StatusOK, docIdentifier, payload)
	}

	assert.NoError(t, err, "mintNFT should be successful")
	txID = getTransactionID(t, response)
	status, message = getTransactionStatusAndMessage(alice.httpExpect, alice.id.String(), txID)
	if status != "success" {
		t.Error(message)
	}

	docVal := getDocumentAndCheck(t, alice.httpExpect, alice.id.String(), documentType, params, false)
	assert.True(t, len(docVal.Path("$.header.nfts[0].token_id").String().Raw()) > 0, "successful tokenId should have length 77")
	assert.True(t, len(docVal.Path("$.header.nfts[0].token_index").String().Raw()) > 0, "successful tokenIndex should have a value")

	tokenID, err := nft.TokenIDFromString(docVal.Path("$.header.nfts[0].token_id").String().Raw())
	assert.NoError(t, err, "token ID should be correct")
	respOwner := docVal.Path("$.header.nfts[0].owner").String().Raw()
	assert.NoError(t, err, "token ID should be correct")
	owner, err := alice.host.tokenRegistry.OwnerOf(registry, tokenID.BigInt().Bytes())
	assert.NoError(t, err)
	assert.Equal(t, strings.ToLower(depositAddress), strings.ToLower(owner.Hex()))
	assert.Equal(t, strings.ToLower(respOwner), strings.ToLower(owner.Hex()))
	return tokenID
}

func TestInvoiceUnpaidMint_errors(t *testing.T) {
	t.SkipNow()
	t.Parallel()
	alice := doctorFord.getHostTestSuite(t, "Alice")
	tests := []struct {
		errorMsg   string
		httpStatus int
		payload    map[string]interface{}
	}{
		{

			"RegistryAddress is not a valid Ethereum address",
			http.StatusBadRequest,
			map[string]interface{}{

				"registry_address": "0x123",
			},
		},
		{
			"cannot unmarshal hex string without 0x",
			http.StatusBadRequest,
			map[string]interface{}{

				"registry_address": "0xf72855759a39fb75fc7341139f5d7a3974d4da08", //dummy address
				"deposit_address":  "abc",
			},
		},
	}
	for _, test := range tests {
		t.Run(test.errorMsg, func(t *testing.T) {
			t.Parallel()
			response, err := alice.host.mintNFT(alice.httpExpect, alice.id.String(), test.httpStatus, test.payload)
			assert.Nil(t, err, "it should be possible to call the API endpoint")
			response.Value("message").String().Contains(test.errorMsg)
		})
	}
}

func TestTransferNFT_successful(t *testing.T) {
	t.Parallel()
	tokenID := invoiceUnpaidMint(t, typeInvoice, false, false, false, true, "invoice")
	alice := doctorFord.getHostTestSuite(t, "Alice")
	bob := doctorFord.getHostTestSuite(t, "Bob")
	registry := alice.host.config.GetContractAddress(config.InvoiceUnpaidNFT)

	ownerOfPayload := map[string]interface{}{
		"token_id":         tokenID.String(),
		"registry_address": registry.String(),
	}

	transferPayload := map[string]interface{}{
		"token_id":         tokenID.String(),
		"registry_address": registry.String(),
		"to":               bob.id.String(),
	}

	// nft owner should be alice
	resp, err := alice.host.ownerOfNFT(alice.httpExpect, alice.id.String(), http.StatusOK, ownerOfPayload)
	assert.NoError(t, err)
	resp.Path("$.owner").String().Equal(strings.ToLower(alice.id.String()))

	// transfer nft from alice to bob
	response, err := alice.host.transferNFT(alice.httpExpect, alice.id.String(), http.StatusOK, transferPayload)
	assert.NoError(t, err)
	txID := getTransactionID(t, response)
	status, message := getTransactionStatusAndMessage(alice.httpExpect, alice.id.String(), txID)
	if status != "success" {
		t.Error(message)
	}

	// nft owner should be bob
	resp, err = alice.host.ownerOfNFT(alice.httpExpect, alice.id.String(), http.StatusOK, ownerOfPayload)
	assert.NoError(t, err)
	resp.Path("$.owner").String().Equal(strings.ToLower(bob.id.String()))
}<|MERGE_RESOLUTION|>--- conflicted
+++ resolved
@@ -18,13 +18,11 @@
 )
 
 func TestInvoiceUnpaidMint_invoice_successful(t *testing.T) {
-	t.SkipNow()
 	t.Parallel()
 	invoiceUnpaidMint(t, typeInvoice, true, true, true, false, "invoice")
 }
 
 func TestPaymentObligationWrapperMint_invoice_successful(t *testing.T) {
-	t.SkipNow()
 	t.Parallel()
 	invoiceUnpaidMint(t, typeInvoice, false, false, false, true, "invoice")
 }
@@ -81,15 +79,6 @@
 
 		// mint an NFT
 		payload := map[string]interface{}{
-<<<<<<< HEAD
-			"identifier":                docIdentifier,
-			"registryAddress":           registry.String(),
-			"depositAddress":            "0x44a0579754d6c94e7bb2c26bfa7394311cc50ccb", // Centrifuge address
-			"proofFields":               []string{proofPrefix + ".gross_amount", proofPrefix + ".currency", proofPrefix + ".date_due", proofPrefix + ".sender", proofPrefix + ".status", docDataRoot, signatureSender, documents.CDTreePrefix + ".next_version"},
-			"submitTokenProof":          tokenProof,
-			"submitNftOwnerAccessProof": nftReadAccessProof,
-			"grantNftAccess":            grantNFTAccess,
-=======
 			"document_id":                   docIdentifier,
 			"registry_address":              registry.String(),
 			"deposit_address":               depositAddress, // Centrifuge address
@@ -97,7 +86,6 @@
 			"submit_token_proof":            tokenProof,
 			"submit_nft_owner_access_proof": nftReadAccessProof,
 			"grant_nft_access":              grantNFTAccess,
->>>>>>> 3ac37bab
 		}
 		response, err = alice.host.mintNFT(alice.httpExpect, alice.id.String(), http.StatusCreated, payload)
 
@@ -133,7 +121,6 @@
 }
 
 func TestInvoiceUnpaidMint_errors(t *testing.T) {
-	t.SkipNow()
 	t.Parallel()
 	alice := doctorFord.getHostTestSuite(t, "Alice")
 	tests := []struct {
