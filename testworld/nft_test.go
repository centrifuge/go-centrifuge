// +build testworld

package testworld

import (
	"fmt"
	"net/http"
	"strings"
	"testing"

	"github.com/centrifuge/go-centrifuge/config"
	"github.com/centrifuge/go-centrifuge/documents"
	"github.com/centrifuge/go-centrifuge/identity"
	"github.com/centrifuge/go-centrifuge/nft"
	"github.com/ethereum/go-ethereum/common/hexutil"
	"github.com/gavv/httpexpect"
	"github.com/stretchr/testify/assert"
)

func TestInvoiceUnpaidMint_invoice_successful(t *testing.T) {
	t.SkipNow()
	t.Parallel()
	invoiceUnpaidMint(t, typeInvoice, true, true, true, false)
}

func TestPaymentObligationWrapperMint_invoice_successful(t *testing.T) {
	t.SkipNow()
	t.Parallel()
	invoiceUnpaidMint(t, typeInvoice, false, false, false, true)
}

/* TODO: testcase not stable
func TestInvoiceUnpaidMint_po_successful(t *testing.T) {
	t.Parallel()
	invoiceUnpaidMint(t, typePO)
}
*/

func invoiceUnpaidMint(t *testing.T, documentType string, grantNFTAccess, tokenProof, nftReadAccessProof bool, poWrapper bool) {
	alice := doctorFord.getHostTestSuite(t, "Alice")
	bob := doctorFord.getHostTestSuite(t, "Bob")
	registry := alice.host.config.GetContractAddress(config.InvoiceUnpaidNFT)

	// Alice shares document with Bob
	res := createDocument(alice.httpExpect, alice.id.String(), documentType, http.StatusOK, defaultNFTPayload(documentType, []string{bob.id.String()}, alice.id.String()))
	txID := getTransactionID(t, res)
	status, message := getTransactionStatusAndMessage(alice.httpExpect, alice.id.String(), txID)
	if status != "success" {
		t.Error(message)
	}

	docIdentifier := getDocumentIdentifier(t, res)
	if docIdentifier == "" {
		t.Error("docIdentifier empty")
	}

	params := map[string]interface{}{
		"document_id": docIdentifier,
		"currency":    "USD",
	}
	getDocumentAndCheck(t, alice.httpExpect, alice.id.String(), documentType, params, false)
	getDocumentAndCheck(t, bob.httpExpect, bob.id.String(), documentType, params, false)

	var response *httpexpect.Object
	var err error

	if !poWrapper {
		proofPrefix := documentType
		if proofPrefix == typePO {
			proofPrefix = poPrefix
		}
		acc, err := alice.host.configService.GetAccount(alice.id[:])
		if err != nil {
			t.Error(err)
		}
		keys, err := acc.GetKeys()
		if err != nil {
			t.Error(err)
		}
		signerId := hexutil.Encode(append(alice.id[:], keys[identity.KeyPurposeSigning.Name].PublicKey...))
<<<<<<< HEAD
		docDataRoot := fmt.Sprintf("%s.%s", documents.DRTreePrefix, documents.DocumentDataRootField)
		signatureSender := fmt.Sprintf("%s.signatures[%s]", documents.SignaturesTreePrefix, signerId)
=======
		signingRoot := fmt.Sprintf("%s.%s", documents.DRTreePrefix, documents.SigningRootField)
		signatureSender := fmt.Sprintf("%s.signatures[%s].signature", documents.SignaturesTreePrefix, signerId)
		signatureTransition := fmt.Sprintf("%s.signatures[%s].transition_validated", documents.SignaturesTreePrefix, signerId)
>>>>>>> 0e937d7d

		// mint an NFT
		payload := map[string]interface{}{
			"identifier":                docIdentifier,
			"registryAddress":           registry.String(),
			"depositAddress":            "0x44a0579754d6c94e7bb2c26bfa7394311cc50ccb", // Centrifuge address
<<<<<<< HEAD
			"proofFields":               []string{proofPrefix + ".gross_amount", proofPrefix + ".currency", proofPrefix + ".date_due", proofPrefix + ".sender", proofPrefix + ".status", docDataRoot, signatureSender, documents.CDTreePrefix + ".next_version"},
=======
			"proofFields":               []string{proofPrefix + ".gross_amount", proofPrefix + ".currency", proofPrefix + ".date_due", proofPrefix + ".sender", proofPrefix + ".status", signingRoot, signatureSender, signatureTransition, documents.CDTreePrefix + ".next_version"},
>>>>>>> 0e937d7d
			"submitTokenProof":          tokenProof,
			"submitNftOwnerAccessProof": nftReadAccessProof,
			"grantNftAccess":            grantNFTAccess,
		}
		response, err = alice.host.mintNFT(alice.httpExpect, alice.id.String(), http.StatusOK, payload)

	} else {
		// mint a PO NFT
		payload := map[string]interface{}{
			"identifier":     docIdentifier,
			"depositAddress": "0x44a0579754d6c94e7bb2c26bfa7394311cc50ccb", // Centrifuge address
		}
		response, err = alice.host.mintUnpaidInvoiceNFT(alice.httpExpect, alice.id.String(), http.StatusOK, docIdentifier, payload)
	}

	assert.NoError(t, err, "mintNFT should be successful")
	txID = getTransactionID(t, response)
	status, message = getTransactionStatusAndMessage(alice.httpExpect, alice.id.String(), txID)
	if status != "success" {
		t.Error(message)
	}

	docVal := getDocumentAndCheck(t, alice.httpExpect, alice.id.String(), documentType, params, false)
	assert.True(t, len(docVal.Path("$.header.nfts[0].token_id").String().Raw()) > 0, "successful tokenId should have length 77")
	assert.True(t, len(docVal.Path("$.header.nfts[0].token_index").String().Raw()) > 0, "successful tokenIndex should have a value")

	tokenID, err := nft.TokenIDFromString(docVal.Path("$.header.nfts[0].token_id").String().Raw())
	assert.NoError(t, err, "token ID should be correct")
	respOwner := docVal.Path("$.header.nfts[0].owner").String().Raw()
	assert.NoError(t, err, "token ID should be correct")
	owner, err := alice.host.tokenRegistry.OwnerOf(registry, tokenID.BigInt().Bytes())
	assert.NoError(t, err)
	assert.Equal(t, strings.ToLower("0x44a0579754d6c94e7bb2c26bfa7394311cc50ccb"), strings.ToLower(owner.Hex()))
	assert.Equal(t, strings.ToLower(respOwner), strings.ToLower(owner.Hex()))
}

func TestInvoiceUnpaidMint_errors(t *testing.T) {
	t.SkipNow()
	t.Parallel()
	alice := doctorFord.getHostTestSuite(t, "Alice")
	tests := []struct {
		errorMsg   string
		httpStatus int
		payload    map[string]interface{}
	}{
		{

			"RegistryAddress is not a valid Ethereum address",
			http.StatusInternalServerError,
			map[string]interface{}{

				"registryAddress": "0x123",
			},
		},
		{
			"DepositAddress is not a valid Ethereum address",
			http.StatusInternalServerError,
			map[string]interface{}{

				"registryAddress": "0xf72855759a39fb75fc7341139f5d7a3974d4da08", //dummy address
				"depositAddress":  "abc",
			},
		},
	}
	for _, test := range tests {
		t.Run(test.errorMsg, func(t *testing.T) {
			t.Parallel()
			response, err := alice.host.mintNFT(alice.httpExpect, alice.id.String(), test.httpStatus, test.payload)
			assert.Nil(t, err, "it should be possible to call the API endpoint")
			response.Value("error").String().Contains(test.errorMsg)
		})
	}
}<|MERGE_RESOLUTION|>--- conflicted
+++ resolved
@@ -18,13 +18,11 @@
 )
 
 func TestInvoiceUnpaidMint_invoice_successful(t *testing.T) {
-	t.SkipNow()
 	t.Parallel()
 	invoiceUnpaidMint(t, typeInvoice, true, true, true, false)
 }
 
 func TestPaymentObligationWrapperMint_invoice_successful(t *testing.T) {
-	t.SkipNow()
 	t.Parallel()
 	invoiceUnpaidMint(t, typeInvoice, false, false, false, true)
 }
@@ -78,25 +76,15 @@
 			t.Error(err)
 		}
 		signerId := hexutil.Encode(append(alice.id[:], keys[identity.KeyPurposeSigning.Name].PublicKey...))
-<<<<<<< HEAD
 		docDataRoot := fmt.Sprintf("%s.%s", documents.DRTreePrefix, documents.DocumentDataRootField)
 		signatureSender := fmt.Sprintf("%s.signatures[%s]", documents.SignaturesTreePrefix, signerId)
-=======
-		signingRoot := fmt.Sprintf("%s.%s", documents.DRTreePrefix, documents.SigningRootField)
-		signatureSender := fmt.Sprintf("%s.signatures[%s].signature", documents.SignaturesTreePrefix, signerId)
-		signatureTransition := fmt.Sprintf("%s.signatures[%s].transition_validated", documents.SignaturesTreePrefix, signerId)
->>>>>>> 0e937d7d
 
 		// mint an NFT
 		payload := map[string]interface{}{
 			"identifier":                docIdentifier,
 			"registryAddress":           registry.String(),
 			"depositAddress":            "0x44a0579754d6c94e7bb2c26bfa7394311cc50ccb", // Centrifuge address
-<<<<<<< HEAD
 			"proofFields":               []string{proofPrefix + ".gross_amount", proofPrefix + ".currency", proofPrefix + ".date_due", proofPrefix + ".sender", proofPrefix + ".status", docDataRoot, signatureSender, documents.CDTreePrefix + ".next_version"},
-=======
-			"proofFields":               []string{proofPrefix + ".gross_amount", proofPrefix + ".currency", proofPrefix + ".date_due", proofPrefix + ".sender", proofPrefix + ".status", signingRoot, signatureSender, signatureTransition, documents.CDTreePrefix + ".next_version"},
->>>>>>> 0e937d7d
 			"submitTokenProof":          tokenProof,
 			"submitNftOwnerAccessProof": nftReadAccessProof,
 			"grantNftAccess":            grantNFTAccess,
@@ -134,7 +122,6 @@
 }
 
 func TestInvoiceUnpaidMint_errors(t *testing.T) {
-	t.SkipNow()
 	t.Parallel()
 	alice := doctorFord.getHostTestSuite(t, "Alice")
 	tests := []struct {
