--- conflicted
+++ resolved
@@ -15,8 +15,6 @@
 }
 
 func TestProofWithMultipleFields_po_successful(t *testing.T) {
-	// TODO enable this after PO migration to new API
-	t.SkipNow()
 	t.Parallel()
 	proofWithMultipleFields_successful(t, typePO)
 }
@@ -25,18 +23,8 @@
 	alice := doctorFord.getHostTestSuite(t, "Alice")
 	bob := doctorFord.getHostTestSuite(t, "Bob")
 
-	st := http.StatusOK
-	if documentType == typePO {
-		// TODO(ved): remove once invoice is moved to new apis
-		st = http.StatusCreated
-	}
-
 	// Alice shares a document with Bob
-<<<<<<< HEAD
 	res := createDocument(alice.httpExpect, alice.id.String(), documentType, http.StatusCreated, defaultDocumentPayload(documentType, []string{bob.id.String()}))
-=======
-	res := createDocument(alice.httpExpect, alice.id.String(), documentType, st, defaultDocumentPayload(documentType, []string{bob.id.String()}))
->>>>>>> 12ab1b28
 	txID := getTransactionID(t, res)
 	status, message := getTransactionStatusAndMessage(alice.httpExpect, alice.id.String(), txID)
 	if status != "success" {
