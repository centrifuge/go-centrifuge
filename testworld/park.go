--- conflicted
+++ resolved
@@ -23,7 +23,6 @@
 	"github.com/centrifuge/go-centrifuge/node"
 	"github.com/gavv/httpexpect"
 	logging "github.com/ipfs/go-log"
-	"github.com/spf13/viper"
 )
 
 var log = logging.Logger("host")
@@ -283,21 +282,6 @@
 		if err != nil {
 			return err
 		}
-<<<<<<< HEAD
-		v := viper.New()
-		v.SetConfigType("yaml")
-		v.SetConfigFile(h.dir + "/config.yaml")
-		err = v.ReadInConfig()
-		if err != nil {
-			return err
-		}
-		v.Set("ethereum.accounts.main.key", os.Getenv("CENT_ETHEREUM_ACCOUNTS_MAIN_KEY"))
-		v.Set("ethereum.accounts.main.password", os.Getenv("CENT_ETHEREUM_ACCOUNTS_MAIN_PASSWORD"))
-		err = v.WriteConfig()
-		if err != nil {
-			return err
-		}
-=======
 
 		values := map[string]interface{}{
 			"ethereum.accounts.main.key":      os.Getenv("CENT_ETHEREUM_ACCOUNTS_MAIN_KEY"),
@@ -308,7 +292,6 @@
 			return err
 		}
 
->>>>>>> e121dc03
 	}
 
 	m := bootstrappers.MainBootstrapper{}
