// +build testworld

package testworld

import (
	"net/http"
	"testing"

	"github.com/centrifuge/go-centrifuge/utils"
	"github.com/ethereum/go-ethereum/common/hexutil"
)

func TestCoreAPI_DocumentInvoiceCreateAndUpdate(t *testing.T) {
	alice := doctorFord.getHostTestSuite(t, "Alice")
	bob := doctorFord.getHostTestSuite(t, "Bob")
	charlie := doctorFord.getHostTestSuite(t, "Charlie")

	// Alice shares document with Bob first
	res := createDocument(alice.httpExpect, alice.id.String(), "documents", http.StatusCreated, invoiceCoreAPICreate([]string{bob.id.String()}))
	txID := getTransactionID(t, res)
	status, message := getTransactionStatusAndMessage(alice.httpExpect, alice.id.String(), txID)
	if status != "success" {
		t.Error(message)
	}

	docIdentifier := getDocumentIdentifier(t, res)
	if docIdentifier == "" {
		t.Error("docIdentifier empty")
	}

	params := map[string]interface{}{
		"currency": "EUR",
	}

	getGenericDocumentAndCheck(t, alice.httpExpect, alice.id.String(), docIdentifier, params, createAttributes())
	getGenericDocumentAndCheck(t, bob.httpExpect, bob.id.String(), docIdentifier, params, createAttributes())
	nonExistingGenericDocumentCheck(charlie.httpExpect, charlie.id.String(), docIdentifier)

	// Bob updates invoice and shares with Charlie as well
	res = updateCoreAPIDocument(bob.httpExpect, bob.id.String(), "documents", docIdentifier, http.StatusCreated, invoiceCoreAPIUpdate([]string{alice.id.String(), charlie.id.String()}))
	txID = getTransactionID(t, res)
	status, message = getTransactionStatusAndMessage(bob.httpExpect, bob.id.String(), txID)
	if status != "success" {
		t.Error(message)
	}

	docIdentifier = getDocumentIdentifier(t, res)
	if docIdentifier == "" {
		t.Error("docIdentifier empty")
	}
	params["currency"] = "EUR"
	getGenericDocumentAndCheck(t, alice.httpExpect, alice.id.String(), docIdentifier, params, allAttributes())
	getGenericDocumentAndCheck(t, bob.httpExpect, bob.id.String(), docIdentifier, params, allAttributes())
	getGenericDocumentAndCheck(t, charlie.httpExpect, charlie.id.String(), docIdentifier, params, allAttributes())
}

func TestCoreAPI_DocumentPOCreateAndUpdate(t *testing.T) {
	alice := doctorFord.getHostTestSuite(t, "Alice")
	bob := doctorFord.getHostTestSuite(t, "Bob")
	charlie := doctorFord.getHostTestSuite(t, "Charlie")

	// Alice shares document with Bob first
	res := createDocument(alice.httpExpect, alice.id.String(), "documents", http.StatusCreated, poCoreAPICreate([]string{bob.id.String()}))
	txID := getTransactionID(t, res)
	status, message := getTransactionStatusAndMessage(alice.httpExpect, alice.id.String(), txID)
	if status != "success" {
		t.Error(message)
	}

	docIdentifier := getDocumentIdentifier(t, res)
	if docIdentifier == "" {
		t.Error("docIdentifier empty")
	}

	params := map[string]interface{}{
		"currency": "EUR",
	}

	getGenericDocumentAndCheck(t, alice.httpExpect, alice.id.String(), docIdentifier, params, createAttributes())
	getGenericDocumentAndCheck(t, bob.httpExpect, bob.id.String(), docIdentifier, params, createAttributes())
	nonExistingGenericDocumentCheck(charlie.httpExpect, charlie.id.String(), docIdentifier)

	// Bob updates purchase order and shares with Charlie as well
	res = updateCoreAPIDocument(bob.httpExpect, bob.id.String(), "documents", docIdentifier, http.StatusCreated, poCoreAPIUpdate([]string{alice.id.String(), charlie.id.String()}))
	txID = getTransactionID(t, res)
	status, message = getTransactionStatusAndMessage(bob.httpExpect, bob.id.String(), txID)
	if status != "success" {
		t.Error(message)
	}

	docIdentifier = getDocumentIdentifier(t, res)
	if docIdentifier == "" {
		t.Error("docIdentifier empty")
	}
	params["currency"] = "EUR"
	getGenericDocumentAndCheck(t, alice.httpExpect, alice.id.String(), docIdentifier, params, allAttributes())
	getGenericDocumentAndCheck(t, bob.httpExpect, bob.id.String(), docIdentifier, params, allAttributes())
	getGenericDocumentAndCheck(t, charlie.httpExpect, charlie.id.String(), docIdentifier, params, allAttributes())
}

func TestCoreAPI_DocumentGenericCreateAndUpdate(t *testing.T) {
	alice := doctorFord.getHostTestSuite(t, "Alice")
	bob := doctorFord.getHostTestSuite(t, "Bob")
	charlie := doctorFord.getHostTestSuite(t, "Charlie")

	// Alice shares document with Bob first
	res := createDocument(alice.httpExpect, alice.id.String(), "documents", http.StatusCreated, genericCoreAPICreate([]string{bob.id.String()}))
	txID := getTransactionID(t, res)
	status, message := getTransactionStatusAndMessage(alice.httpExpect, alice.id.String(), txID)
	if status != "success" {
		t.Error(message)
	}

	docIdentifier := getDocumentIdentifier(t, res)
	if docIdentifier == "" {
		t.Error("docIdentifier empty")
	}

	params := map[string]interface{}{}
	getGenericDocumentAndCheck(t, alice.httpExpect, alice.id.String(), docIdentifier, params, createAttributes())
	getGenericDocumentAndCheck(t, bob.httpExpect, bob.id.String(), docIdentifier, params, createAttributes())
	nonExistingGenericDocumentCheck(charlie.httpExpect, charlie.id.String(), docIdentifier)

	// Bob updates purchase order and shares with Charlie as well
	res = updateCoreAPIDocument(bob.httpExpect, bob.id.String(), "documents", http.StatusCreated, genericCoreAPIUpdate(docIdentifier, []string{alice.id.String(), charlie.id.String()}))
	txID = getTransactionID(t, res)
	status, message = getTransactionStatusAndMessage(bob.httpExpect, bob.id.String(), txID)
	if status != "success" {
		t.Error(message)
	}

	docIdentifier = getDocumentIdentifier(t, res)
	if docIdentifier == "" {
		t.Error("docIdentifier empty")
	}
	getGenericDocumentAndCheck(t, alice.httpExpect, alice.id.String(), docIdentifier, params, allAttributes())
	getGenericDocumentAndCheck(t, bob.httpExpect, bob.id.String(), docIdentifier, params, allAttributes())
	getGenericDocumentAndCheck(t, charlie.httpExpect, charlie.id.String(), docIdentifier, params, allAttributes())
}

func TestCoreAPI_DocumentEntityCreateAndUpdate(t *testing.T) {
	alice := doctorFord.getHostTestSuite(t, "Alice")
	bob := doctorFord.getHostTestSuite(t, "Bob")
	charlie := doctorFord.getHostTestSuite(t, "Charlie")

	// Alice shares document with Bob first
	res := createDocument(alice.httpExpect, alice.id.String(), "documents", http.StatusCreated, entityCoreAPICreate(alice.id.String(), []string{bob.id.String(), charlie.id.String()}))
	txID := getTransactionID(t, res)
	status, message := getTransactionStatusAndMessage(alice.httpExpect, alice.id.String(), txID)
	if status != "success" {
		t.Error(message)
	}

	docIdentifier := getDocumentIdentifier(t, res)
	if docIdentifier == "" {
		t.Error("docIdentifier empty")
	}

	params := map[string]interface{}{
		"identity":   alice.id.String(),
		"legal_name": "test company",
	}

	getGenericDocumentAndCheck(t, alice.httpExpect, alice.id.String(), docIdentifier, params, createAttributes())
	getGenericDocumentAndCheck(t, bob.httpExpect, bob.id.String(), docIdentifier, params, createAttributes())
	getGenericDocumentAndCheck(t, charlie.httpExpect, charlie.id.String(), docIdentifier, params, createAttributes())
}

func invoiceCoreAPICreate(collaborators []string) map[string]interface{} {
	return map[string]interface{}{
		"scheme":       "invoice",
		"write_access": collaborators,
		"data": map[string]interface{}{
			"number":       "12345",
			"status":       "unpaid",
			"gross_amount": "12.345",
			"recipient":    "0xBAEb33a61f05e6F269f1c4b4CFF91A901B54DaF7",
			"date_due":     "2019-05-24T14:48:44.308854Z", // rfc3339nano
			"date_paid":    "2019-05-24T14:48:44Z",        // rfc3339
			"currency":     "EUR",
			"attachments": []map[string]interface{}{
				{
					"name":      "test",
					"file_type": "pdf",
					"size":      1000202,
					"data":      "0xBAEb33a61f05e6F269f1c4b4CFF91A901B54DaF7",
					"checksum":  "0xBAEb33a61f05e6F269f1c4b4CFF91A901B54DaF3",
				},
			},
		},
		"attributes": createAttributes(),
	}
}

func invoiceCoreAPIUpdate(collaborators []string) map[string]interface{} {
	payload := invoiceCoreAPICreate(collaborators)
<<<<<<< HEAD
	payload["document_id"] = docID
	payload["attributes"] = updateAttributes()
=======
	payload["attributes"] = map[string]map[string]string{
		"decimal_test": {
			"type":  "decimal",
			"value": "100.001",
		},
	}
>>>>>>> e903753e
	return payload
}

func poCoreAPICreate(collaborators []string) map[string]interface{} {
	return map[string]interface{}{
		"scheme":       "purchase_order",
		"write_access": collaborators,
		"data": map[string]interface{}{
			"number":         "12345",
			"status":         "unpaid",
			"total_amount":   "12.345",
			"recipient":      "0xBAEb33a61f05e6F269f1c4b4CFF91A901B54DaF7",
			"date_sent":      "2019-05-24T14:48:44.308854Z", // rfc3339nano
			"date_confirmed": "2019-05-24T14:48:44Z",        // rfc3339
			"currency":       "EUR",
			"attachments": []map[string]interface{}{
				{
					"name":      "test",
					"file_type": "pdf",
					"size":      1000202,
					"data":      "0xBAEb33a61f05e6F269f1c4b4CFF91A901B54DaF7",
					"checksum":  "0xBAEb33a61f05e6F269f1c4b4CFF91A901B54DaF3",
				},
			},
		},
		"attributes": createAttributes(),
	}
}

func poCoreAPIUpdate(collaborators []string) map[string]interface{} {
	payload := poCoreAPICreate(collaborators)
<<<<<<< HEAD
	payload["document_id"] = docID
	payload["attributes"] = updateAttributes()
=======
	payload["attributes"] = map[string]map[string]string{
		"decimal_test": {
			"type":  "decimal",
			"value": "100.001",
		},
	}
>>>>>>> e903753e
	return payload
}

func entityCoreAPICreate(identity string, collaborators []string) map[string]interface{} {
	return map[string]interface{}{
		"scheme":       "entity",
		"write_access": collaborators,
		"data": map[string]interface{}{
			"identity":   identity,
			"legal_name": "test company",
			"contacts": []map[string]interface{}{
				{
					"name": "test name",
				},
			},

			"payment_details": []map[string]interface{}{
				{
					"predefined": true,
					"bank_payment_method": map[string]interface{}{
						"identifier":  hexutil.Encode(utils.RandomSlice(32)),
						"holder_name": "John Doe",
					},
				},
			},
		},
		"attributes": createAttributes(),
	}
}

func genericCoreAPICreate(collaborators []string) map[string]interface{} {
	return map[string]interface{}{
		"scheme":       "generic",
		"write_access": collaborators,
		"data":         map[string]interface{}{},
		"attributes":   createAttributes(),
	}
}

func genericCoreAPIUpdate(docID string, collaborators []string) map[string]interface{} {
	payload := genericCoreAPICreate(collaborators)
	payload["document_id"] = docID
	payload["attributes"] = updateAttributes()
	return payload
}

func createAttributes() map[string]map[string]string {
	return map[string]map[string]string{
		"string_test": {
			"type":  "string",
			"value": "hello, world",
		},
	}
}

func updateAttributes() map[string]map[string]string {
	return map[string]map[string]string{
		"decimal_test": {
			"type":  "decimal",
			"value": "100.001",
		},
	}
}

func allAttributes() map[string]map[string]string {
	attrs := createAttributes()
	for k, v := range updateAttributes() {
		attrs[k] = v
	}

	return attrs
}<|MERGE_RESOLUTION|>--- conflicted
+++ resolved
@@ -122,7 +122,7 @@
 	nonExistingGenericDocumentCheck(charlie.httpExpect, charlie.id.String(), docIdentifier)
 
 	// Bob updates purchase order and shares with Charlie as well
-	res = updateCoreAPIDocument(bob.httpExpect, bob.id.String(), "documents", http.StatusCreated, genericCoreAPIUpdate(docIdentifier, []string{alice.id.String(), charlie.id.String()}))
+	res = updateCoreAPIDocument(bob.httpExpect, bob.id.String(), "documents", docIdentifier, http.StatusCreated, genericCoreAPIUpdate([]string{alice.id.String(), charlie.id.String()}))
 	txID = getTransactionID(t, res)
 	status, message = getTransactionStatusAndMessage(bob.httpExpect, bob.id.String(), txID)
 	if status != "success" {
@@ -194,17 +194,7 @@
 
 func invoiceCoreAPIUpdate(collaborators []string) map[string]interface{} {
 	payload := invoiceCoreAPICreate(collaborators)
-<<<<<<< HEAD
-	payload["document_id"] = docID
 	payload["attributes"] = updateAttributes()
-=======
-	payload["attributes"] = map[string]map[string]string{
-		"decimal_test": {
-			"type":  "decimal",
-			"value": "100.001",
-		},
-	}
->>>>>>> e903753e
 	return payload
 }
 
@@ -236,17 +226,7 @@
 
 func poCoreAPIUpdate(collaborators []string) map[string]interface{} {
 	payload := poCoreAPICreate(collaborators)
-<<<<<<< HEAD
-	payload["document_id"] = docID
 	payload["attributes"] = updateAttributes()
-=======
-	payload["attributes"] = map[string]map[string]string{
-		"decimal_test": {
-			"type":  "decimal",
-			"value": "100.001",
-		},
-	}
->>>>>>> e903753e
 	return payload
 }
 
@@ -286,9 +266,8 @@
 	}
 }
 
-func genericCoreAPIUpdate(docID string, collaborators []string) map[string]interface{} {
+func genericCoreAPIUpdate(collaborators []string) map[string]interface{} {
 	payload := genericCoreAPICreate(collaborators)
-	payload["document_id"] = docID
 	payload["attributes"] = updateAttributes()
 	return payload
 }
