--- conflicted
+++ resolved
@@ -186,18 +186,8 @@
 	bob := doctorFord.getHostTestSuite(t, "Bob")
 	charlie := doctorFord.getHostTestSuite(t, "Charlie")
 
-	st := http.StatusOK
-	if documentType == typePO {
-		// TODO(ved): remove once invoice is moved to new apis
-		st = http.StatusCreated
-	}
-
 	// Alice shares document with Bob first
-<<<<<<< HEAD
 	res := createDocument(alice.httpExpect, alice.id.String(), documentType, http.StatusCreated, defaultDocumentPayload(documentType, []string{bob.id.String()}))
-=======
-	res := createDocument(alice.httpExpect, alice.id.String(), documentType, st, defaultDocumentPayload(documentType, []string{bob.id.String()}))
->>>>>>> 12ab1b28
 	txID := getTransactionID(t, res)
 	status, message := getTransactionStatusAndMessage(alice.httpExpect, alice.id.String(), txID)
 	if status != "success" {
@@ -218,7 +208,7 @@
 	nonExistingDocumentCheck(charlie.httpExpect, charlie.id.String(), documentType, params)
 
 	// Bob updates invoice and shares with Charlie as well
-	res = updateDocument(bob.httpExpect, bob.id.String(), documentType, st, docIdentifier, updatedDocumentPayload(documentType, []string{alice.id.String(), charlie.id.String()}))
+	res = updateDocument(bob.httpExpect, bob.id.String(), documentType, http.StatusOK, docIdentifier, updatedDocumentPayload(documentType, []string{alice.id.String(), charlie.id.String()}))
 	txID = getTransactionID(t, res)
 	status, message = getTransactionStatusAndMessage(bob.httpExpect, bob.id.String(), txID)
 	if status != "success" {
@@ -242,7 +232,6 @@
 
 	//currently can't be run in parallel (because of node kill)
 	collaboratorTimeOut(t, typeInvoice)
-	// TODO enable when PO is migrated to new api
 	collaboratorTimeOut(t, typePO)
 }
 
@@ -250,18 +239,8 @@
 	kenny := doctorFord.getHostTestSuite(t, "Kenny")
 	bob := doctorFord.getHostTestSuite(t, "Bob")
 
-	st := http.StatusOK
-	if documentType == typePO {
-		// TODO(ved): remove once invoice is moved to new apis
-		st = http.StatusCreated
-	}
-
 	// Kenny shares a document with Bob
-<<<<<<< HEAD
 	response := createDocument(kenny.httpExpect, kenny.id.String(), documentType, http.StatusCreated, defaultInvoicePayload([]string{bob.id.String()}))
-=======
-	response := createDocument(kenny.httpExpect, kenny.id.String(), documentType, st, defaultInvoicePayload([]string{bob.id.String()}))
->>>>>>> 12ab1b28
 	txID := getTransactionID(t, response)
 	status, message := getTransactionStatusAndMessage(kenny.httpExpect, kenny.id.String(), txID)
 	if status != "success" {
