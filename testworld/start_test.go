// This is the starting point for all Testworld tests
// +build testworld

package testworld

import (
	"os"
	"testing"

<<<<<<< HEAD
	"fmt"
=======
	"github.com/centrifuge/go-centrifuge/testingutils"
>>>>>>> bdb09790

	"github.com/centrifuge/go-centrifuge/config"
)

type testType string

const (
	withinHost            testType = "withinHost"
	multiHost             testType = "multiHost"
	multiHostMultiAccount testType = "multiHostMultiAccount"
)

var isRunningOnCI = len(os.Getenv("TRAVIS")) != 0

// doctorFord manages the hosts
var doctorFord *hostManager

func TestMain(m *testing.M) {
	c, configName, err := loadConfig(!isRunningOnCI)
	if err != nil {
		panic(err)
	}
	if c.RunPOAGeth {
		// NOTE that we don't bring down geth automatically right now because this must only be used for local testing purposes
		testingutils.StartPOAGeth()
	}
	if c.RunMigrations {
		testingutils.RunSmartContractMigrations()
	}
	var contractAddresses *config.SmartContractAddresses
	var contractBytecode *config.SmartContractBytecode
	if c.Network == "testing" {
		contractAddresses = testingutils.GetSmartContractAddresses()
		contractBytecode = testingutils.GetSmartContractBytecode()
	}
<<<<<<< HEAD
	fmt.Printf("contract addresses %+v\n", contractAddresses)

	doctorFord = newHostManager(c.EthNodeURL, c.AccountKeyPath, c.AccountPassword, c.Network, configName, c.TxPoolAccess, contractAddresses)
=======
	doctorFord = newHostManager(c.EthNodeURL, c.AccountKeyPath, c.AccountPassword, c.Network, configName, c.TxPoolAccess, contractAddresses, contractBytecode)
>>>>>>> bdb09790
	err = doctorFord.init(c.CreateHostConfigs)
	if err != nil {
		panic(err)
	}

	result := m.Run()
	doctorFord.stop()
	os.Exit(result)
}<|MERGE_RESOLUTION|>--- conflicted
+++ resolved
@@ -4,14 +4,11 @@
 package testworld
 
 import (
+	"fmt"
 	"os"
 	"testing"
 
-<<<<<<< HEAD
-	"fmt"
-=======
 	"github.com/centrifuge/go-centrifuge/testingutils"
->>>>>>> bdb09790
 
 	"github.com/centrifuge/go-centrifuge/config"
 )
@@ -47,18 +44,12 @@
 		contractAddresses = testingutils.GetSmartContractAddresses()
 		contractBytecode = testingutils.GetSmartContractBytecode()
 	}
-<<<<<<< HEAD
-	fmt.Printf("contract addresses %+v\n", contractAddresses)
-
-	doctorFord = newHostManager(c.EthNodeURL, c.AccountKeyPath, c.AccountPassword, c.Network, configName, c.TxPoolAccess, contractAddresses)
-=======
 	doctorFord = newHostManager(c.EthNodeURL, c.AccountKeyPath, c.AccountPassword, c.Network, configName, c.TxPoolAccess, contractAddresses, contractBytecode)
->>>>>>> bdb09790
 	err = doctorFord.init(c.CreateHostConfigs)
 	if err != nil {
 		panic(err)
 	}
-
+	fmt.Printf("contract addresses %+v\n", contractAddresses)
 	result := m.Run()
 	doctorFord.stop()
 	os.Exit(result)
