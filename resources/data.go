--- conflicted
+++ resolved
@@ -84,11 +84,7 @@
 		return nil, err
 	}
 
-<<<<<<< HEAD
-	info := bindataFileInfo{name: "go-centrifuge/build/configs/default_config.yaml", size: 6310, mode: os.FileMode(420), modTime: time.Unix(1554458016, 0)}
-=======
-	info := bindataFileInfo{name: "go-centrifuge/build/configs/default_config.yaml", size: 6312, mode: os.FileMode(420), modTime: time.Unix(1554456869, 0)}
->>>>>>> 14610750
+	info := bindataFileInfo{name: "go-centrifuge/build/configs/default_config.yaml", size: 6312, mode: os.FileMode(420), modTime: time.Unix(1554458789, 0)}
 	a := &asset{bytes: bytes, info: info}
 	return a, nil
 }
@@ -108,7 +104,7 @@
 		return nil, err
 	}
 
-	info := bindataFileInfo{name: "go-centrifuge/build/configs/testing_config.yaml", size: 1076, mode: os.FileMode(420), modTime: time.Unix(1554394307, 0)}
+	info := bindataFileInfo{name: "go-centrifuge/build/configs/testing_config.yaml", size: 1076, mode: os.FileMode(420), modTime: time.Unix(1552945185, 0)}
 	a := &asset{bytes: bytes, info: info}
 	return a, nil
 }
