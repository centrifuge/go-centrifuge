package cmd

import (
	"context"
	"fmt"
	"os"

<<<<<<< HEAD
	c "context"
=======
	"github.com/centrifuge/go-centrifuge/bootstrap"
>>>>>>> 42af1385
	"github.com/centrifuge/go-centrifuge/config"
	c "github.com/centrifuge/go-centrifuge/context"
	"github.com/centrifuge/go-centrifuge/node"
	"github.com/centrifuge/go-centrifuge/queue"
	"github.com/centrifuge/go-centrifuge/utils"
	logging "github.com/ipfs/go-log"
	"github.com/mitchellh/go-homedir"
	"github.com/spf13/cobra"
	gologging "github.com/whyrusleeping/go-logging"
	"github.com/centrifuge/go-centrifuge/bootstrap"
	"github.com/centrifuge/go-centrifuge/queue"
	"github.com/centrifuge/go-centrifuge/node"
)

//global flags
var cfgFile string
var verbose bool

// rootCmd represents the base command when called without any subcommands
var rootCmd = &cobra.Command{
	Use:   "centrifuge",
	Short: "Centrifuge protocol node",
	Long:  `POC for centrifuge app`,
	// Uncomment the following line if your bare application
	// has an action associated with it:
	//	Run: func(cmd *cobra.Command, args []string) { },
}

var log = logging.Logger("centrifuge-cmd")

// Execute adds all child commands to the root command and sets flags appropriately.
// This is called by main.main(). It only needs to happen once to the rootCmd.
func Execute() {
	logging.SetAllLoggers(gologging.INFO)
	backend := gologging.NewLogBackend(os.Stdout, "", 0)
	gologging.SetBackend(backend)

	if err := rootCmd.Execute(); err != nil {
		log.Error(err)
		os.Exit(1)
	}
}

func init() {
	cobra.OnInitialize(setCentrifugeLoggers)

	// Here you will define your flags and configuration settings.
	// Cobra supports persistent flags, which, if defined here,
	// will be global for your application.
	rootCmd.PersistentFlags().StringVarP(&cfgFile, "config", "c", "", "config file (default is $HOME/.centrifuge.yaml)")
	rootCmd.PersistentFlags().BoolVarP(&verbose, "verbose", "v", false, "set loglevel to debug")
}

// ensureConfigFile ensures a config file is provided
func ensureConfigFile() string {
	if cfgFile == "" {
		// Find home directory.
		home, err := homedir.Dir()
		if err != nil {
			log.Error(err)
			os.Exit(1)
		}

		cfgFile = fmt.Sprintf("%s/%s", home, ".centrifuge.yaml")
		if _, err := os.Stat(cfgFile); err != nil {
			log.Info("Config file not provided and default $HOME/.centrifuge.yaml does not exist")
			cfgFile = ""
		}
	}
	return cfgFile
}

//setCentrifugeLoggers sets the loggers.
func setCentrifugeLoggers() {

	var formatter = gologging.MustStringFormatter(utils.GetCentLogFormat())
	gologging.SetFormatter(formatter)
	if verbose {
		logging.SetAllLoggers(gologging.DEBUG)
		return
	}

	logging.SetAllLoggers(gologging.INFO)

}

func runBootstrap(cfgFile string) {
	mb := c.MainBootstrapper{}
	mb.PopulateRunBootstrappers()
	ctx := map[string]interface{}{}
	ctx[config.BootstrappedConfigFile] = cfgFile
	err := mb.Bootstrap(ctx)
	if err != nil {
		// application must not continue to run
		panic(err)
	}
}

func baseBootstrap(cfgFile string) map[string]interface{} {
	mb := c.MainBootstrapper{}
	mb.PopulateBaseBootstrappers()
	ctx := map[string]interface{}{}
	ctx[config.BootstrappedConfigFile] = cfgFile
	err := mb.Bootstrap(ctx)
	if err != nil {
		// application must not continue to run
		panic(err)
	}
	return ctx
}

<<<<<<< HEAD
func commandBootstrap(cfgFile string) (map[string]interface{}, c.CancelFunc, error) {
=======
func commandBootstrap(cfgFile string) (map[string]interface{}, context.CancelFunc, error) {
>>>>>>> 42af1385
	ctx := baseBootstrap(cfgFile)
	queueSrv := ctx[bootstrap.BootstrappedQueueServer].(*queue.Server)
	// init node with only the queue server which is needed by commands
	n := node.New([]node.Server{queueSrv})
<<<<<<< HEAD
	cx, canc := c.WithCancel(c.Background())
=======
	cx, canc := context.WithCancel(context.Background())
>>>>>>> 42af1385
	e := make(chan error)
	go n.Start(cx, e)
	return ctx, canc, nil
}<|MERGE_RESOLUTION|>--- conflicted
+++ resolved
@@ -5,11 +5,7 @@
 	"fmt"
 	"os"
 
-<<<<<<< HEAD
-	c "context"
-=======
 	"github.com/centrifuge/go-centrifuge/bootstrap"
->>>>>>> 42af1385
 	"github.com/centrifuge/go-centrifuge/config"
 	c "github.com/centrifuge/go-centrifuge/context"
 	"github.com/centrifuge/go-centrifuge/node"
@@ -19,9 +15,6 @@
 	"github.com/mitchellh/go-homedir"
 	"github.com/spf13/cobra"
 	gologging "github.com/whyrusleeping/go-logging"
-	"github.com/centrifuge/go-centrifuge/bootstrap"
-	"github.com/centrifuge/go-centrifuge/queue"
-	"github.com/centrifuge/go-centrifuge/node"
 )
 
 //global flags
@@ -121,20 +114,12 @@
 	return ctx
 }
 
-<<<<<<< HEAD
-func commandBootstrap(cfgFile string) (map[string]interface{}, c.CancelFunc, error) {
-=======
 func commandBootstrap(cfgFile string) (map[string]interface{}, context.CancelFunc, error) {
->>>>>>> 42af1385
 	ctx := baseBootstrap(cfgFile)
 	queueSrv := ctx[bootstrap.BootstrappedQueueServer].(*queue.Server)
 	// init node with only the queue server which is needed by commands
 	n := node.New([]node.Server{queueSrv})
-<<<<<<< HEAD
-	cx, canc := c.WithCancel(c.Background())
-=======
 	cx, canc := context.WithCancel(context.Background())
->>>>>>> 42af1385
 	e := make(chan error)
 	go n.Start(cx, e)
 	return ctx, canc, nil
