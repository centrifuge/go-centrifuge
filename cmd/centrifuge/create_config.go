package main

import (
	"fmt"
	"os"
	"syscall"

	"github.com/centrifuge/go-centrifuge/cmd"
	"github.com/mitchellh/go-homedir"
	"github.com/spf13/cobra"
	"golang.org/x/crypto/ssh/terminal"
)

var (
<<<<<<< HEAD
	apiHost, targetDataDir, ethNodeURL, accountKeyPath, network string
	apiPort, p2pPort                                            int64
	bootstraps                                                  []string
	txPoolAccess                                                bool
=======
	apiHost, targetDataDir, ethNodeURL, accountKeyPath, network  string
	apiPort, p2pPort                                             int64
	bootstraps                                                   []string
	centChainURL, centChainID, centChainSecret, centChainAddress string
>>>>>>> 1a1bd4b0
)

func init() {
	home, err := homedir.Dir()
	if err != nil {
		log.Error(err)
		os.Exit(1)
	}

	var createConfigCmd = &cobra.Command{
		Use:   "createconfig",
		Short: "Configures Node",
		Long:  ``,
		Run: func(c *cobra.Command, args []string) {
			_, err := fmt.Fprintln(os.Stderr, "Enter your Ethereum Account Password:")
			if err != nil {
				log.Fatal(err)
			}

			pwd, err := terminal.ReadPassword(int(syscall.Stdin))
			if err != nil {
				// lets take empty password
				log.Error(err)
			}

<<<<<<< HEAD
			err = cmd.CreateConfig(targetDataDir, ethNodeURL, accountKeyPath, string(pwd), network, apiHost, apiPort, p2pPort, bootstraps, txPoolAccess, false, "", nil, "")
=======
			err = cmd.CreateConfig(
				targetDataDir,
				ethNodeURL,
				accountKeyPath,
				string(pwd),
				network,
				apiHost,
				apiPort,
				p2pPort,
				bootstraps,
				false,
				"",
				nil,
				"",
				centChainURL, centChainID, centChainSecret, centChainAddress)
>>>>>>> 1a1bd4b0
			if err != nil {
				log.Info(targetDataDir,
					accountKeyPath,
					network,
					ethNodeURL,
					apiPort,
					p2pPort,
					bootstraps)
				log.Fatalf("error: %v", err)
			}
		},
	}

	createConfigCmd.Flags().StringVarP(&targetDataDir, "targetdir", "t", home+"/datadir", "Target Data Dir")
	createConfigCmd.Flags().StringVarP(&ethNodeURL, "ethnodeurl", "e", "http://127.0.0.1:9545", "URL of Ethereum Client Node")
	createConfigCmd.Flags().StringVarP(&apiHost, "nodeHost", "s", "127.0.0.1", "API server host")
	createConfigCmd.Flags().StringVarP(&accountKeyPath, "accountkeypath", "z", home+"/datadir/main.key", "Path of Ethereum Account Key JSON file")
	createConfigCmd.Flags().Int64VarP(&apiPort, "apiPort", "a", 8082, "Api Port")
	createConfigCmd.Flags().Int64VarP(&p2pPort, "p2pPort", "p", 38202, "Peer-to-Peer Port")
	createConfigCmd.Flags().StringVarP(&network, "network", "n", "russianhill", "Default Network")
	createConfigCmd.Flags().StringSliceVarP(&bootstraps, "bootstraps", "b", nil, "Bootstrap P2P Nodes")
<<<<<<< HEAD
	createConfigCmd.Flags().BoolVarP(&txPoolAccess, "txpoolaccess", "x", true, "Transaction Pool access (-x=false)")
=======
	createConfigCmd.Flags().StringVar(&centChainURL, "centchainurl", "ws://127.0.0.1:9944", "Centrifuge Chain URL")
	createConfigCmd.Flags().StringVar(&centChainID, "centchainid", "", "Centrifuge Chain Account ID")
	createConfigCmd.Flags().StringVar(&centChainSecret, "centchainsecret", "", "Centrifuge Chain Secret URI")
	createConfigCmd.Flags().StringVar(&centChainAddress, "centchainaddr", "", "Centrifuge Chain ss58addr")
>>>>>>> 1a1bd4b0
	rootCmd.AddCommand(createConfigCmd)
}<|MERGE_RESOLUTION|>--- conflicted
+++ resolved
@@ -12,17 +12,10 @@
 )
 
 var (
-<<<<<<< HEAD
-	apiHost, targetDataDir, ethNodeURL, accountKeyPath, network string
-	apiPort, p2pPort                                            int64
-	bootstraps                                                  []string
-	txPoolAccess                                                bool
-=======
 	apiHost, targetDataDir, ethNodeURL, accountKeyPath, network  string
 	apiPort, p2pPort                                             int64
 	bootstraps                                                   []string
 	centChainURL, centChainID, centChainSecret, centChainAddress string
->>>>>>> 1a1bd4b0
 )
 
 func init() {
@@ -48,9 +41,6 @@
 				log.Error(err)
 			}
 
-<<<<<<< HEAD
-			err = cmd.CreateConfig(targetDataDir, ethNodeURL, accountKeyPath, string(pwd), network, apiHost, apiPort, p2pPort, bootstraps, txPoolAccess, false, "", nil, "")
-=======
 			err = cmd.CreateConfig(
 				targetDataDir,
 				ethNodeURL,
@@ -66,7 +56,6 @@
 				nil,
 				"",
 				centChainURL, centChainID, centChainSecret, centChainAddress)
->>>>>>> 1a1bd4b0
 			if err != nil {
 				log.Info(targetDataDir,
 					accountKeyPath,
@@ -88,13 +77,9 @@
 	createConfigCmd.Flags().Int64VarP(&p2pPort, "p2pPort", "p", 38202, "Peer-to-Peer Port")
 	createConfigCmd.Flags().StringVarP(&network, "network", "n", "russianhill", "Default Network")
 	createConfigCmd.Flags().StringSliceVarP(&bootstraps, "bootstraps", "b", nil, "Bootstrap P2P Nodes")
-<<<<<<< HEAD
-	createConfigCmd.Flags().BoolVarP(&txPoolAccess, "txpoolaccess", "x", true, "Transaction Pool access (-x=false)")
-=======
 	createConfigCmd.Flags().StringVar(&centChainURL, "centchainurl", "ws://127.0.0.1:9944", "Centrifuge Chain URL")
 	createConfigCmd.Flags().StringVar(&centChainID, "centchainid", "", "Centrifuge Chain Account ID")
 	createConfigCmd.Flags().StringVar(&centChainSecret, "centchainsecret", "", "Centrifuge Chain Secret URI")
 	createConfigCmd.Flags().StringVar(&centChainAddress, "centchainaddr", "", "Centrifuge Chain ss58addr")
->>>>>>> 1a1bd4b0
 	rootCmd.AddCommand(createConfigCmd)
 }