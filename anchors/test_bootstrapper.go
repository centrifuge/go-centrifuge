// +build integration unit

package anchors

import (
	"errors"

	"github.com/centrifuge/go-centrifuge/config"
)

<<<<<<< HEAD
const BootstrappedAnchorRepository string = "BootstrappedAnchorRepository"

func (b *Bootstrapper) TestBootstrap(context map[string]interface{}) error {
	if _, ok := context[config.BootstrappedConfig]; !ok {
		return errors.New("config hasn't been initialized")
	}

	if repo, ok := context[BootstrappedAnchorRepository]; ok {
		setAnchorRepository(repo.(AnchorRepository))
	} else {
		b.Bootstrap(context)
	}

	return nil
=======
func (b Bootstrapper) TestBootstrap(context map[string]interface{}) error {
	if _, ok := context[bootstrap.BootstrappedConfig]; !ok {
		return errors.New("config hasn't been initialized")
	}

	return b.Bootstrap(context)
>>>>>>> 0ece7f41
}

func (b Bootstrapper) TestTearDown() error {
	return nil
}<|MERGE_RESOLUTION|>--- conflicted
+++ resolved
@@ -8,29 +8,14 @@
 	"github.com/centrifuge/go-centrifuge/config"
 )
 
-<<<<<<< HEAD
 const BootstrappedAnchorRepository string = "BootstrappedAnchorRepository"
 
-func (b *Bootstrapper) TestBootstrap(context map[string]interface{}) error {
+func (b Bootstrapper) TestBootstrap(context map[string]interface{}) error {
 	if _, ok := context[config.BootstrappedConfig]; !ok {
 		return errors.New("config hasn't been initialized")
 	}
 
-	if repo, ok := context[BootstrappedAnchorRepository]; ok {
-		setAnchorRepository(repo.(AnchorRepository))
-	} else {
-		b.Bootstrap(context)
-	}
-
-	return nil
-=======
-func (b Bootstrapper) TestBootstrap(context map[string]interface{}) error {
-	if _, ok := context[bootstrap.BootstrappedConfig]; !ok {
-		return errors.New("config hasn't been initialized")
-	}
-
 	return b.Bootstrap(context)
->>>>>>> 0ece7f41
 }
 
 func (b Bootstrapper) TestTearDown() error {
