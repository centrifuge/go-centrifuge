package anchors

import (
	"math/big"
	"time"

	"github.com/centrifuge/go-centrifuge/config"
	"github.com/centrifuge/go-centrifuge/errors"
	"github.com/centrifuge/go-centrifuge/identity"
	"github.com/centrifuge/go-centrifuge/utils"
	"github.com/ethereum/go-ethereum/common/hexutil"
	"github.com/ethereum/go-ethereum/crypto"
)

const (
	// AnchorIDLength is the length in bytes of the AnchorID
	AnchorIDLength = 32

	// DocumentRootLength is the length in bytes of the DocumentRoot
	DocumentRootLength = 32

	// DocumentProofLength is the length in bytes of a single proof
	DocumentProofLength = 32
)

// AnchorID type is byte array of length AnchorIDLength
type AnchorID [AnchorIDLength]byte

// Config defines required functions for the package Anchors
type Config interface {
	GetEthereumContextWaitTimeout() time.Duration
	GetEthereumGasLimit(op config.ContractOp) uint64
<<<<<<< HEAD
=======
	GetCentChainAnchorLifespan() time.Duration
>>>>>>> 1a1bd4b0
}

// ToAnchorID convert the bytes into AnchorID type
// returns an error if the bytes length != AnchorIDLength
func ToAnchorID(bytes []byte) (AnchorID, error) {
	var id [AnchorIDLength]byte
	if !utils.IsValidByteSliceForLength(bytes, AnchorIDLength) {
		return id, errors.New("invalid length byte slice provided for anchorID")
	}

	copy(id[:], bytes[:AnchorIDLength])
	return id, nil
}

// BigInt returns anchorID in bigInt form
func (a *AnchorID) BigInt() *big.Int {
	return utils.ByteSliceToBigInt(a[:])
}

// String returns anchorID in string form
func (a *AnchorID) String() string {
	return hexutil.Encode(a[:])
}

// DocumentRoot type is byte array of length DocumentRootLength
type DocumentRoot [DocumentRootLength]byte

// ToDocumentRoot converts bytes to DocumentRoot
// returns error if the bytes length != DocumentRootLength
func ToDocumentRoot(bytes []byte) (DocumentRoot, error) {
	var root [DocumentRootLength]byte
	if !utils.IsValidByteSliceForLength(bytes, DocumentRootLength) {
		return root, errors.New("invalid length byte slice provided for docRoot")
	}

	copy(root[:], bytes[:DocumentRootLength])
	return root, nil
}

// RandomDocumentRoot returns a randomly generated DocumentRoot
func RandomDocumentRoot() DocumentRoot {
	root, _ := ToDocumentRoot(utils.RandomSlice(DocumentRootLength))
	return root
}

// PreCommitData holds required document details for pre-commit
type PreCommitData struct {
	AnchorID      AnchorID
	SigningRoot   DocumentRoot
	SchemaVersion uint
}

// CommitData holds required document details for anchoring
type CommitData struct {
	AnchorID      AnchorID
	DocumentRoot  DocumentRoot
	DocumentProof [DocumentProofLength]byte
	SchemaVersion uint
}

// WatchCommit holds the commit data received from ethereum event
type WatchCommit struct {
	CommitData *CommitData
	Error      error
}

// WatchPreCommit holds the pre commit data received from ethereum event
type WatchPreCommit struct {
	PreCommit *PreCommitData
	Error     error
}

// NewCommitData returns a CommitData with passed in details
func NewCommitData(anchorID AnchorID, documentRoot DocumentRoot, proof [32]byte) (commitData *CommitData) {
	return &CommitData{
		AnchorID:      anchorID,
		DocumentRoot:  documentRoot,
		DocumentProof: proof,
	}
}

// GenerateCommitHash generates Keccak256 message from AnchorID, CentID, DocumentRoot
func GenerateCommitHash(anchorID AnchorID, centrifugeID identity.DID, documentRoot DocumentRoot) []byte {
	msg := append(anchorID[:], documentRoot[:]...)
	msg = append(msg, centrifugeID[:]...)
	return crypto.Keccak256(msg)
}<|MERGE_RESOLUTION|>--- conflicted
+++ resolved
@@ -30,10 +30,7 @@
 type Config interface {
 	GetEthereumContextWaitTimeout() time.Duration
 	GetEthereumGasLimit(op config.ContractOp) uint64
-<<<<<<< HEAD
-=======
 	GetCentChainAnchorLifespan() time.Duration
->>>>>>> 1a1bd4b0
 }
 
 // ToAnchorID convert the bytes into AnchorID type
