--- conflicted
+++ resolved
@@ -33,17 +33,12 @@
 		return err
 	}
 
-<<<<<<< HEAD
-	var repo AnchorRepository
-	repo = newEthereumAnchorRepository(cfg, repositoryContract, ethereum.GetClient)
-=======
 	if _, ok := ctx[bootstrap.BootstrappedQueueServer]; !ok {
 		return errors.New("queue server hasn't been initialized")
 	}
 
 	queueSrv := ctx[bootstrap.BootstrappedQueueServer].(*queue.Server)
 	repo := newEthereumAnchorRepository(cfg, repositoryContract, queueSrv, ethereum.GetClient)
->>>>>>> 50f80d5d
 	ctx[BootstrappedAnchorRepo] = repo
 
 	task := &anchorConfirmationTask{
