--- conflicted
+++ resolved
@@ -5,22 +5,13 @@
 	"github.com/centrifuge/go-centrifuge/centchain"
 	"github.com/centrifuge/go-centrifuge/config/configstore"
 	"github.com/centrifuge/go-centrifuge/errors"
-<<<<<<< HEAD
-	"github.com/centrifuge/go-centrifuge/ethereum"
-=======
->>>>>>> 1a1bd4b0
 	"github.com/centrifuge/go-centrifuge/jobs"
 	"github.com/centrifuge/go-centrifuge/queue"
 )
 
 const (
-<<<<<<< HEAD
-	// BootstrappedAnchorRepo is used as a key to map the configured anchor repository through context.
-	BootstrappedAnchorRepo string = "BootstrappedAnchorRepo"
-=======
 	// BootstrappedAnchorService is used as a key to map the configured anchor service through context.
 	BootstrappedAnchorService string = "BootstrappedAnchorService"
->>>>>>> 1a1bd4b0
 
 	// ErrAnchorRepoNotInitialised is a sentinel error when repository is not initialised
 	ErrAnchorRepoNotInitialised = errors.Error("anchor repository not initialised")
@@ -52,14 +43,8 @@
 		return errors.New("queue hasn't been initialized")
 	}
 
-<<<<<<< HEAD
-	repo := newService(cfg, repositoryContract, queueSrv, client, jobsMan)
-	ctx[BootstrappedAnchorRepo] = repo
-
-=======
 	repo := NewRepository(client, jobsMan)
 	srv := newService(cfg, repo, queueSrv, jobsMan)
 	ctx[BootstrappedAnchorService] = srv
->>>>>>> 1a1bd4b0
 	return nil
 }