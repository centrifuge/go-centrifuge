// +build unit

package anchors

import (
	"math/big"
	"testing"

	"github.com/centrifuge/go-centrifuge/ethereum"
	"github.com/centrifuge/go-centrifuge/identity"
	"github.com/centrifuge/go-centrifuge/keytools/secp256k1"
	"github.com/centrifuge/go-centrifuge/testingutils/commons"
	"github.com/centrifuge/go-centrifuge/utils"
	"github.com/ethereum/go-ethereum/accounts/abi/bind"
	"github.com/ethereum/go-ethereum/common/hexutil"
	"github.com/stretchr/testify/assert"
	"github.com/stretchr/testify/mock"
)

type mockAnchorRepo struct {
	mock.Mock
	anchorRepositoryContract
}

func (m *mockAnchorRepo) Commits(opts *bind.CallOpts, anchorID *big.Int) (docRoot [32]byte, err error) {
	args := m.Called(opts, anchorID)
	docRoot, _ = args.Get(0).([32]byte)
	return docRoot, args.Error(1)
}

func TestCorrectCommitSignatureGen(t *testing.T) {
	// hardcoded values are generated with centrifuge-ethereum-contracts
	anchorID, _ := hexutil.Decode("0x154cc26833dec2f4ad7ead9d65f9ec968a1aa5efbf6fe762f8f2a67d18a2d9b1")
	documentRoot, _ := hexutil.Decode("0x65a35574f70281ae4d1f6c9f3adccd5378743f858c67a802a49a08ce185bc975")
	centrifugeId, _ := hexutil.Decode("0x1851943e76d2")
	correctCommitToSign := "0x15f9cb57608a7ef31428fd6b1cb7ea2002ab032211d882b920c1474334004d6b"
	correctCommitSignature := "0xb4051d6d03c3bf39f4ec4ba949a91a358b0cacb4804b82ed2ba978d338f5e747770c00b63c8e50c1a7aa5ba629870b54c2068a56f8b43460aa47891c6635d36d01"
	testPrivateKey, _ := hexutil.Decode("0x17e063fa17dd8274b09c14b253697d9a20afff74ace3c04fdb1b9c814ce0ada5")
	anchorIDTyped, _ := ToAnchorID(anchorID)
	centIdTyped, _ := identity.ToCentID(centrifugeId)
	docRootTyped, _ := ToDocumentRoot(documentRoot)
	messageToSign := GenerateCommitHash(anchorIDTyped, centIdTyped, docRootTyped)
	assert.Equal(t, correctCommitToSign, hexutil.Encode(messageToSign), "messageToSign not calculated correctly")
	signature, _ := secp256k1.SignEthereum(messageToSign, testPrivateKey)
	assert.Equal(t, correctCommitSignature, hexutil.Encode(signature), "signature not correct")
}

func TestGenerateAnchor(t *testing.T) {
	currentAnchorID := utils.RandomByte32()
	currentDocumentRoot := utils.RandomByte32()
	documentProof := utils.RandomByte32()
	centrifugeId := utils.RandomSlice(identity.CentIDLength)
	testPrivateKey, _ := hexutil.Decode("0x17e063fa17dd8274b09c14b253697d9a20afff74ace3c04fdb1b9c814ce0ada5")

	var documentProofs [][32]byte
	documentProofs = append(documentProofs, documentProof)
	centIdTyped, _ := identity.ToCentID(centrifugeId)
	messageToSign := GenerateCommitHash(currentAnchorID, centIdTyped, currentDocumentRoot)
	signature, _ := secp256k1.SignEthereum(messageToSign, testPrivateKey)

	var documentRoot32Bytes [32]byte
	copy(documentRoot32Bytes[:], currentDocumentRoot[:32])

	commitData := NewCommitData(0, currentAnchorID, documentRoot32Bytes, centIdTyped, documentProofs, signature)

	anchorID, _ := ToAnchorID(currentAnchorID[:])
	docRoot, _ := ToDocumentRoot(documentRoot32Bytes[:])

	assert.Equal(t, commitData.AnchorID, anchorID, "Anchor should have the passed ID")
	assert.Equal(t, commitData.DocumentRoot, docRoot, "Anchor should have the passed document root")
	assert.Equal(t, commitData.CentrifugeID, centIdTyped, "Anchor should have the centrifuge id")
	assert.Equal(t, commitData.DocumentProofs, documentProofs, "Anchor should have the document proofs")
	assert.Equal(t, commitData.Signature, signature, "Anchor should have the signature")
}

func TestGetDocumentRootOf(t *testing.T) {
	repo := &mockAnchorRepo{}
	anchorID, err := ToAnchorID(utils.RandomSlice(32))
	assert.Nil(t, err)

	ethClient := &testingcommons.MockEthClient{}
	ethClient.On("GetGethCallOpts").Return(nil)
<<<<<<< HEAD
	ethRepo := newEthereumAnchorRepository(cfg, repo, func() ethereum.Client {
=======
	ethRepo := newEthereumAnchorRepository(cfg, repo, nil, func() ethereum.Client {
>>>>>>> 50f80d5d
		return ethClient
	})
	docRoot := utils.RandomByte32()
	repo.On("Commits", mock.Anything, mock.Anything).Return(docRoot, nil)
	gotRoot, err := ethRepo.GetDocumentRootOf(anchorID)
	repo.AssertExpectations(t)
	assert.Nil(t, err)
	assert.Equal(t, docRoot[:], gotRoot[:])
}<|MERGE_RESOLUTION|>--- conflicted
+++ resolved
@@ -80,11 +80,7 @@
 
 	ethClient := &testingcommons.MockEthClient{}
 	ethClient.On("GetGethCallOpts").Return(nil)
-<<<<<<< HEAD
-	ethRepo := newEthereumAnchorRepository(cfg, repo, func() ethereum.Client {
-=======
 	ethRepo := newEthereumAnchorRepository(cfg, repo, nil, func() ethereum.Client {
->>>>>>> 50f80d5d
 		return ethClient
 	})
 	docRoot := utils.RandomByte32()
