// +build unit

package anchors

import (
	"os"
	"testing"

	"github.com/centrifuge/go-centrifuge/bootstrap"
	"github.com/centrifuge/go-centrifuge/config"
	"github.com/centrifuge/go-centrifuge/utils"
	"github.com/stretchr/testify/assert"
)

var ctx = map[string]interface{}{}
<<<<<<< HEAD
=======
var cfg config.Configuration
>>>>>>> 1a1bd4b0

func TestMain(m *testing.M) {
	ibootstappers := []bootstrap.TestBootstrapper{
		&config.Bootstrapper{},
	}
	bootstrap.RunTestBootstrappers(ibootstappers, ctx)
<<<<<<< HEAD
=======
	cfg = ctx[bootstrap.BootstrappedConfig].(config.Configuration)
>>>>>>> 1a1bd4b0
	result := m.Run()
	bootstrap.RunTestTeardown(ibootstappers)
	os.Exit(result)
}

func TestNewAnchorId(t *testing.T) {
	tests := []struct {
		name  string
		slice []byte
		err   string
	}{
		{
			"smallerSlice",
			utils.RandomSlice(AnchorIDLength - 1),
			"invalid length byte slice provided for anchorID",
		},
		{
			"largerSlice",
			utils.RandomSlice(AnchorIDLength + 1),
			"invalid length byte slice provided for anchorID",
		},
		{
			"nilSlice",
			nil,
			"invalid length byte slice provided for anchorID",
		},
	}
	for _, test := range tests {
		t.Run(test.name, func(t *testing.T) {
			_, err := ToAnchorID(test.slice)
			assert.Equal(t, test.err, err.Error())
		})
	}
}

func TestNewDocRoot(t *testing.T) {
	tests := []struct {
		name  string
		slice []byte
		err   string
	}{
		{
			"smallerSlice",
			utils.RandomSlice(DocumentRootLength - 1),
			"invalid length byte slice provided for docRoot",
		},
		{
			"largerSlice",
			utils.RandomSlice(DocumentRootLength + 1),
			"invalid length byte slice provided for docRoot",
		},
		{
			"nilSlice",
			nil,
			"invalid length byte slice provided for docRoot",
		},
	}
	for _, test := range tests {
		t.Run(test.name, func(t *testing.T) {
			_, err := ToDocumentRoot(test.slice)
			assert.Equal(t, test.err, err.Error())
		})
	}
}<|MERGE_RESOLUTION|>--- conflicted
+++ resolved
@@ -13,20 +13,14 @@
 )
 
 var ctx = map[string]interface{}{}
-<<<<<<< HEAD
-=======
 var cfg config.Configuration
->>>>>>> 1a1bd4b0
 
 func TestMain(m *testing.M) {
 	ibootstappers := []bootstrap.TestBootstrapper{
 		&config.Bootstrapper{},
 	}
 	bootstrap.RunTestBootstrappers(ibootstappers, ctx)
-<<<<<<< HEAD
-=======
 	cfg = ctx[bootstrap.BootstrappedConfig].(config.Configuration)
->>>>>>> 1a1bd4b0
 	result := m.Run()
 	bootstrap.RunTestTeardown(ibootstappers)
 	os.Exit(result)
