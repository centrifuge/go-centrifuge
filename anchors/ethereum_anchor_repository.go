package anchors

import (
	"context"
	"math/big"

	"time"

	"github.com/centrifuge/go-centrifuge/errors"
	"github.com/centrifuge/go-centrifuge/ethereum"
	"github.com/centrifuge/go-centrifuge/identity"
	"github.com/centrifuge/go-centrifuge/queue"
	"github.com/ethereum/go-ethereum/accounts/abi/bind"
	"github.com/ethereum/go-ethereum/common"
	"github.com/ethereum/go-ethereum/core/types"
	"github.com/ethereum/go-ethereum/event"
)

type anchorRepositoryContract interface {
	PreCommit(opts *bind.TransactOpts, anchorID *big.Int, signingRoot [32]byte, centID *big.Int, signature []byte, expirationBlock *big.Int) (*types.Transaction, error)
	Commit(opts *bind.TransactOpts, anchorID *big.Int, documentRoot [32]byte, centID *big.Int, documentProofs [][32]byte, signatures []byte) (*types.Transaction, error)
	Commits(opts *bind.CallOpts, anchorID *big.Int) (docRoot [32]byte, err error)
}

type watchAnchorPreCommitted interface {
	//event name: AnchorPreCommitted
	WatchAnchorPreCommitted(opts *bind.WatchOpts, sink chan<- *EthereumAnchorRepositoryContractAnchorPreCommitted,
		from []common.Address, anchorID []*big.Int) (event.Subscription, error)
}

type ethereumAnchorRepository struct {
	config                   Config
	anchorRepositoryContract anchorRepositoryContract
	gethClientFinder         func() ethereum.Client
	queue                    *queue.Server
}

func newEthereumAnchorRepository(config Config, anchorRepositoryContract anchorRepositoryContract, queue *queue.Server, gethClientFinder func() ethereum.Client) AnchorRepository {
	return &ethereumAnchorRepository{config: config, anchorRepositoryContract: anchorRepositoryContract, gethClientFinder: gethClientFinder, queue: queue}
}

<<<<<<< HEAD
// Commits takes an anchorID and returns the corresponding documentRoot from the chain
func (ethRepository *EthereumAnchorRepository) GetDocumentRootOf(anchorID AnchorID) (docRoot DocRoot, err error) {
	// Ignoring cancelFunc as code will block until response or timeout is triggered
	opts, _ := ethereum.GetGethCallOpts()
=======
// GetDocumentRootOf takes an anchorID and returns the corresponding documentRoot from the chain.
func (ethRepository *ethereumAnchorRepository) GetDocumentRootOf(anchorID AnchorID) (docRoot DocumentRoot, err error) {
	// Ignoring cancelFunc as code will block until response or timeout is triggered
	opts, _ := ethRepository.gethClientFinder().GetGethCallOpts()
>>>>>>> a601f01c
	return ethRepository.anchorRepositoryContract.Commits(opts, anchorID.BigInt())
}

// PreCommitAnchor will call the transaction PreCommit on the smart contract
func (ethRepository *ethereumAnchorRepository) PreCommitAnchor(anchorID AnchorID, signingRoot DocumentRoot, centID identity.CentID, signature []byte, expirationBlock *big.Int) (confirmations <-chan *WatchPreCommit, err error) {
	ethRepositoryContract := ethRepository.anchorRepositoryContract
	opts, err := ethereum.GetClient().GetTxOpts(ethRepository.config.GetEthereumDefaultAccountName())
	if err != nil {
		return confirmations, err
	}

	preCommitData := newPreCommitData(anchorID, signingRoot, centID, signature, expirationBlock)
	if err != nil {
		return confirmations, err
	}

	err = sendPreCommitTransaction(ethRepositoryContract, opts, preCommitData)
	if err != nil {
		wError := errors.New("%v", err)
		log.Errorf("Failed to send Ethereum pre-commit transaction [id: %x, signingRoot: %x, SchemaVersion:%v]: %v",
			preCommitData.AnchorID, preCommitData.SigningRoot, preCommitData.SchemaVersion, wError)
		return confirmations, err
	}

	return confirmations, err
}

// CommitAnchor will send a commit transaction to Ethereum.
func (ethRepository *ethereumAnchorRepository) CommitAnchor(anchorID AnchorID, documentRoot DocumentRoot, centID identity.CentID, documentProofs [][32]byte, signature []byte) (confirmations <-chan *WatchCommit, err error) {
	conn := ethereum.GetClient()
	opts, err := conn.GetTxOpts(ethRepository.config.GetEthereumDefaultAccountName())
	if err != nil {
		return nil, err
	}

	h, err := conn.GetEthClient().HeaderByNumber(context.Background(), nil)
	if err != nil {
		return nil, err
	}

	cd := NewCommitData(h.Number.Uint64(), anchorID, documentRoot, centID, documentProofs, signature)
	confirmations, err = ethRepository.setUpCommitEventListener(ethRepository.config.GetEthereumContextWaitTimeout(), opts.From, cd)

	if err != nil {
		wError := errors.New("%v", err)
		log.Errorf("Failed to set up event listener for commit transaction [id: %x, hash: %x]: %v",
			cd.AnchorID, cd.DocumentRoot, wError)
		return
	}

	err = sendCommitTransaction(ethRepository.anchorRepositoryContract, opts, cd)
	if err != nil {
		wError := errors.New("%v", err)
		log.Errorf("Failed to send Ethereum commit transaction[id: %x, hash: %x, SchemaVersion:%v]: %v",
			cd.AnchorID, cd.DocumentRoot, cd.SchemaVersion, wError)
		return
	}
	return confirmations, err
}

// sendPreCommitTransaction sends the actual transaction to the ethereum node.
func sendPreCommitTransaction(contract anchorRepositoryContract, opts *bind.TransactOpts, preCommitData *PreCommitData) error {

	//preparation of data in specific types for the call to Ethereum
	schemaVersion := big.NewInt(int64(preCommitData.SchemaVersion))

	tx, err := ethereum.GetClient().SubmitTransactionWithRetries(contract.PreCommit, opts, preCommitData.AnchorID, preCommitData.SigningRoot,
		preCommitData.CentrifugeID, preCommitData.Signature, preCommitData.ExpirationBlock, schemaVersion)

	if err != nil {
		return err
	}

	log.Infof("Sent off transaction pre-commit [id: %x, hash: %x, SchemaVersion:%v] to registry. Ethereum transaction hash [%x] and Nonce [%v] and Check [%v]", preCommitData.AnchorID,
		preCommitData.SigningRoot, schemaVersion, tx.Hash(), tx.Nonce(), tx.CheckNonce())

	log.Infof("Transfer pending: 0x%x\n", tx.Hash())
	return nil
}

// sendCommitTransaction sends the actual transaction to register the Anchor on Ethereum registry contract
func sendCommitTransaction(contract anchorRepositoryContract, opts *bind.TransactOpts, commitData *CommitData) error {
	tx, err := ethereum.GetClient().SubmitTransactionWithRetries(contract.Commit, opts, commitData.AnchorID.BigInt(), commitData.DocumentRoot,
		commitData.CentrifugeID.BigInt(), commitData.DocumentProofs, commitData.Signature)

	if err != nil {
		return err
	}

	log.Infof("Sent off the anchor [id: %x, hash: %x] to registry. Ethereum transaction hash [%x] and Nonce [%v] and Check [%v]", commitData.AnchorID,
		commitData.DocumentRoot, tx.Hash(), tx.Nonce(), tx.CheckNonce())
	log.Infof("Transfer pending: 0x%x\n", tx.Hash())
	return nil
}

// TODO: This method is only used by setUpPreCommitEventListener below, it will be changed soon so we can remove the hardcoded `time.Second` and use the global one
func generateEventContext() (*bind.WatchOpts, context.CancelFunc) {
	//listen to this particular anchor being mined/event is triggered
	ctx, cancelFunc := ethereum.DefaultWaitForTransactionMiningContext(time.Second)
	watchOpts := &bind.WatchOpts{Context: ctx}

	return watchOpts, cancelFunc

}

// setUpPreCommitEventListener sets up the listened for the "PreCommit" event to notify the upstream code
// about successful mining/creation of a pre-commit.
func setUpPreCommitEventListener(contractEvent watchAnchorPreCommitted, from common.Address, preCommitData *PreCommitData) (confirmations chan *WatchPreCommit, err error) {
	watchOpts, cancelFunc := generateEventContext()

	//there should always be only one notification coming for this
	//single anchor being registered
	anchorPreCommittedEvents := make(chan *EthereumAnchorRepositoryContractAnchorPreCommitted)
	confirmations = make(chan *WatchPreCommit)
	go waitAndRoutePreCommitEvent(watchOpts.Context, anchorPreCommittedEvents, confirmations, preCommitData)

	// Somehow there are some possible resource leakage situations with this handling but I have to understand
	// Subscriptions a bit better before writing this code.
	_, err = contractEvent.WatchAnchorPreCommitted(watchOpts, anchorPreCommittedEvents, []common.Address{from}, []*big.Int{preCommitData.AnchorID.BigInt()})
	if err != nil {
		wError := errors.New("Could not subscribe to event logs for anchor registration: %v", err)
		log.Errorf("Failed to watch anchor registered event: %v", wError.Error())
		cancelFunc() // cancel the event router
		return confirmations, wError
	}
	return confirmations, nil
}

// setUpCommitEventListener sets up the listened for the "AnchorCommitted" event to notify the upstream code
// about successful mining/creation of a commit
func (ethRepository *ethereumAnchorRepository) setUpCommitEventListener(timeout time.Duration, from common.Address, commitData *CommitData) (confirmations chan *WatchCommit, err error) {
	confirmations = make(chan *WatchCommit)
	asyncRes, err := ethRepository.queue.EnqueueJob(anchorRepositoryConfirmationTaskName, map[string]interface{}{
		anchorIDParam: commitData.AnchorID,
		addressParam:  from,
		centIDParam:   commitData.CentrifugeID,
		blockHeight:   commitData.BlockHeight,
	})
	if err != nil {
		return nil, err
	}

	go waitAndRouteCommitEvent(timeout, asyncRes, confirmations, commitData)
	return confirmations, nil
}

// waitAndRoutePreCommitEvent notifies the confirmations channel whenever a pre-commit is being noted as Ethereum event
func waitAndRoutePreCommitEvent(ctx context.Context, conf <-chan *EthereumAnchorRepositoryContractAnchorPreCommitted, confirmations chan<- *WatchPreCommit, preCommitData *PreCommitData) {
	for {
		select {
		case <-ctx.Done():
			log.Errorf("Context [%v] closed before receiving AnchorPreCommitted event for anchor ID: %x, DocumentRoot: %x\n", ctx, preCommitData.AnchorID, preCommitData.SigningRoot)
			confirmations <- &WatchPreCommit{preCommitData, ctx.Err()}
			return
		case res := <-conf:
			log.Infof("Received AnchorPreCommitted event from: %x\n", res.From)
			confirmations <- &WatchPreCommit{preCommitData, nil}
			return
		}
	}
}

// waitAndRouteCommitEvent notifies the confirmations channel whenever a commit is being noted as Ethereum event
func waitAndRouteCommitEvent(timeout time.Duration, asyncResult queue.TaskResult, confirmations chan<- *WatchCommit, commitData *CommitData) {
	_, err := asyncResult.Get(timeout)
	confirmations <- &WatchCommit{commitData, err}
}<|MERGE_RESOLUTION|>--- conflicted
+++ resolved
@@ -39,17 +39,10 @@
 	return &ethereumAnchorRepository{config: config, anchorRepositoryContract: anchorRepositoryContract, gethClientFinder: gethClientFinder, queue: queue}
 }
 
-<<<<<<< HEAD
-// Commits takes an anchorID and returns the corresponding documentRoot from the chain
-func (ethRepository *EthereumAnchorRepository) GetDocumentRootOf(anchorID AnchorID) (docRoot DocRoot, err error) {
-	// Ignoring cancelFunc as code will block until response or timeout is triggered
-	opts, _ := ethereum.GetGethCallOpts()
-=======
 // GetDocumentRootOf takes an anchorID and returns the corresponding documentRoot from the chain.
 func (ethRepository *ethereumAnchorRepository) GetDocumentRootOf(anchorID AnchorID) (docRoot DocumentRoot, err error) {
 	// Ignoring cancelFunc as code will block until response or timeout is triggered
 	opts, _ := ethRepository.gethClientFinder().GetGethCallOpts()
->>>>>>> a601f01c
 	return ethRepository.anchorRepositoryContract.Commits(opts, anchorID.BigInt())
 }
 
