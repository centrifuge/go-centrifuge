--- conflicted
+++ resolved
@@ -2,19 +2,14 @@
 go:
   - 1.9.x
 
-<<<<<<< HEAD
 services:
   - docker
 
 env:
   - RUN_CONTEXT=travis
   - GETH_DOCKER_VERSION=v1.8.1
-=======
-env:
-  - RUN_CONTEXT=travis
->>>>>>> 8ac2c433
 
-cache:  
+cache:
     directories:
       # Cache the glide binary
       - ~/glide/
@@ -25,23 +20,14 @@
       - $GOPATH/pkg/depbin
       # Cache DAG data
       - /tmp/geth_test_network/.ethash
-<<<<<<< HEAD
 
 before_install:
   - npm install -g truffle@4.0.4
   - docker pull ethereum/client-go:$GETH_DOCKER_VERSION
-=======
-      # Cache geth binary
-      - /tmp/geth_bin
-
-before_install:
-  - npm install -g truffle@4.0.4
->>>>>>> 8ac2c433
 
 install:
   - scripts/install-dependencies.sh
   - glide install
-  - export PATH=$PATH:/tmp/geth_bin/geth-linux-amd64-1.8.2-b8b9f7f4/
   - echo "cd vendor/github.com/golang/protobuf && make install" | sh
   - go get -u github.com/grpc-ecosystem/grpc-gateway/protoc-gen-grpc-gateway
   - go get -u github.com/grpc-ecosystem/grpc-gateway/protoc-gen-swagger
