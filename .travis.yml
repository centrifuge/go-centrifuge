--- conflicted
+++ resolved
@@ -10,11 +10,7 @@
 
 env:
   matrix:
-<<<<<<< HEAD
-    - DEPCACHEDIR=/tmp/depcache IMAGE_NAME=centrifugeio/go-centrifuge
-=======
     - IMAGE_NAME=centrifugeio/go-centrifuge PATH="$HOME/.cargo/bin:$PATH"
->>>>>>> 1a1bd4b0
 
 checkout:
   post:
@@ -23,19 +19,6 @@
 cache:
   directories:
     - ~/bin/
-<<<<<<< HEAD
-    - /tmp/depcache
-
-before_install:
-  - nvm install 10.15.1
-  - npm install -g truffle@4.1.13
-  - travis_retry bash <(curl https://nixos.org/nix/install)
-  - . $HOME/.nix-profile/etc/profile.d/nix.sh
-  - nix-env -if https://github.com/cachix/cachix/tarball/master --substituters https://cachix.cachix.org --trusted-public-keys cachix.cachix.org-1:eWNHQldwUO7G2VkjpnjDbWwy4KQ/HNxht7H4SSoMckM=
-  - cachix use dapp
-  - git clone --recursive https://github.com/dapphub/dapptools $HOME/.dapp/dapptools
-  - nix-env -f $HOME/.dapp/dapptools -iA dapp solc
-=======
     - $GOPATH/pkg/mod
 
 before_install:
@@ -49,7 +32,6 @@
   - cachix use dapp
   - git clone --recursive https://github.com/dapphub/dapptools $HOME/.dapp/dapptools
   - nix-env -f $HOME/.dapp/dapptools -iA dapp seth solc
->>>>>>> 1a1bd4b0
 
 install:
   - mkdir -p ~/bin
