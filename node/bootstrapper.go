package node

import (
	"context"
	"fmt"
	"os"
	"os/signal"

<<<<<<< HEAD
	"github.com/centrifuge/go-centrifuge/api"
	"github.com/centrifuge/go-centrifuge/config"
	"github.com/centrifuge/go-centrifuge/p2p"
=======
	"github.com/centrifuge/go-centrifuge/bootstrap"
>>>>>>> 1a4530ab
)

type Bootstrapper struct {
}

func (*Bootstrapper) Bootstrap(c map[string]interface{}) error {
<<<<<<< HEAD
	if _, ok := c[config.BootstrappedConfig]; !ok {
		return errors.New("config hasn't been initialized")
	}
	cfg := c[config.BootstrappedConfig].(*config.Configuration)

	services, err := defaultServerList(cfg)
=======
	srvs, err := getServers(c)
>>>>>>> 1a4530ab
	if err != nil {
		return fmt.Errorf("failed to load servers: %v", err)
	}

	n := NewNode(srvs)
	feedback := make(chan error)
	// may be we can pass a context that exists in c here
	ctx, canc := context.WithCancel(context.Background())
	go n.Start(ctx, feedback)
	controlC := make(chan os.Signal, 1)
	signal.Notify(controlC, os.Interrupt)
	for {
		select {
		case err := <-feedback:
			panic(err)
		case sig := <-controlC:
			log.Info("Node shutting down because of ", sig)
			canc()
			err := <-feedback
			return err
		}
	}

	return nil
}

<<<<<<< HEAD
func defaultServerList(cfg *config.Configuration) ([]Server, error) {
	return []Server{api.NewCentAPIServer(cfg), p2p.NewCentP2PServer(cfg)}, nil
=======
func getServers(ctx map[string]interface{}) ([]Server, error) {
	p2pSrv, ok := ctx[bootstrap.BootstrappedP2PServer]
	if !ok {
		return nil, fmt.Errorf("p2p server not initialised")
	}

	apiSrv, ok := ctx[bootstrap.BootstrappedAPIServer]
	if !ok {
		return nil, fmt.Errorf("API server not initiliase")
	}

	var servers []Server
	servers = append(servers, p2pSrv.(Server))
	servers = append(servers, apiSrv.(Server))
	return servers, nil
>>>>>>> 1a4530ab
}<|MERGE_RESOLUTION|>--- conflicted
+++ resolved
@@ -6,29 +6,14 @@
 	"os"
 	"os/signal"
 
-<<<<<<< HEAD
-	"github.com/centrifuge/go-centrifuge/api"
-	"github.com/centrifuge/go-centrifuge/config"
-	"github.com/centrifuge/go-centrifuge/p2p"
-=======
 	"github.com/centrifuge/go-centrifuge/bootstrap"
->>>>>>> 1a4530ab
 )
 
 type Bootstrapper struct {
 }
 
 func (*Bootstrapper) Bootstrap(c map[string]interface{}) error {
-<<<<<<< HEAD
-	if _, ok := c[config.BootstrappedConfig]; !ok {
-		return errors.New("config hasn't been initialized")
-	}
-	cfg := c[config.BootstrappedConfig].(*config.Configuration)
-
-	services, err := defaultServerList(cfg)
-=======
 	srvs, err := getServers(c)
->>>>>>> 1a4530ab
 	if err != nil {
 		return fmt.Errorf("failed to load servers: %v", err)
 	}
@@ -55,10 +40,6 @@
 	return nil
 }
 
-<<<<<<< HEAD
-func defaultServerList(cfg *config.Configuration) ([]Server, error) {
-	return []Server{api.NewCentAPIServer(cfg), p2p.NewCentP2PServer(cfg)}, nil
-=======
 func getServers(ctx map[string]interface{}) ([]Server, error) {
 	p2pSrv, ok := ctx[bootstrap.BootstrappedP2PServer]
 	if !ok {
@@ -74,5 +55,4 @@
 	servers = append(servers, p2pSrv.(Server))
 	servers = append(servers, apiSrv.(Server))
 	return servers, nil
->>>>>>> 1a4530ab
 }