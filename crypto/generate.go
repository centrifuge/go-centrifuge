--- conflicted
+++ resolved
@@ -41,12 +41,6 @@
 // GenerateHashPair generates a preimage and hash pair. This is useful in a commit reveal scheme such as what we use for anchor pre-commit > commit flow.
 func GenerateHashPair(preimageSize int) (preimage, hash []byte, err error) {
 	preimage = utils.RandomSlice(preimageSize)
-<<<<<<< HEAD
-	hash, err = Sha256Hash(preimage)
-	return preimage, hash, err
-}
-
-=======
 	hash, err = Blake2bHash(preimage)
 	return preimage, hash, err
 }
@@ -64,17 +58,12 @@
 	return h.Sum(nil), nil
 }
 
->>>>>>> 1a1bd4b0
 // Sha256Hash wraps inconvenient sha256 hashing ops
 func Sha256Hash(value []byte) (hash []byte, err error) {
 	h := sha256.New()
 	_, err = h.Write(value)
 	if err != nil {
-<<<<<<< HEAD
-		return []byte{}, err
-=======
 		return nil, err
->>>>>>> 1a1bd4b0
 	}
 	return h.Sum(nil), nil
 }