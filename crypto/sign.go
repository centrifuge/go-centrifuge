--- conflicted
+++ resolved
@@ -20,30 +20,4 @@
 	default:
 		return nil, errors.New("curve %s not supported", curveType)
 	}
-<<<<<<< HEAD
-
-}
-
-// VerifySignature verifies the signature using ed25519
-func VerifySignature(pubKey, message, signature []byte) error {
-	valid := ed25519.Verify(pubKey, message, signature)
-	if !valid {
-		return errors.New("invalid signature")
-	}
-
-	return nil
-}
-
-// Sign the document with the private key and return the signature along with the public key for the verification
-// assumes that signing root for the document is generated
-func Sign(centIDBytes []byte, privateKey []byte, pubKey []byte, payload []byte) *coredocumentpb.Signature {
-	return &coredocumentpb.Signature{
-		SignatureId: append(centIDBytes, pubKey...),
-		SignerId:  centIDBytes,
-		PublicKey: pubKey,
-		Signature: ed25519.Sign(privateKey, payload),
-		Timestamp: utils.ToTimestamp(time.Now().UTC()),
-	}
-=======
->>>>>>> 5d8ca062
 }