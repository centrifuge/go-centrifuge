package crypto

import (
	"strings"
	"time"

	"github.com/centrifuge/centrifuge-protobufs/gen/go/coredocument"
	"github.com/centrifuge/go-centrifuge/crypto/secp256k1"
	"github.com/centrifuge/go-centrifuge/errors"
	"github.com/centrifuge/go-centrifuge/utils"
	"golang.org/x/crypto/ed25519"
)

// SignMessage signs the message using the private key as the curveType provided.
// if ethereumSign is true, then the signature format is specific to ethereum.
func SignMessage(privateKey, message []byte, curveType string, ethereumSign bool) ([]byte, error) {
	curveType = strings.ToLower(curveType)
	switch curveType {
	case CurveSecp256K1:
		if ethereumSign {
			return secp256k1.SignEthereum(message, privateKey)
		}

		return secp256k1.Sign(message, privateKey)
	case CurveEd25519:
		return ed25519.Sign(privateKey, message), nil
	default:
		return nil, errors.New("curve %s not supported", curveType)
	}

}

// VerifySignature verifies the signature using ed25519
func VerifySignature(pubKey, message, signature []byte) error {
	valid := ed25519.Verify(pubKey, message, signature)
	if !valid {
		return errors.New("invalid signature")
	}

	return nil
}

// Sign the document with the private key and return the signature along with the public key for the verification
// assumes that signing root for the document is generated
<<<<<<< HEAD
func Sign(id []byte, privateKey []byte, pubKey []byte, payload []byte) *coredocumentpb.Signature {
	return &coredocumentpb.Signature{
		EntityId:  id,
=======
// Deprecated
func Sign(didBytes []byte, privateKey []byte, pubKey []byte, payload []byte) *coredocumentpb.Signature {
	return &coredocumentpb.Signature{
		EntityId:  didBytes,
>>>>>>> 33bdbf22
		PublicKey: pubKey,
		Signature: ed25519.Sign(privateKey, payload),
		Timestamp: utils.ToTimestamp(time.Now().UTC()),
	}
}<|MERGE_RESOLUTION|>--- conflicted
+++ resolved
@@ -42,16 +42,10 @@
 
 // Sign the document with the private key and return the signature along with the public key for the verification
 // assumes that signing root for the document is generated
-<<<<<<< HEAD
+// Deprecated
 func Sign(id []byte, privateKey []byte, pubKey []byte, payload []byte) *coredocumentpb.Signature {
 	return &coredocumentpb.Signature{
 		EntityId:  id,
-=======
-// Deprecated
-func Sign(didBytes []byte, privateKey []byte, pubKey []byte, payload []byte) *coredocumentpb.Signature {
-	return &coredocumentpb.Signature{
-		EntityId:  didBytes,
->>>>>>> 33bdbf22
 		PublicKey: pubKey,
 		Signature: ed25519.Sign(privateKey, payload),
 		Timestamp: utils.ToTimestamp(time.Now().UTC()),
