--- conflicted
+++ resolved
@@ -6,6 +6,18 @@
 	"context"
 	"os"
 	"testing"
+	"time"
+
+	"github.com/centrifuge/centrifuge-protobufs/documenttypes"
+	"github.com/centrifuge/go-centrifuge/documents/invoice"
+	"github.com/centrifuge/go-centrifuge/errors"
+	"github.com/centrifuge/go-centrifuge/protobufs/gen/go/invoice"
+	"github.com/centrifuge/go-centrifuge/testingutils/config"
+	"github.com/centrifuge/go-centrifuge/testingutils/identity"
+	"github.com/ethereum/go-ethereum/common"
+	"github.com/golang/protobuf/ptypes/timestamp"
+	"github.com/satori/go.uuid"
+	"github.com/stretchr/testify/assert"
 
 	"github.com/centrifuge/go-centrifuge/bootstrap"
 	cc "github.com/centrifuge/go-centrifuge/bootstrap/bootstrappers/testingbootstrap"
@@ -39,7 +51,6 @@
 	os.Exit(result)
 }
 
-<<<<<<< HEAD
 func prepareForNFTMinting(t *testing.T) (context.Context, []byte, common.Address, string, documents.Service, identity.CentID) {
 	// create identity
 	log.Debug("Create Identity for Testing")
@@ -91,167 +102,17 @@
 	return tokenID
 }
 
-func TestPaymentObligationService_mint_grant_read_access(t *testing.T) {
-	ctx, id, registry, depositAddr, invSrv, cid := prepareForNFTMinting(t)
-	req := nft.MintNFTRequest{
-		DocumentID:         id,
-		RegistryAddress:    registry.String(),
-		DepositAddress:     depositAddr,
-		ProofFields:        []string{"invoice.gross_amount", "invoice.currency", "invoice.due_date", "collaborators[0]"},
-		GrantNFTReadAccess: true,
-	}
-	tokenID := mintNFT(t, ctx, req, cid, registry)
-	doc, err := invSrv.GetCurrentVersion(ctx, id)
-	assert.NoError(t, err)
-	cd, err := doc.PackCoreDocument()
-	assert.NoError(t, err)
-	assert.Len(t, cd.Roles, 2)
-	assert.Len(t, cd.Roles[1].Nfts, 1)
-	newNFT := cd.Roles[1].Nfts[0]
-	enft, err := coredocument.ConstructNFT(registry, tokenID.BigInt().Bytes())
-	assert.NoError(t, err)
-	assert.Equal(t, enft, newNFT)
-
-	// try to mint the NFT again
-	_, _, err = payOb.MintNFT(ctx, req)
-	assert.Error(t, err)
-	assert.True(t, errors.IsOfType(nft.ErrNFTMinted, err))
-}
-
-func failMintNFT(t *testing.T, grantNFT, nftReadAccess bool, roleProof string) {
-	ctx, id, registry, depositAddr, _, _ := prepareForNFTMinting(t)
-	req := nft.MintNFTRequest{
-		DocumentID:               id,
-		RegistryAddress:          registry.String(),
-		DepositAddress:           depositAddr,
-		ProofFields:              []string{"invoice.gross_amount", "invoice.currency", "invoice.due_date", "collaborators[0]"},
-		GrantNFTReadAccess:       grantNFT,
-		SubmitRoleProof:          roleProof,
-		SubmitNFTReadAccessProof: nftReadAccess,
-	}
-
-	_, _, err := payOb.MintNFT(ctx, req)
-	assert.Error(t, err)
-	if !nftReadAccess {
-		assert.True(t, errors.IsOfType(nft.ErrNFTRoleMissing, err))
-	}
-}
-
-func TestEthereumPaymentObligation_MintNFT_role_not_exists(t *testing.T) {
-	failMintNFT(t, true, false, "Supplier")
-}
-
-func TestEthereumPaymentObligation_MintNFT_no_grant_access(t *testing.T) {
-	failMintNFT(t, false, true, "")
-}
-
-func mintNFTWithProofs(t *testing.T, grantAccess, tokenProof, readAccessProof bool) {
-	ctx, id, registry, depositAddr, invSrv, cid := prepareForNFTMinting(t)
-	req := nft.MintNFTRequest{
-		DocumentID:               id,
-		RegistryAddress:          registry.String(),
-		DepositAddress:           depositAddr,
-		ProofFields:              []string{"invoice.gross_amount", "invoice.currency", "invoice.due_date", "collaborators[0]"},
-		GrantNFTReadAccess:       grantAccess,
-		SubmitTokenProof:         tokenProof,
-		SubmitNFTReadAccessProof: readAccessProof,
-	}
-	mintNFT(t, ctx, req, cid, registry)
-	doc, err := invSrv.GetCurrentVersion(ctx, id)
-	assert.NoError(t, err)
-	cd, err := doc.PackCoreDocument()
-	assert.NoError(t, err)
-	roleCount := 1
-	if grantAccess {
-		roleCount++
-	}
-	assert.Len(t, cd.Roles, roleCount)
-}
-
-func TestEthereumPaymentObligation_MintNFT(t *testing.T) {
-	tests := []struct {
-		grantAccess, tokenProof, readAccessProof bool
-	}{
-		{
-			grantAccess: true,
-		},
-
-		{
-			tokenProof: true,
-		},
-
-		{
-			grantAccess: true,
-			tokenProof:  true,
-		},
-
-		{
-			grantAccess:     true,
-			readAccessProof: true,
-		},
-
-		{
-			grantAccess:     true,
-			tokenProof:      true,
-			readAccessProof: true,
-		},
-	}
-
-	for _, c := range tests {
-		mintNFTWithProofs(t, c.grantAccess, c.tokenProof, c.readAccessProof)
-	}
-}
-=======
-//func TestPaymentObligationService_mint(t *testing.T) {
-//	// create identity
-//	log.Debug("Create Identity for Testing")
-//	cid := testingidentity.CreateIdentityWithKeys(cfg, idService)
-//
-//	// create invoice (anchor)
-//	service, err := registry.LocateService(documenttypes.InvoiceDataTypeUrl)
-//	assert.Nil(t, err, "should not error out when getting invoice service")
-//	ctx := testingconfig.CreateAccountContext(t, cfg)
-//	invoiceService := service.(invoice.Service)
-//	dueDate := time.Now().Add(4 * 24 * time.Hour)
-//	model, err := invoiceService.DeriveFromCreatePayload(ctx, &invoicepb.InvoiceCreatePayload{
-//		Collaborators: []string{},
-//		Data: &invoicepb.InvoiceData{
-//			InvoiceNumber: "2132131",
-//			GrossAmount:   123,
-//			NetAmount:     123,
-//			Currency:      "EUR",
-//			DueDate:       &timestamp.Timestamp{Seconds: dueDate.Unix()},
-//		},
-//	})
-//	assert.Nil(t, err, "should not error out when creating invoice model")
-//	modelUpdated, txID, _, err := invoiceService.Create(ctx, model)
-//	err = txManager.WaitForTransaction(cid, txID)
-//	assert.Nil(t, err)
-//
-//	// get ID
-//	ID, err := modelUpdated.ID()
-//	assert.Nil(t, err, "should not error out when getting invoice ID")
-//	// call mint
-//	// assert no error
-//	depositAddr := "0xf72855759a39fb75fc7341139f5d7a3974d4da08"
-//	registry := cfg.GetContractAddress(config.PaymentObligation)
-//	resp, done, err := payOb.MintNFT(
-//		ctx,
-//		ID,
-//		registry.String(),
-//		depositAddr,
-//		[]string{"invoice.gross_amount", "invoice.currency", "invoice.due_date", "collaborators[0]"},
-//	)
-//	assert.Nil(t, err, "should not error out when minting an invoice")
-//	assert.NotNil(t, resp.TokenID, "token id should be present")
-//	tokenID, err := nft.FromString(resp.TokenID)
-//	assert.Nil(t, err, "should not error out when getting tokenID hex")
-//	<-done
-//	assert.NoError(t, txManager.WaitForTransaction(cid, uuid.Must(uuid.FromString(resp.TransactionID))))
-//	owner, err := tokenRegistry.OwnerOf(registry, tokenID.BigInt().Bytes())
-//	assert.NoError(t, err)
-//	assert.Equal(t, common.HexToAddress(depositAddr), owner)
-//	doc, err := invoiceService.GetCurrentVersion(ctx, ID)
+//func TestPaymentObligationService_mint_grant_read_access(t *testing.T) {
+//	ctx, id, registry, depositAddr, invSrv, cid := prepareForNFTMinting(t)
+//	req := nft.MintNFTRequest{
+//		DocumentID:         id,
+//		RegistryAddress:    registry.String(),
+//		DepositAddress:     depositAddr,
+//		ProofFields:        []string{"invoice.gross_amount", "invoice.currency", "invoice.due_date", "collaborators[0]"},
+//		GrantNFTReadAccess: true,
+//	}
+//	tokenID := mintNFT(t, ctx, req, cid, registry)
+//	doc, err := invSrv.GetCurrentVersion(ctx, id)
 //	assert.NoError(t, err)
 //	cd, err := doc.PackCoreDocument()
 //	assert.NoError(t, err)
@@ -263,12 +124,91 @@
 //	assert.Equal(t, enft, newNFT)
 //
 //	// try to mint the NFT again
-//	_, _, err = payOb.MintNFT(ctx,
-//		ID,
-//		registry.String(),
-//		depositAddr,
-//		[]string{"invoice.gross_amount", "invoice.currency", "invoice.due_date", "collaborators[0]"})
+//	_, _, err = payOb.MintNFT(ctx, req)
 //	assert.Error(t, err)
 //	assert.True(t, errors.IsOfType(nft.ErrNFTMinted, err))
 //}
->>>>>>> 0956e7a4
+
+func failMintNFT(t *testing.T, grantNFT, nftReadAccess bool, roleProof string) {
+	ctx, id, registry, depositAddr, _, _ := prepareForNFTMinting(t)
+	req := nft.MintNFTRequest{
+		DocumentID:               id,
+		RegistryAddress:          registry.String(),
+		DepositAddress:           depositAddr,
+		ProofFields:              []string{"invoice.gross_amount", "invoice.currency", "invoice.due_date", "collaborators[0]"},
+		GrantNFTReadAccess:       grantNFT,
+		SubmitRoleProof:          roleProof,
+		SubmitNFTReadAccessProof: nftReadAccess,
+	}
+
+	_, _, err := payOb.MintNFT(ctx, req)
+	assert.Error(t, err)
+	if !nftReadAccess {
+		assert.True(t, errors.IsOfType(nft.ErrNFTRoleMissing, err))
+	}
+}
+
+func TestEthereumPaymentObligation_MintNFT_role_not_exists(t *testing.T) {
+	failMintNFT(t, true, false, "Supplier")
+}
+
+func TestEthereumPaymentObligation_MintNFT_no_grant_access(t *testing.T) {
+	failMintNFT(t, false, true, "")
+}
+
+func mintNFTWithProofs(t *testing.T, grantAccess, tokenProof, readAccessProof bool) {
+	ctx, id, registry, depositAddr, invSrv, cid := prepareForNFTMinting(t)
+	req := nft.MintNFTRequest{
+		DocumentID:               id,
+		RegistryAddress:          registry.String(),
+		DepositAddress:           depositAddr,
+		ProofFields:              []string{"invoice.gross_amount", "invoice.currency", "invoice.due_date", "collaborators[0]"},
+		GrantNFTReadAccess:       grantAccess,
+		SubmitTokenProof:         tokenProof,
+		SubmitNFTReadAccessProof: readAccessProof,
+	}
+	mintNFT(t, ctx, req, cid, registry)
+	doc, err := invSrv.GetCurrentVersion(ctx, id)
+	assert.NoError(t, err)
+	cd, err := doc.PackCoreDocument()
+	assert.NoError(t, err)
+	roleCount := 1
+	if grantAccess {
+		roleCount++
+	}
+	assert.Len(t, cd.Roles, roleCount)
+}
+
+func TestEthereumPaymentObligation_MintNFT(t *testing.T) {
+	tests := []struct {
+		grantAccess, tokenProof, readAccessProof bool
+	}{
+		{
+			grantAccess: true,
+		},
+
+		{
+			tokenProof: true,
+		},
+
+		{
+			grantAccess: true,
+			tokenProof:  true,
+		},
+
+		{
+			grantAccess:     true,
+			readAccessProof: true,
+		},
+
+		{
+			grantAccess:     true,
+			tokenProof:      true,
+			readAccessProof: true,
+		},
+	}
+
+	for _, c := range tests {
+		mintNFTWithProofs(t, c.grantAccess, c.tokenProof, c.readAccessProof)
+	}
+}