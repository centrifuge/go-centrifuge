--- conflicted
+++ resolved
@@ -51,11 +51,7 @@
 	// create invoice (anchor)
 	service, err := registry.LocateService(documenttypes.InvoiceDataTypeUrl)
 	assert.Nil(t, err, "should not error out when getting invoice service")
-<<<<<<< HEAD
-	contextHeader, err := context2.NewHeader(context.Background(), cfg)
-=======
 	contextHeader, err := contextutil.NewCentrifugeContext(context.Background(), cfg)
->>>>>>> a4f33156
 	assert.Nil(t, err)
 	invoiceService := service.(invoice.Service)
 	dueDate := time.Now().Add(4 * 24 * time.Hour)
