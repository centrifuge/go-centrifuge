// +build integration

package nft_test

import (
	"os"
	"testing"

	"github.com/centrifuge/go-centrifuge/bootstrap"
	cc "github.com/centrifuge/go-centrifuge/bootstrap/bootstrappers/testingbootstrap"
	"github.com/centrifuge/go-centrifuge/config"
	"github.com/centrifuge/go-centrifuge/documents"
	"github.com/centrifuge/go-centrifuge/identity"
	"github.com/centrifuge/go-centrifuge/nft"
	"github.com/centrifuge/go-centrifuge/transactions"
	"github.com/ethereum/go-ethereum/log"
)

var registry *documents.ServiceRegistry
var cfg config.Configuration
var idService identity.Service
var payOb nft.PaymentObligation
var txManager transactions.Manager
var tokenRegistry documents.TokenRegistry

func TestMain(m *testing.M) {
	log.Debug("Test PreSetup for NFT")
	ctx := cc.TestFunctionalEthereumBootstrap()
	registry = ctx[documents.BootstrappedRegistry].(*documents.ServiceRegistry)
	idService = ctx[identity.BootstrappedIDService].(identity.Service)
	cfg = ctx[bootstrap.BootstrappedConfig].(config.Configuration)
	payOb = ctx[nft.BootstrappedPayObService].(nft.PaymentObligation)
	txManager = ctx[transactions.BootstrappedService].(transactions.Manager)
	tokenRegistry = ctx[nft.BootstrappedPayObService].(documents.TokenRegistry)
	result := m.Run()
	cc.TestFunctionalEthereumTearDown()
	os.Exit(result)
}

<<<<<<< HEAD
func TestPaymentObligationService_mint(t *testing.T) {
	// create identity
	log.Debug("Create Identity for Testing")
	cid := testingidentity.CreateIdentityWithKeys(cfg, idService)

	// create invoice (anchor)
	service, err := registry.LocateService(documenttypes.InvoiceDataTypeUrl)
	assert.Nil(t, err, "should not error out when getting invoice service")
	ctx := testingconfig.CreateAccountContext(t, cfg)
	invoiceService := service.(invoice.Service)
	dueDate := time.Now().Add(4 * 24 * time.Hour)
	model, err := invoiceService.DeriveFromCreatePayload(ctx, &invoicepb.InvoiceCreatePayload{
		Collaborators: []string{},
		Data: &invoicepb.InvoiceData{
			InvoiceNumber: "2132131",
			GrossAmount:   123,
			NetAmount:     123,
			Currency:      "EUR",
			DueDate:       &timestamp.Timestamp{Seconds: dueDate.Unix()},
		},
	})
	assert.Nil(t, err, "should not error out when creating invoice model")
	modelUpdated, txID, _, err := invoiceService.Create(ctx, model)
	err = txManager.WaitForTransaction(cid, txID)
	assert.Nil(t, err)

	// get ID
	ID, err := modelUpdated.ID()
	assert.Nil(t, err, "should not error out when getting invoice ID")
	// call mint
	// assert no error
	depositAddr := "0xf72855759a39fb75fc7341139f5d7a3974d4da08"
	registry := cfg.GetContractAddress(config.PaymentObligation)
	resp, done, err := payOb.MintNFT(
		ctx,
		ID,
		registry.String(),
		depositAddr,
		[]string{"invoice.gross_amount", "invoice.currency", "invoice.due_date", "collaborators[0]"},
	)
	assert.Nil(t, err, "should not error out when minting an invoice")
	assert.NotNil(t, resp.TokenID, "token id should be present")
	tokenID, err := nft.FromString(resp.TokenID)
	assert.Nil(t, err, "should not error out when getting tokenID hex")
	<-done
	assert.NoError(t, txManager.WaitForTransaction(cid, uuid.Must(uuid.FromString(resp.TransactionID))))
	owner, err := tokenRegistry.OwnerOf(registry, tokenID.BigInt().Bytes())
	assert.NoError(t, err)
	assert.Equal(t, common.HexToAddress(depositAddr), owner)
	doc, err := invoiceService.GetCurrentVersion(ctx, ID)
	assert.NoError(t, err)
	dm, err := doc.PackCoreDocument()
	cd := dm.Document
	assert.NoError(t, err)
	assert.Len(t, cd.Roles, 2)
	assert.Len(t, cd.Roles[1].Nfts, 1)
	newNFT := cd.Roles[1].Nfts[0]
	enft, err := documents.ConstructNFT(registry, tokenID.BigInt().Bytes())
	assert.NoError(t, err)
	assert.Equal(t, enft, newNFT)

	// try to mint the NFT again
	_, _, err = payOb.MintNFT(ctx,
		ID,
		registry.String(),
		depositAddr,
		[]string{"invoice.gross_amount", "invoice.currency", "invoice.due_date", "collaborators[0]"})
	assert.Error(t, err)
	assert.True(t, errors.IsOfType(nft.ErrNFTMinted, err))
}
=======
//func TestPaymentObligationService_mint(t *testing.T) {
//	// create identity
//	log.Debug("Create Identity for Testing")
//	cid := testingidentity.CreateIdentityWithKeys(cfg, idService)
//
//	// create invoice (anchor)
//	service, err := registry.LocateService(documenttypes.InvoiceDataTypeUrl)
//	assert.Nil(t, err, "should not error out when getting invoice service")
//	ctx := testingconfig.CreateAccountContext(t, cfg)
//	invoiceService := service.(invoice.Service)
//	dueDate := time.Now().Add(4 * 24 * time.Hour)
//	model, err := invoiceService.DeriveFromCreatePayload(ctx, &invoicepb.InvoiceCreatePayload{
//		Collaborators: []string{},
//		Data: &invoicepb.InvoiceData{
//			InvoiceNumber: "2132131",
//			GrossAmount:   123,
//			NetAmount:     123,
//			Currency:      "EUR",
//			DueDate:       &timestamp.Timestamp{Seconds: dueDate.Unix()},
//		},
//	})
//	assert.Nil(t, err, "should not error out when creating invoice model")
//	modelUpdated, txID, _, err := invoiceService.Create(ctx, model)
//	err = txManager.WaitForTransaction(cid, txID)
//	assert.Nil(t, err)
//
//	// get ID
//	ID, err := modelUpdated.ID()
//	assert.Nil(t, err, "should not error out when getting invoice ID")
//	// call mint
//	// assert no error
//	depositAddr := "0xf72855759a39fb75fc7341139f5d7a3974d4da08"
//	registry := cfg.GetContractAddress(config.PaymentObligation)
//	resp, done, err := payOb.MintNFT(
//		ctx,
//		ID,
//		registry.String(),
//		depositAddr,
//		[]string{"invoice.gross_amount", "invoice.currency", "invoice.due_date", "collaborators[0]"},
//	)
//	assert.Nil(t, err, "should not error out when minting an invoice")
//	assert.NotNil(t, resp.TokenID, "token id should be present")
//	tokenID, err := nft.FromString(resp.TokenID)
//	assert.Nil(t, err, "should not error out when getting tokenID hex")
//	<-done
//	assert.NoError(t, txManager.WaitForTransaction(cid, uuid.Must(uuid.FromString(resp.TransactionID))))
//	owner, err := tokenRegistry.OwnerOf(registry, tokenID.BigInt().Bytes())
//	assert.NoError(t, err)
//	assert.Equal(t, common.HexToAddress(depositAddr), owner)
//	doc, err := invoiceService.GetCurrentVersion(ctx, ID)
//	assert.NoError(t, err)
//	cd, err := doc.PackCoreDocument()
//	assert.NoError(t, err)
//	assert.Len(t, cd.Roles, 2)
//	assert.Len(t, cd.Roles[1].Nfts, 1)
//	newNFT := cd.Roles[1].Nfts[0]
//	enft, err := coredocument.ConstructNFT(registry, tokenID.BigInt().Bytes())
//	assert.NoError(t, err)
//	assert.Equal(t, enft, newNFT)
//
//	// try to mint the NFT again
//	_, _, err = payOb.MintNFT(ctx,
//		ID,
//		registry.String(),
//		depositAddr,
//		[]string{"invoice.gross_amount", "invoice.currency", "invoice.due_date", "collaborators[0]"})
//	assert.Error(t, err)
//	assert.True(t, errors.IsOfType(nft.ErrNFTMinted, err))
//}
>>>>>>> 2feca775
<|MERGE_RESOLUTION|>--- conflicted
+++ resolved
@@ -37,78 +37,6 @@
 	os.Exit(result)
 }
 
-<<<<<<< HEAD
-func TestPaymentObligationService_mint(t *testing.T) {
-	// create identity
-	log.Debug("Create Identity for Testing")
-	cid := testingidentity.CreateIdentityWithKeys(cfg, idService)
-
-	// create invoice (anchor)
-	service, err := registry.LocateService(documenttypes.InvoiceDataTypeUrl)
-	assert.Nil(t, err, "should not error out when getting invoice service")
-	ctx := testingconfig.CreateAccountContext(t, cfg)
-	invoiceService := service.(invoice.Service)
-	dueDate := time.Now().Add(4 * 24 * time.Hour)
-	model, err := invoiceService.DeriveFromCreatePayload(ctx, &invoicepb.InvoiceCreatePayload{
-		Collaborators: []string{},
-		Data: &invoicepb.InvoiceData{
-			InvoiceNumber: "2132131",
-			GrossAmount:   123,
-			NetAmount:     123,
-			Currency:      "EUR",
-			DueDate:       &timestamp.Timestamp{Seconds: dueDate.Unix()},
-		},
-	})
-	assert.Nil(t, err, "should not error out when creating invoice model")
-	modelUpdated, txID, _, err := invoiceService.Create(ctx, model)
-	err = txManager.WaitForTransaction(cid, txID)
-	assert.Nil(t, err)
-
-	// get ID
-	ID, err := modelUpdated.ID()
-	assert.Nil(t, err, "should not error out when getting invoice ID")
-	// call mint
-	// assert no error
-	depositAddr := "0xf72855759a39fb75fc7341139f5d7a3974d4da08"
-	registry := cfg.GetContractAddress(config.PaymentObligation)
-	resp, done, err := payOb.MintNFT(
-		ctx,
-		ID,
-		registry.String(),
-		depositAddr,
-		[]string{"invoice.gross_amount", "invoice.currency", "invoice.due_date", "collaborators[0]"},
-	)
-	assert.Nil(t, err, "should not error out when minting an invoice")
-	assert.NotNil(t, resp.TokenID, "token id should be present")
-	tokenID, err := nft.FromString(resp.TokenID)
-	assert.Nil(t, err, "should not error out when getting tokenID hex")
-	<-done
-	assert.NoError(t, txManager.WaitForTransaction(cid, uuid.Must(uuid.FromString(resp.TransactionID))))
-	owner, err := tokenRegistry.OwnerOf(registry, tokenID.BigInt().Bytes())
-	assert.NoError(t, err)
-	assert.Equal(t, common.HexToAddress(depositAddr), owner)
-	doc, err := invoiceService.GetCurrentVersion(ctx, ID)
-	assert.NoError(t, err)
-	dm, err := doc.PackCoreDocument()
-	cd := dm.Document
-	assert.NoError(t, err)
-	assert.Len(t, cd.Roles, 2)
-	assert.Len(t, cd.Roles[1].Nfts, 1)
-	newNFT := cd.Roles[1].Nfts[0]
-	enft, err := documents.ConstructNFT(registry, tokenID.BigInt().Bytes())
-	assert.NoError(t, err)
-	assert.Equal(t, enft, newNFT)
-
-	// try to mint the NFT again
-	_, _, err = payOb.MintNFT(ctx,
-		ID,
-		registry.String(),
-		depositAddr,
-		[]string{"invoice.gross_amount", "invoice.currency", "invoice.due_date", "collaborators[0]"})
-	assert.Error(t, err)
-	assert.True(t, errors.IsOfType(nft.ErrNFTMinted, err))
-}
-=======
 //func TestPaymentObligationService_mint(t *testing.T) {
 //	// create identity
 //	log.Debug("Create Identity for Testing")
@@ -177,5 +105,4 @@
 //		[]string{"invoice.gross_amount", "invoice.currency", "invoice.due_date", "collaborators[0]"})
 //	assert.Error(t, err)
 //	assert.True(t, errors.IsOfType(nft.ErrNFTMinted, err))
-//}
->>>>>>> 2feca775
+//}