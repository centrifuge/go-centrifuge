// +build unit

package nft

import (
	"math/big"
	"testing"
	"time"

	"github.com/centrifuge/centrifuge-protobufs/gen/go/coredocument"
	"github.com/centrifuge/go-centrifuge/config"
	"github.com/centrifuge/go-centrifuge/documents"
	"github.com/centrifuge/go-centrifuge/documents/invoice"
	"github.com/centrifuge/go-centrifuge/errors"
	"github.com/centrifuge/go-centrifuge/ethereum"
	"github.com/centrifuge/go-centrifuge/protobufs/gen/go/nft"
	"github.com/centrifuge/go-centrifuge/testingutils"
	"github.com/centrifuge/go-centrifuge/testingutils/commons"
	"github.com/centrifuge/go-centrifuge/testingutils/config"
	"github.com/centrifuge/go-centrifuge/testingutils/documents"
	"github.com/centrifuge/go-centrifuge/testingutils/identity"
	"github.com/centrifuge/go-centrifuge/testingutils/testingtx"
	"github.com/centrifuge/go-centrifuge/transactions"
	"github.com/centrifuge/go-centrifuge/utils"
	"github.com/centrifuge/precise-proofs/proofs"
	"github.com/centrifuge/precise-proofs/proofs/proto"
	"github.com/ethereum/go-ethereum/accounts/abi/bind"
	"github.com/ethereum/go-ethereum/common"
	"github.com/ethereum/go-ethereum/common/hexutil"
	"github.com/ethereum/go-ethereum/core/types"
	"github.com/stretchr/testify/assert"
	"github.com/stretchr/testify/mock"
)

func TestCreateProofData(t *testing.T) {
	sortedHashes := [][]byte{utils.RandomSlice(32), utils.RandomSlice(32)}
	salt := utils.RandomSlice(32)
	v1hex := "0x76616c756531"
	v2hex := "0x76616c756532"
	v1, err := hexutil.Decode(v1hex)
	assert.NoError(t, err)
	v2, err := hexutil.Decode(v2hex)
	assert.NoError(t, err)
	tests := []struct {
		name   string
		proofs []*proofspb.Proof
		result proofData
		err    error
	}{
		{
			"happypath",
			[]*proofspb.Proof{
				{
					Property:     proofs.ReadableName("prop1"),
					Value:        v1,
					Salt:         salt,
					SortedHashes: sortedHashes,
				},
				{
					Property:     proofs.ReadableName("prop2"),
					Value:        v2,
					Salt:         salt,
					SortedHashes: sortedHashes,
				},
			},
			proofData{
				Values: [][]byte{v1, v2, []uint8(nil), []uint8(nil)},
				Proofs: [][][32]byte{{byteSliceToByteArray32(sortedHashes[0]), byteSliceToByteArray32(sortedHashes[1])}, {byteSliceToByteArray32(sortedHashes[0]), byteSliceToByteArray32(sortedHashes[1])}},
				Salts:  [][32]byte{byteSliceToByteArray32(salt), byteSliceToByteArray32(salt)},
			},
			nil,
		},
		{
			"invalid hashes",
			[]*proofspb.Proof{
				{
					Property:     proofs.ReadableName("prop1"),
					Value:        v1,
					Salt:         salt,
					SortedHashes: [][]byte{utils.RandomSlice(33), utils.RandomSlice(31)},
				},
				{
					Property:     proofs.ReadableName("prop2"),
					Value:        v2,
					Salt:         salt,
					SortedHashes: [][]byte{utils.RandomSlice(33), utils.RandomSlice(31)},
				},
			},
			proofData{
				Values: [][]byte{v1, v2},
				Proofs: [][][32]byte{{byteSliceToByteArray32(sortedHashes[0]), byteSliceToByteArray32(sortedHashes[1])}, {byteSliceToByteArray32(sortedHashes[0]), byteSliceToByteArray32(sortedHashes[1])}},
				Salts:  [][32]byte{byteSliceToByteArray32(salt), byteSliceToByteArray32(salt)},
			},
			errors.New("input exceeds length of 32"),
		},
		{
			"invalid salts",
			[]*proofspb.Proof{
				{
					Property:     proofs.ReadableName("prop1"),
					Value:        v1,
					Salt:         utils.RandomSlice(33),
					SortedHashes: sortedHashes,
				},
				{
					Property:     proofs.ReadableName("prop2"),
					Value:        v2,
					Salt:         utils.RandomSlice(32),
					SortedHashes: sortedHashes,
				},
			},
			proofData{
				Values: [][]byte{v1, v2},
				Proofs: [][][32]byte{{byteSliceToByteArray32(sortedHashes[0]), byteSliceToByteArray32(sortedHashes[1])}, {byteSliceToByteArray32(sortedHashes[0]), byteSliceToByteArray32(sortedHashes[1])}},
				Salts:  [][32]byte{byteSliceToByteArray32(salt), byteSliceToByteArray32(salt)},
			},
			errors.New("input exceeds length of 32"),
		},
	}
	for _, test := range tests {
		t.Run(test.name, func(t *testing.T) {
			proofData, err := createProofData(nil, test.proofs)
			if test.err != nil {
				assert.Equal(t, test.err.Error(), err.Error())
			} else if err != nil {
				panic(err)
			} else {
				assert.Equal(t, test.result.Values, proofData.Values)
				assert.Equal(t, test.result.Proofs, proofData.Proofs)
				assert.Equal(t, test.result.Salts, proofData.Salts)
			}
		})
	}
}

type MockPaymentObligation struct {
	mock.Mock
}

func (m *MockPaymentObligation) Mint(opts *bind.TransactOpts, _to common.Address, _tokenId *big.Int, _tokenURI string, _anchorId *big.Int, _merkleRoot [32]byte, _values []string, _salts [][32]byte, _proofs [][][32]byte) (*types.Transaction, error) {
	args := m.Called(opts, _to, _tokenId, _tokenURI, _anchorId, _merkleRoot, _values, _salts, _proofs)
	return args.Get(0).(*types.Transaction), args.Error(1)
}

func TestPaymentObligationService(t *testing.T) {
	tests := []struct {
		name    string
		mocker  func() (testingdocuments.MockService, *MockPaymentObligation, testingcommons.MockIdentityService, testingcommons.MockEthClient, testingconfig.MockConfig, *testingutils.MockQueue, *testingtx.MockTxManager)
		request *nftpb.NFTMintRequest
		err     error
		result  string
	}{
		{
			"happypath",
			func() (testingdocuments.MockService, *MockPaymentObligation, testingcommons.MockIdentityService, testingcommons.MockEthClient, testingconfig.MockConfig, *testingutils.MockQueue, *testingtx.MockTxManager) {
				cd, err := documents.NewCoreDocumentWithCollaborators(nil)
				assert.NoError(t, err)
				cd.Document.DocumentRoot = utils.RandomSlice(32)
				proof := getDummyProof(&cd.Document)
				docServiceMock := testingdocuments.MockService{}
				docServiceMock.On("GetCurrentVersion", decodeHex("0x1212")).Return(&invoice.Invoice{InvoiceNumber: "1232", CoreDocument: cd}, nil)
				docServiceMock.On("CreateProofs", decodeHex("0x1212"), []string{"collaborators[0]"}).Return(proof, nil)
				paymentObligationMock := &MockPaymentObligation{}
				idServiceMock := testingcommons.MockIdentityService{}
				ethClientMock := testingcommons.MockEthClient{}
				ethClientMock.On("GetTxOpts", "ethacc").Return(&bind.TransactOpts{}, nil)
				ethClientMock.On("SubmitTransactionWithRetries",
					mock.Anything, mock.Anything, mock.Anything, mock.Anything,
					mock.Anything, mock.Anything, mock.Anything, mock.Anything,
					mock.Anything, mock.Anything,
				).Return(&types.Transaction{}, nil)
				configMock := testingconfig.MockConfig{}
				configMock.On("GetEthereumDefaultAccountName").Return("ethacc")
				cid := testingidentity.GenerateRandomDID()
				configMock.On("GetIdentityID").Return(cid[:], nil)
				configMock.On("GetEthereumAccount").Return(&config.AccountConfig{}, nil)
				configMock.On("GetEthereumContextWaitTimeout").Return(time.Second)
				configMock.On("GetReceiveEventNotificationEndpoint").Return("")
				configMock.On("GetP2PKeyPair").Return("", "")
				configMock.On("GetSigningKeyPair").Return("", "")
<<<<<<< HEAD
				configMock.On("GetEthAuthKeyPair").Return("", "")
				configMock.On("GetPrecommitEnabled").Return(false)
=======
>>>>>>> 1007c107
				queueSrv := new(testingutils.MockQueue)
				txMan := &testingtx.MockTxManager{}
				txMan.On("ExecuteWithinTX", mock.Anything, mock.Anything, mock.Anything, mock.Anything,
					mock.Anything, mock.Anything).Return(transactions.NilTxID(), make(chan bool), nil)
				return docServiceMock, paymentObligationMock, idServiceMock, ethClientMock, configMock, queueSrv, txMan
			},
			&nftpb.NFTMintRequest{Identifier: "0x1212", ProofFields: []string{"collaborators[0]"}, DepositAddress: "0xf72855759a39fb75fc7341139f5d7a3974d4da08"},
			nil,
			"",
		},
	}

	for _, test := range tests {
		t.Run(test.name, func(t *testing.T) {
			// get mocks
			docService, paymentOb, idService, ethClient, mockCfg, queueSrv, txMan := test.mocker()
			// with below config the documentType has to be test.name to avoid conflicts since registry is a singleton
			queueSrv.On("EnqueueJobWithMaxTries", mock.Anything, mock.Anything).Return(nil, nil).Once()
			service := newEthereumPaymentObligation(&mockCfg, &idService, &ethClient, queueSrv, &docService, func(address common.Address, client ethereum.Client) (*EthereumPaymentObligationContract, error) {
				return &EthereumPaymentObligationContract{}, nil
			}, txMan, func() (uint64, error) { return 10, nil })
			ctxh := testingconfig.CreateAccountContext(t, &mockCfg)
			req := MintNFTRequest{
				DocumentID:      decodeHex(test.request.Identifier),
				RegistryAddress: common.HexToAddress(test.request.RegistryAddress),
				DepositAddress:  common.HexToAddress(test.request.DepositAddress),
				ProofFields:     test.request.ProofFields,
			}
			_, _, err := service.MintNFT(ctxh, req)
			if test.err != nil {
				assert.Equal(t, test.err.Error(), err.Error())
			} else if err != nil {
				panic(err)
			}
			paymentOb.AssertExpectations(t)
			idService.AssertExpectations(t)
			mockCfg.AssertExpectations(t)
		})
	}
}

func getDummyProof(coreDoc *coredocumentpb.CoreDocument) *documents.DocumentProof {
	v1, _ := hexutil.Decode("0x76616c756531")
	v2, _ := hexutil.Decode("0x76616c756532")
	return &documents.DocumentProof{
		DocumentID: coreDoc.DocumentIdentifier,
		VersionID:  coreDoc.CurrentVersion,
		State:      "state",
		FieldProofs: []*proofspb.Proof{
			{
				Property: proofs.ReadableName("prop1"),
				Value:    v1,
				Salt:     utils.RandomSlice(32),
				Hash:     utils.RandomSlice(32),
				SortedHashes: [][]byte{
					utils.RandomSlice(32),
					utils.RandomSlice(32),
					utils.RandomSlice(32),
				},
			},
			{
				Property: proofs.ReadableName("prop2"),
				Value:    v2,
				Salt:     utils.RandomSlice(32),
				Hash:     utils.RandomSlice(32),
				SortedHashes: [][]byte{
					utils.RandomSlice(32),
					utils.RandomSlice(32),
				},
			},
		},
	}
}

func byteSliceToByteArray32(input []byte) (out [32]byte) {
	out, _ = utils.SliceToByte32(input)
	return out
}

func decodeHex(hex string) []byte {
	h, _ := hexutil.Decode(hex)
	return h
}<|MERGE_RESOLUTION|>--- conflicted
+++ resolved
@@ -178,11 +178,7 @@
 				configMock.On("GetReceiveEventNotificationEndpoint").Return("")
 				configMock.On("GetP2PKeyPair").Return("", "")
 				configMock.On("GetSigningKeyPair").Return("", "")
-<<<<<<< HEAD
-				configMock.On("GetEthAuthKeyPair").Return("", "")
 				configMock.On("GetPrecommitEnabled").Return(false)
-=======
->>>>>>> 1007c107
 				queueSrv := new(testingutils.MockQueue)
 				txMan := &testingtx.MockTxManager{}
 				txMan.On("ExecuteWithinTX", mock.Anything, mock.Anything, mock.Anything, mock.Anything,
