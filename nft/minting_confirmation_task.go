package nft

import (
	"context"
	"fmt"
	"time"

	"github.com/centrifuge/go-centrifuge/ethereum"

	"github.com/ethereum/go-ethereum/common"

	"github.com/centrifuge/gocelery"

	"github.com/centrifuge/go-centrifuge/centerrors"
	"github.com/centrifuge/go-centrifuge/queue"
	"github.com/centrifuge/go-centrifuge/utils"
	"github.com/ethereum/go-ethereum/accounts/abi/bind"
)

const (
	mintingConfirmationTaskName string = "MintingConfirmationTaskName"
	tokenIDParam                string = "TokenIDParam"
<<<<<<< HEAD
=======
	blockHeightParam            string = "BlockHeightParam"
	registryAddressParam        string = "RegistryAddressParam"
>>>>>>> 1a4530ab
)

// paymentObligationMintedFilterer filters the approved NFTs
type paymentObligationMintedFilterer interface {

	// FilterPaymentObligationMinted filters PaymentObligationMinted events
	FilterPaymentObligationMinted(opts *bind.FilterOpts) (*EthereumPaymentObligationContractPaymentObligationMintedIterator, error)
}

// mintingConfirmationTask confirms the minting of a payment obligation NFT
type mintingConfirmationTask struct {
<<<<<<< HEAD
	TokenID                         string
	BlockHeight                     uint64
	Timeout                         time.Duration
	EthContextInitializer           func(d time.Duration) (ctx context.Context, cancelFunc context.CancelFunc)
	EthContext                      context.Context
	PaymentObligationMintedFilterer paymentObligationMintedFilterer
}

func newMintingConfirmationTask(
	timeout time.Duration,
	nftApprovedFilterer paymentObligationMintedFilterer,
	ethContextInitializer func(d time.Duration) (ctx context.Context, cancelFunc context.CancelFunc),
) *mintingConfirmationTask {
	return &mintingConfirmationTask{
		Timeout:                         timeout,
		PaymentObligationMintedFilterer: nftApprovedFilterer,
		EthContextInitializer:           ethContextInitializer,
=======
	//task parameter
	TokenID         string
	BlockHeight     uint64
	RegistryAddress string

	//state
	EthContextInitializer func() (ctx context.Context, cancelFunc context.CancelFunc)
}

func newMintingConfirmationTask(
	ethContextInitializer func() (ctx context.Context, cancelFunc context.CancelFunc),
) *mintingConfirmationTask {
	return &mintingConfirmationTask{

		EthContextInitializer: ethContextInitializer,
>>>>>>> 1a4530ab
	}
}

// Name returns mintingConfirmationTaskName
func (nftc *mintingConfirmationTask) Name() string {
	return mintingConfirmationTaskName
}

// Init registers the task to the queue
func (nftc *mintingConfirmationTask) Init() error {
	queue.Queue.Register(mintingConfirmationTaskName, nftc)
	return nil
}

// Copy returns a new instance of mintingConfirmationTask
func (nftc *mintingConfirmationTask) Copy() (gocelery.CeleryTask, error) {
	return &mintingConfirmationTask{
		nftc.TokenID,
		nftc.BlockHeight,
<<<<<<< HEAD
		nftc.Timeout,
=======
		nftc.RegistryAddress,
>>>>>>> 1a4530ab
		nftc.EthContextInitializer,
	}, nil
}

// ParseKwargs - define a method to parse CentID
func (nftc *mintingConfirmationTask) ParseKwargs(kwargs map[string]interface{}) (err error) {
	// parse TokenID
	tokenID, ok := kwargs[tokenIDParam]
	if !ok {
		return fmt.Errorf("undefined kwarg " + tokenIDParam)
	}
	nftc.TokenID, ok = tokenID.(string)
	if !ok {
		return fmt.Errorf("malformed kwarg [%s]", tokenIDParam)
	}

<<<<<<< HEAD
	nftc.BlockHeight, err = queue.ParseBlockHeight(kwargs)
	if err != nil {
		return err
	}

	tdRaw, ok := kwargs[queue.TimeoutParam]
	if ok {
		td, err := queue.GetDuration(tdRaw)
		if err != nil {
			return fmt.Errorf("malformed kwarg [%s] because [%s]", queue.TimeoutParam, err.Error())
=======
	// parse BlockHeight
	nftc.BlockHeight, err = parseBlockHeight(kwargs)
	if err != nil {
		return err
	}

	//parse RegistryAddress
	registryAddress, ok := kwargs[registryAddressParam]
	if !ok {
		return fmt.Errorf("undefined kwarg " + registryAddressParam)
	}

	nftc.RegistryAddress, ok = registryAddress.(string)
	if !ok {
		return fmt.Errorf("malformed kwarg [%s]", registryAddressParam)
	}

	return nil
}

func parseBlockHeight(valMap map[string]interface{}) (uint64, error) {
	if bhi, ok := valMap[blockHeightParam]; ok {
		bhf, ok := bhi.(float64)
		if ok {
			return uint64(bhf), nil
>>>>>>> 1a4530ab
		}
		nftc.Timeout = td
	}

	return nil
}

// RunTask calls listens to events from geth related to MintingConfirmationTask#TokenID and records result.
func (nftc *mintingConfirmationTask) RunTask() (interface{}, error) {
	log.Infof("Waiting for confirmation for the minting of token [%x]", nftc.TokenID)
<<<<<<< HEAD
	if nftc.EthContext == nil {
		nftc.EthContext, _ = nftc.EthContextInitializer(nftc.Timeout)
	}
=======

	ethContext, _ := nftc.EthContextInitializer()
>>>>>>> 1a4530ab

	fOpts := &bind.FilterOpts{
		Context: ethContext,
		Start:   nftc.BlockHeight,
	}

	var filter paymentObligationMintedFilterer
	var err error

	filter, err = bindContract(common.HexToAddress(nftc.RegistryAddress), ethereum.GetClient())

	if err != nil {
		return nil, err
	}

	for {
		iter, err := filter.FilterPaymentObligationMinted(
			fOpts,
		)
		if err != nil {
			return nil, centerrors.Wrap(err, "failed to start filtering token minted logs")
		}

		err = utils.LookForEvent(iter)
		if err == nil {
			log.Infof("Received filtered event NFT minted for token [%s] \n", nftc.TokenID)
			return iter.Event, nil
		}

		if err != utils.EventNotFound {
			return nil, err
		}
		time.Sleep(100 * time.Millisecond)
	}

	return nil, fmt.Errorf("failed to filter nft minted events")
}<|MERGE_RESOLUTION|>--- conflicted
+++ resolved
@@ -20,11 +20,7 @@
 const (
 	mintingConfirmationTaskName string = "MintingConfirmationTaskName"
 	tokenIDParam                string = "TokenIDParam"
-<<<<<<< HEAD
-=======
-	blockHeightParam            string = "BlockHeightParam"
 	registryAddressParam        string = "RegistryAddressParam"
->>>>>>> 1a4530ab
 )
 
 // paymentObligationMintedFilterer filters the approved NFTs
@@ -36,41 +32,23 @@
 
 // mintingConfirmationTask confirms the minting of a payment obligation NFT
 type mintingConfirmationTask struct {
-<<<<<<< HEAD
-	TokenID                         string
-	BlockHeight                     uint64
+	//task parameter
+	TokenID         string
+	BlockHeight     uint64
+	RegistryAddress string
 	Timeout                         time.Duration
-	EthContextInitializer           func(d time.Duration) (ctx context.Context, cancelFunc context.CancelFunc)
-	EthContext                      context.Context
-	PaymentObligationMintedFilterer paymentObligationMintedFilterer
+
+	//state
+	EthContextInitializer func(d time.Duration) (ctx context.Context, cancelFunc context.CancelFunc)
 }
 
 func newMintingConfirmationTask(
 	timeout time.Duration,
-	nftApprovedFilterer paymentObligationMintedFilterer,
 	ethContextInitializer func(d time.Duration) (ctx context.Context, cancelFunc context.CancelFunc),
 ) *mintingConfirmationTask {
 	return &mintingConfirmationTask{
-		Timeout:                         timeout,
-		PaymentObligationMintedFilterer: nftApprovedFilterer,
-		EthContextInitializer:           ethContextInitializer,
-=======
-	//task parameter
-	TokenID         string
-	BlockHeight     uint64
-	RegistryAddress string
-
-	//state
-	EthContextInitializer func() (ctx context.Context, cancelFunc context.CancelFunc)
-}
-
-func newMintingConfirmationTask(
-	ethContextInitializer func() (ctx context.Context, cancelFunc context.CancelFunc),
-) *mintingConfirmationTask {
-	return &mintingConfirmationTask{
-
+		Timeout: timeout,
 		EthContextInitializer: ethContextInitializer,
->>>>>>> 1a4530ab
 	}
 }
 
@@ -90,11 +68,8 @@
 	return &mintingConfirmationTask{
 		nftc.TokenID,
 		nftc.BlockHeight,
-<<<<<<< HEAD
+		nftc.RegistryAddress,
 		nftc.Timeout,
-=======
-		nftc.RegistryAddress,
->>>>>>> 1a4530ab
 		nftc.EthContextInitializer,
 	}, nil
 }
@@ -111,20 +86,8 @@
 		return fmt.Errorf("malformed kwarg [%s]", tokenIDParam)
 	}
 
-<<<<<<< HEAD
+	// parse BlockHeight
 	nftc.BlockHeight, err = queue.ParseBlockHeight(kwargs)
-	if err != nil {
-		return err
-	}
-
-	tdRaw, ok := kwargs[queue.TimeoutParam]
-	if ok {
-		td, err := queue.GetDuration(tdRaw)
-		if err != nil {
-			return fmt.Errorf("malformed kwarg [%s] because [%s]", queue.TimeoutParam, err.Error())
-=======
-	// parse BlockHeight
-	nftc.BlockHeight, err = parseBlockHeight(kwargs)
 	if err != nil {
 		return err
 	}
@@ -140,15 +103,12 @@
 		return fmt.Errorf("malformed kwarg [%s]", registryAddressParam)
 	}
 
-	return nil
-}
-
-func parseBlockHeight(valMap map[string]interface{}) (uint64, error) {
-	if bhi, ok := valMap[blockHeightParam]; ok {
-		bhf, ok := bhi.(float64)
-		if ok {
-			return uint64(bhf), nil
->>>>>>> 1a4530ab
+	// override TimeoutParam if provided
+	tdRaw, ok := kwargs[queue.TimeoutParam]
+	if ok {
+		td, err := queue.GetDuration(tdRaw)
+		if err != nil {
+			return fmt.Errorf("malformed kwarg [%s] because [%s]", queue.TimeoutParam, err.Error())
 		}
 		nftc.Timeout = td
 	}
@@ -156,17 +116,12 @@
 	return nil
 }
 
+
 // RunTask calls listens to events from geth related to MintingConfirmationTask#TokenID and records result.
 func (nftc *mintingConfirmationTask) RunTask() (interface{}, error) {
 	log.Infof("Waiting for confirmation for the minting of token [%x]", nftc.TokenID)
-<<<<<<< HEAD
-	if nftc.EthContext == nil {
-		nftc.EthContext, _ = nftc.EthContextInitializer(nftc.Timeout)
-	}
-=======
 
-	ethContext, _ := nftc.EthContextInitializer()
->>>>>>> 1a4530ab
+	ethContext, _ := nftc.EthContextInitializer(nftc.Timeout)
 
 	fOpts := &bind.FilterOpts{
 		Context: ethContext,
