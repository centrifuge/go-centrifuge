--- conflicted
+++ resolved
@@ -2,11 +2,8 @@
 
 import (
 	"context"
-<<<<<<< HEAD
+	"encoding/json"
 	"fmt"
-=======
-	"encoding/json"
->>>>>>> 8393b8e3
 	"math/big"
 	"time"
 
@@ -114,8 +111,8 @@
 
 }
 
-// GetRequiredPaymentObligationProofFields returns required proof fields for payment obligation mint
-func (s *ethereumPaymentObligation) GetRequiredPaymentObligationProofFields(ctx context.Context) ([]string, error) {
+// GetRequiredInvoiceUnpaidProofFields returns required proof fields for an unpaid invoice mint
+func (s *ethereumPaymentObligation) GetRequiredInvoiceUnpaidProofFields(ctx context.Context) ([]string, error) {
 	var proofFields []string
 
 	acc, err := contextutil.Account(ctx)
