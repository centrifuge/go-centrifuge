package nft

import (
	"context"
	"encoding/hex"
	"fmt"
	"math/big"

	"github.com/centrifuge/gocelery"

	"github.com/centrifuge/go-centrifuge/anchors"
	"github.com/centrifuge/go-centrifuge/documents"
	"github.com/centrifuge/go-centrifuge/ethereum"
	"github.com/centrifuge/go-centrifuge/identity"
	"github.com/centrifuge/go-centrifuge/queue"
	"github.com/centrifuge/go-centrifuge/utils"
	"github.com/centrifuge/precise-proofs/proofs/proto"
	"github.com/ethereum/go-ethereum/accounts/abi/bind"
	"github.com/ethereum/go-ethereum/common"
	"github.com/ethereum/go-ethereum/core/types"

	logging "github.com/ipfs/go-log"
)

var log = logging.Logger("nft")

var po *ethereumPaymentObligation

const AmountOfProofs = 5

func setPaymentObligation(s *ethereumPaymentObligation) {
	po = s
}

func GetPaymentObligation() *ethereumPaymentObligation {
	return po
}

// Config is an interface to configurations required by nft package
type Config interface {
	GetIdentityID() ([]byte, error)
	GetEthereumDefaultAccountName() string
}

// ethereumPaymentObligationContract is an abstraction over the contract code to help in mocking it out
type ethereumPaymentObligationContract interface {

	// Mint method abstracts Mint method on the contract
	Mint(opts *bind.TransactOpts, _to common.Address, _tokenId *big.Int, _tokenURI string, _anchorId *big.Int, _merkleRoot [32]byte, _collaboratorField string, _values [5]string, _salts [5][32]byte, _proofs [5][][32]byte) (*types.Transaction, error)
}

// ethereumPaymentObligation handles all interactions related to minting of NFTs for payment obligations on Ethereum
type ethereumPaymentObligation struct {
	paymentObligation ethereumPaymentObligationContract
	identityService   identity.Service
	ethClient         ethereum.Client
	config            Config
	setupMintListener func(tokenID *big.Int) (confirmations chan *WatchTokenMinted, err error)
}

// NewEthereumPaymentObligation creates ethereumPaymentObligation given the parameters
<<<<<<< HEAD
func NewEthereumPaymentObligation(paymentObligation ethereumPaymentObligationContract, identityService identity.Service, ethClient ethereum.EthereumClient, config Config, setupMintListener func(tokenID *big.Int) (confirmations chan *WatchTokenMinted, err error)) *ethereumPaymentObligation {
	return &ethereumPaymentObligation{paymentObligation: paymentObligation, identityService: identityService, ethClient: ethClient, config: config, setupMintListener: setupMintListener}
=======
func NewEthereumPaymentObligation(paymentObligation ethereumPaymentObligationContract, identityService identity.Service, ethClient ethereum.Client, config Config) *ethereumPaymentObligation {
	return &ethereumPaymentObligation{paymentObligation: paymentObligation, identityService: identityService, ethClient: ethClient, config: config}
>>>>>>> c369ea27
}

// MintNFT mints an NFT
func (s *ethereumPaymentObligation) MintNFT(documentID []byte, docType, registryAddress, depositAddress string, proofFields []string) (<-chan *WatchTokenMinted, error) {
	docService, err := getDocumentService(docType)
	if err != nil {
		return nil, err
	}

	model, err := docService.GetCurrentVersion(documentID)
	if err != nil {
		return nil, err
	}

	corDoc, err := model.PackCoreDocument()
	if err != nil {
		return nil, err
	}

	proofs, err := docService.CreateProofs(documentID, proofFields)
	if err != nil {
		return nil, err
	}

	toAddress, err := s.getIdentityAddress()
	if err != nil {
		return nil, nil
	}

	anchorID, err := anchors.ToAnchorID(corDoc.CurrentVersion)
	if err != nil {
		return nil, nil
	}

	rootHash, err := anchors.ToDocumentRoot(corDoc.DocumentRoot)
	if err != nil {
		return nil, nil
	}

	requestData, err := NewMintRequest(toAddress, anchorID, proofs.FieldProofs, rootHash)
	if err != nil {
		return nil, err
	}

	opts, err := s.ethClient.GetTxOpts(s.config.GetEthereumDefaultAccountName())
	if err != nil {
		return nil, err
	}

	watch, err := s.setupMintListener(requestData.TokenID)
	if err != nil {
		return nil, err
	}

	err = s.sendMintTransaction(s.paymentObligation, opts, requestData)
	if err != nil {
		return nil, err
	}

	return watch, nil
}

// setUpMintEventListener sets up the listened for the "PaymentObligationMinted" event to notify the upstream code
// about successful minting of an NFt
func setUpMintEventListener(tokenID *big.Int) (confirmations chan *WatchTokenMinted, err error) {
	confirmations = make(chan *WatchTokenMinted)
	conn := ethereum.GetConnection()
	h, err := conn.GetClient().HeaderByNumber(context.Background(), nil)
	if err != nil {
		return nil, err
	}

	asyncRes, err := queue.Queue.DelayKwargs(MintingConfirmationTaskName, map[string]interface{}{
		TokenIDParam: hex.EncodeToString(tokenID.Bytes()),
		BlockHeight:  h.Number.Uint64(),
	})
	if err != nil {
		return nil, err
	}

	go waitAndRouteNFTApprovedEvent(asyncRes, tokenID, confirmations)
	return confirmations, nil
}

// waitAndRouteNFTApprovedEvent notifies the confirmations channel whenever the key has been added to the identity and has been noted as Ethereum event
func waitAndRouteNFTApprovedEvent(asyncRes *gocelery.AsyncResult, tokenID *big.Int, confirmations chan<- *WatchTokenMinted) {
	_, err := asyncRes.Get(ethereum.GetDefaultContextTimeout())
	confirmations <- &WatchTokenMinted{tokenID, err}
}

// sendMintTransaction sends the actual transaction to mint the NFT
func (s *ethereumPaymentObligation) sendMintTransaction(contract ethereumPaymentObligationContract, opts *bind.TransactOpts, requestData *MintRequest) (err error) {
	tx, err := s.ethClient.SubmitTransactionWithRetries(contract.Mint, opts, requestData.To, requestData.TokenID, requestData.TokenURI, requestData.AnchorID,
		requestData.MerkleRoot,"collaborators[0]", requestData.Values, requestData.Salts, requestData.Proofs)
	if err != nil {
		return err
	}
	log.Infof("Sent off tx to mint [tokenID: %x, anchor: %x, registry: %x] to payment obligation contract. Ethereum transaction hash [%x] and Nonce [%v] and Check [%v]",
		requestData.TokenID, requestData.AnchorID, requestData.To, tx.Hash(), tx.Nonce(), tx.CheckNonce())
	log.Infof("Transfer pending: 0x%x\n", tx.Hash())
	return
}

func (s *ethereumPaymentObligation) getIdentityAddress() (common.Address, error) {
	centIDBytes, err := s.config.GetIdentityID()
	if err != nil {
		return common.Address{}, err
	}

	centID, err := identity.ToCentID(centIDBytes)
	if err != nil {
		return common.Address{}, err
	}

	address, err := s.identityService.GetIdentityAddress(centID)
	if err != nil {
		return common.Address{}, err
	}
	return address, nil
}

// MintRequest holds the data needed to mint and NFT from a Centrifuge document
type MintRequest struct {

	// To is the address of the recipient of the minted token
	To common.Address

	// TokenID is the ID for the minted token
	TokenID *big.Int

	// TokenURI is the metadata uri
	TokenURI string

	// AnchorID is the ID of the document as identified by the set up anchorRepository.
	AnchorID *big.Int

	// MerkleRoot is the root hash of the merkle proof/doc
	MerkleRoot [32]byte

	// Values are the values of the leafs that is being proved Will be converted to string and concatenated for proof verification as outlined in precise-proofs library.
	Values [AmountOfProofs]string

	// salts are the salts for the field that is being proved Will be concatenated for proof verification as outlined in precise-proofs library.
	Salts [AmountOfProofs][32]byte

	// Proofs are the documents proofs that are needed
	Proofs [AmountOfProofs][][32]byte
}

// NewMintRequest converts the parameters and returns a struct with needed parameter for minting
func NewMintRequest(to common.Address, anchorID anchors.AnchorID, proofs []*proofspb.Proof, rootHash [32]byte) (*MintRequest, error) {
	tokenID := utils.ByteSliceToBigInt(utils.RandomSlice(256))
	tokenURI := "http:=//www.centrifuge.io/DUMMY_URI_SERVICE"
	proofData, err := createProofData(proofs)
	if err != nil {
		return nil, err
	}

	return &MintRequest{
		To:         to,
		TokenID:    tokenID,
		TokenURI:   tokenURI,
		AnchorID:   anchorID.BigInt(),
		MerkleRoot: rootHash,
		Values:     proofData.Values,
		Salts:      proofData.Salts,
		Proofs:     proofData.Proofs}, nil
}

type proofData struct {
	Values [AmountOfProofs]string
	Salts  [AmountOfProofs][32]byte
	Proofs [AmountOfProofs][][32]byte
}

func createProofData(proofspb []*proofspb.Proof) (*proofData, error) {
	if len(proofspb) > AmountOfProofs {
		return nil, fmt.Errorf("no more than %v field proofs are accepted",AmountOfProofs)
	}
	var values [AmountOfProofs]string
	var salts [AmountOfProofs][32]byte
	var proofs [AmountOfProofs][][32]byte

	for i, p := range proofspb {
		values[i] = p.Value
		salt32, err := utils.SliceToByte32(p.Salt)
		if err != nil {
			return nil, err
		}

		salts[i] = salt32
		property, err := convertProofProperty(p.SortedHashes)
		if err != nil {
			return nil, err
		}
		proofs[i] = property
	}

	return &proofData{Values: values, Salts: salts, Proofs: proofs}, nil
}

func convertProofProperty(sortedHashes [][]byte) ([][32]byte, error) {
	var property [][32]byte
	for _, hash := range sortedHashes {
		hash32, err := utils.SliceToByte32(hash)
		if err != nil {
			return nil, err
		}
		property = append(property, hash32)
	}

	return property, nil
}

func getDocumentService(documentType string) (documents.Service, error) {
	docService, err := documents.GetRegistryInstance().LocateService(documentType)
	if err != nil {
		return nil, err
	}
	return docService, nil
}<|MERGE_RESOLUTION|>--- conflicted
+++ resolved
@@ -55,17 +55,11 @@
 	identityService   identity.Service
 	ethClient         ethereum.Client
 	config            Config
-	setupMintListener func(tokenID *big.Int) (confirmations chan *WatchTokenMinted, err error)
 }
 
 // NewEthereumPaymentObligation creates ethereumPaymentObligation given the parameters
-<<<<<<< HEAD
-func NewEthereumPaymentObligation(paymentObligation ethereumPaymentObligationContract, identityService identity.Service, ethClient ethereum.EthereumClient, config Config, setupMintListener func(tokenID *big.Int) (confirmations chan *WatchTokenMinted, err error)) *ethereumPaymentObligation {
-	return &ethereumPaymentObligation{paymentObligation: paymentObligation, identityService: identityService, ethClient: ethClient, config: config, setupMintListener: setupMintListener}
-=======
 func NewEthereumPaymentObligation(paymentObligation ethereumPaymentObligationContract, identityService identity.Service, ethClient ethereum.Client, config Config) *ethereumPaymentObligation {
 	return &ethereumPaymentObligation{paymentObligation: paymentObligation, identityService: identityService, ethClient: ethClient, config: config}
->>>>>>> c369ea27
 }
 
 // MintNFT mints an NFT
@@ -130,14 +124,14 @@
 
 // setUpMintEventListener sets up the listened for the "PaymentObligationMinted" event to notify the upstream code
 // about successful minting of an NFt
-func setUpMintEventListener(tokenID *big.Int) (confirmations chan *WatchTokenMinted, err error) {
+func (s *ethereumPaymentObligation) setupMintListener(tokenID *big.Int) (confirmations chan *WatchTokenMinted, err error) {
 	confirmations = make(chan *WatchTokenMinted)
-	conn := ethereum.GetConnection()
-	h, err := conn.GetClient().HeaderByNumber(context.Background(), nil)
-	if err != nil {
-		return nil, err
-	}
-
+	conn := ethereum.GetClient()
+
+	h, err := conn.GetEthClient().HeaderByNumber(context.Background(), nil)
+	if err != nil {
+		return nil, err
+	}
 	asyncRes, err := queue.Queue.DelayKwargs(MintingConfirmationTaskName, map[string]interface{}{
 		TokenIDParam: hex.EncodeToString(tokenID.Bytes()),
 		BlockHeight:  h.Number.Uint64(),
