package nft

import (
	"context"
	"encoding/hex"
	"fmt"
	"math/big"

	"regexp"

	"github.com/centrifuge/gocelery"

	"github.com/centrifuge/go-centrifuge/anchors"
	"github.com/centrifuge/go-centrifuge/documents"
	"github.com/centrifuge/go-centrifuge/ethereum"
	"github.com/centrifuge/go-centrifuge/identity"
	"github.com/centrifuge/go-centrifuge/queue"
	"github.com/centrifuge/go-centrifuge/utils"
	"github.com/centrifuge/precise-proofs/proofs/proto"
	"github.com/ethereum/go-ethereum/accounts/abi/bind"
	"github.com/ethereum/go-ethereum/common"
	"github.com/ethereum/go-ethereum/core/types"

	"time"

	logging "github.com/ipfs/go-log"
)

var log = logging.Logger("nft")

var po *ethereumPaymentObligation

const amountOfProofs = 5

var regexCollaborators, _ = regexp.Compile("collaborators\\[[0-9]+\\]")

func setPaymentObligation(s *ethereumPaymentObligation) {
	po = s
}

func GetPaymentObligation() *ethereumPaymentObligation {
	return po
}

// Config is an interface to configurations required by nft package
type Config interface {
	GetIdentityID() ([]byte, error)
	GetEthereumDefaultAccountName() string
<<<<<<< HEAD
	GetEthereumContextWaitTimeout() time.Duration
=======
	GetContractAddress(address string) common.Address
>>>>>>> 1a4530ab
}

// ethereumPaymentObligationContract is an abstraction over the contract code to help in mocking it out
type ethereumPaymentObligationContract interface {

	// Mint method abstracts Mint method on the contract
	Mint(opts *bind.TransactOpts, to common.Address, tokenId *big.Int, tokenURI string, anchorId *big.Int, merkleRoot [32]byte, collaboratorField string, values [5]string, salts [5][32]byte, proofs [5][][32]byte) (*types.Transaction, error)
}

// ethereumPaymentObligation handles all interactions related to minting of NFTs for payment obligations on Ethereum
type ethereumPaymentObligation struct {
	registry          *documents.ServiceRegistry
	identityService   identity.Service
	ethClient         ethereum.Client
	config            Config
<<<<<<< HEAD
	setupMintListener func(config Config, tokenID *big.Int) (confirmations chan *WatchTokenMinted, err error)
}

// NewEthereumPaymentObligation creates ethereumPaymentObligation given the parameters
func NewEthereumPaymentObligation(paymentObligation ethereumPaymentObligationContract, identityService identity.Service, ethClient ethereum.Client, config Config, setupMintListener func(config Config, tokenID *big.Int) (confirmations chan *WatchTokenMinted, err error)) *ethereumPaymentObligation {
	return &ethereumPaymentObligation{paymentObligation: paymentObligation, identityService: identityService, ethClient: ethClient, config: config, setupMintListener: setupMintListener}
=======
	setupMintListener func(tokenID *big.Int, registryAddress string) (confirmations chan *WatchTokenMinted, err error)
	bindContract      func(address common.Address, client ethereum.Client) (*EthereumPaymentObligationContract, error)
}

// NewEthereumPaymentObligation creates ethereumPaymentObligation given the parameters
func NewEthereumPaymentObligation(registry *documents.ServiceRegistry, identityService identity.Service, ethClient ethereum.Client, config Config,
	setupMintListener func(tokenID *big.Int, registryAddress string) (confirmations chan *WatchTokenMinted, err error), bindContract func(address common.Address, client ethereum.Client) (*EthereumPaymentObligationContract, error)) *ethereumPaymentObligation {
	return &ethereumPaymentObligation{
		registry:          registry,
		identityService:   identityService,
		ethClient:         ethClient,
		config:            config,
		setupMintListener: setupMintListener,
		bindContract:      bindContract,
	}
>>>>>>> 1a4530ab
}

func (s *ethereumPaymentObligation) prepareMintRequest(documentID []byte, depositAddress string, proofFields []string) (*MintRequest, error) {
	docService, err := s.registry.FindService(documentID)
	if err != nil {
		return nil, err
	}

	model, err := docService.GetCurrentVersion(documentID)
	if err != nil {
		return nil, err
	}

	corDoc, err := model.PackCoreDocument()
	if err != nil {
		return nil, err
	}

	proofs, err := docService.CreateProofs(documentID, proofFields)
	if err != nil {
		return nil, err
	}

	toAddress := common.HexToAddress(depositAddress)

	anchorID, err := anchors.ToAnchorID(corDoc.CurrentVersion)
	if err != nil {
		return nil, nil
	}

	rootHash, err := anchors.ToDocumentRoot(corDoc.DocumentRoot)
	if err != nil {
		return nil, nil
	}

	collaboratorField, err := getCollaboratorProofField(proofFields)
	if err != nil {
		return nil, err
	}

	requestData, err := NewMintRequest(toAddress, anchorID, proofs.FieldProofs, rootHash, collaboratorField)
	if err != nil {
		return nil, err
	}

	return requestData, nil

}

// MintNFT mints an NFT
func (s *ethereumPaymentObligation) MintNFT(documentID []byte, registryAddress, depositAddress string, proofFields []string) (<-chan *WatchTokenMinted, error) {

	requestData, err := s.prepareMintRequest(documentID, depositAddress, proofFields)

	opts, err := s.ethClient.GetTxOpts(s.config.GetEthereumDefaultAccountName())
	if err != nil {
		return nil, err
	}

<<<<<<< HEAD
	watch, err := s.setupMintListener(s.config, requestData.TokenID)
=======
	var contract *EthereumPaymentObligationContract
	if registryAddress == "" {
		defaultRegistry := s.config.GetContractAddress("paymentObligation")
		contract, err = s.bindContract(defaultRegistry, s.ethClient)
		registryAddress = defaultRegistry.String()
	} else {
		contract, err = s.bindContract(common.HexToAddress(registryAddress), s.ethClient)
	}
	if err != nil {
		return nil, err
	}

	watch, err := s.setupMintListener(requestData.TokenID, registryAddress)
>>>>>>> 1a4530ab
	if err != nil {
		return nil, err
	}

	err = s.sendMintTransaction(contract, opts, requestData)
	if err != nil {
		return nil, err
	}

	return watch, nil
}

// setUpMintEventListener sets up the listened for the "PaymentObligationMinted" event to notify the upstream code
// about successful minting of an NFt
<<<<<<< HEAD
func setupMintListener(config Config, tokenID *big.Int) (confirmations chan *WatchTokenMinted, err error) {
=======
func setupMintListener(tokenID *big.Int, registryAddress string) (confirmations chan *WatchTokenMinted, err error) {
>>>>>>> 1a4530ab
	confirmations = make(chan *WatchTokenMinted)
	conn := ethereum.GetClient()

	h, err := conn.GetEthClient().HeaderByNumber(context.Background(), nil)
	if err != nil {
		return nil, err
	}
	asyncRes, err := queue.Queue.DelayKwargs(mintingConfirmationTaskName, map[string]interface{}{
<<<<<<< HEAD
		tokenIDParam:           hex.EncodeToString(tokenID.Bytes()),
		queue.BlockHeightParam: h.Number.Uint64(),
=======
		tokenIDParam:         hex.EncodeToString(tokenID.Bytes()),
		blockHeightParam:     h.Number.Uint64(),
		registryAddressParam: registryAddress,
>>>>>>> 1a4530ab
	})
	if err != nil {
		return nil, err
	}

	go waitAndRouteNFTApprovedEvent(config, asyncRes, tokenID, confirmations)
	return confirmations, nil
}

// waitAndRouteNFTApprovedEvent notifies the confirmations channel whenever the key has been added to the identity and has been noted as Ethereum event
func waitAndRouteNFTApprovedEvent(config Config, asyncRes *gocelery.AsyncResult, tokenID *big.Int, confirmations chan<- *WatchTokenMinted) {
	_, err := asyncRes.Get(config.GetEthereumContextWaitTimeout())
	confirmations <- &WatchTokenMinted{tokenID, err}
}

// sendMintTransaction sends the actual transaction to mint the NFT
func (s *ethereumPaymentObligation) sendMintTransaction(contract ethereumPaymentObligationContract, opts *bind.TransactOpts, requestData *MintRequest) (err error) {
	tx, err := s.ethClient.SubmitTransactionWithRetries(contract.Mint, opts, requestData.To, requestData.TokenID, requestData.TokenURI, requestData.AnchorID,
		requestData.MerkleRoot, requestData.CollaboratorField, requestData.Values, requestData.Salts, requestData.Proofs)
	if err != nil {
		return err
	}
	log.Infof("Sent off tx to mint [tokenID: %x, anchor: %x, registry: %x] to payment obligation contract. Ethereum transaction hash [%x] and Nonce [%v] and Check [%v]",
		requestData.TokenID, requestData.AnchorID, requestData.To, tx.Hash(), tx.Nonce(), tx.CheckNonce())
	log.Infof("Transfer pending: 0x%x\n", tx.Hash())
	return
}

func (s *ethereumPaymentObligation) getIdentityAddress() (common.Address, error) {
	centIDBytes, err := s.config.GetIdentityID()
	if err != nil {
		return common.Address{}, err
	}

	centID, err := identity.ToCentID(centIDBytes)
	if err != nil {
		return common.Address{}, err
	}

	address, err := s.identityService.GetIdentityAddress(centID)
	if err != nil {
		return common.Address{}, err
	}
	return address, nil
}

// MintRequest holds the data needed to mint and NFT from a Centrifuge document
type MintRequest struct {

	// To is the address of the recipient of the minted token
	To common.Address

	// TokenID is the ID for the minted token
	TokenID *big.Int

	// TokenURI is the metadata uri
	TokenURI string

	// AnchorID is the ID of the document as identified by the set up anchorRepository.
	AnchorID *big.Int

	// MerkleRoot is the root hash of the merkle proof/doc
	MerkleRoot [32]byte

	//CollaboratorField contains the value of the collaborator leaf
	CollaboratorField string

	// Values are the values of the leafs that is being proved Will be converted to string and concatenated for proof verification as outlined in precise-proofs library.
	Values [amountOfProofs]string

	// salts are the salts for the field that is being proved Will be concatenated for proof verification as outlined in precise-proofs library.
	Salts [amountOfProofs][32]byte

	// Proofs are the documents proofs that are needed
	Proofs [amountOfProofs][][32]byte
}

// NewMintRequest converts the parameters and returns a struct with needed parameter for minting
func NewMintRequest(to common.Address, anchorID anchors.AnchorID, proofs []*proofspb.Proof, rootHash [32]byte, collaboratorField string) (*MintRequest, error) {
	tokenID := utils.ByteSliceToBigInt(utils.RandomSlice(256))
	tokenURI := "http:=//www.centrifuge.io/DUMMY_URI_SERVICE"
	proofData, err := createProofData(proofs)
	if err != nil {
		return nil, err
	}

	return &MintRequest{
		To:                to,
		TokenID:           tokenID,
		TokenURI:          tokenURI,
		AnchorID:          anchorID.BigInt(),
		MerkleRoot:        rootHash,
		CollaboratorField: collaboratorField,
		Values:            proofData.Values,
		Salts:             proofData.Salts,
		Proofs:            proofData.Proofs}, nil
}

type proofData struct {
	Values [amountOfProofs]string
	Salts  [amountOfProofs][32]byte
	Proofs [amountOfProofs][][32]byte
}

func createProofData(proofspb []*proofspb.Proof) (*proofData, error) {
	if len(proofspb) > amountOfProofs {
		return nil, fmt.Errorf("no more than %v field proofs are accepted", amountOfProofs)
	}
	var values [amountOfProofs]string
	var salts [amountOfProofs][32]byte
	var proofs [amountOfProofs][][32]byte

	for i, p := range proofspb {
		values[i] = p.Value
		salt32, err := utils.SliceToByte32(p.Salt)
		if err != nil {
			return nil, err
		}

		salts[i] = salt32
		property, err := convertProofProperty(p.SortedHashes)
		if err != nil {
			return nil, err
		}
		proofs[i] = property
	}

	return &proofData{Values: values, Salts: salts, Proofs: proofs}, nil
}

func convertProofProperty(sortedHashes [][]byte) ([][32]byte, error) {
	var property [][32]byte
	for _, hash := range sortedHashes {
		hash32, err := utils.SliceToByte32(hash)
		if err != nil {
			return nil, err
		}
		property = append(property, hash32)
	}

	return property, nil
}

// getCollaborator returns the needed collaboratorField for a PaymentObligation NFT
// In the current contract implementation the proofField for collaborator is a separated parameter
// pattern: 'collaborators' + '[i]'
// examples: 'collaborators[0]','collaborators[1]', etc
func getCollaboratorProofField(proofFields []string) (string, error) {

	for _, proofField := range proofFields {

		match := regexCollaborators.MatchString(proofField)

		if match {
			return proofField, nil
		}
	}

	return "", fmt.Errorf("proof_fields should contain a collaborator. (example: 'collaborators[0]')")

}

func bindContract(address common.Address, client ethereum.Client) (*EthereumPaymentObligationContract, error) {
	return NewEthereumPaymentObligationContract(address, client.GetEthClient())
}<|MERGE_RESOLUTION|>--- conflicted
+++ resolved
@@ -46,11 +46,8 @@
 type Config interface {
 	GetIdentityID() ([]byte, error)
 	GetEthereumDefaultAccountName() string
-<<<<<<< HEAD
+	GetContractAddress(address string) common.Address
 	GetEthereumContextWaitTimeout() time.Duration
-=======
-	GetContractAddress(address string) common.Address
->>>>>>> 1a4530ab
 }
 
 // ethereumPaymentObligationContract is an abstraction over the contract code to help in mocking it out
@@ -66,15 +63,7 @@
 	identityService   identity.Service
 	ethClient         ethereum.Client
 	config            Config
-<<<<<<< HEAD
-	setupMintListener func(config Config, tokenID *big.Int) (confirmations chan *WatchTokenMinted, err error)
-}
-
-// NewEthereumPaymentObligation creates ethereumPaymentObligation given the parameters
-func NewEthereumPaymentObligation(paymentObligation ethereumPaymentObligationContract, identityService identity.Service, ethClient ethereum.Client, config Config, setupMintListener func(config Config, tokenID *big.Int) (confirmations chan *WatchTokenMinted, err error)) *ethereumPaymentObligation {
-	return &ethereumPaymentObligation{paymentObligation: paymentObligation, identityService: identityService, ethClient: ethClient, config: config, setupMintListener: setupMintListener}
-=======
-	setupMintListener func(tokenID *big.Int, registryAddress string) (confirmations chan *WatchTokenMinted, err error)
+	setupMintListener func(config Config, tokenID *big.Int, registryAddress string) (confirmations chan *WatchTokenMinted, err error)
 	bindContract      func(address common.Address, client ethereum.Client) (*EthereumPaymentObligationContract, error)
 }
 
@@ -89,7 +78,6 @@
 		setupMintListener: setupMintListener,
 		bindContract:      bindContract,
 	}
->>>>>>> 1a4530ab
 }
 
 func (s *ethereumPaymentObligation) prepareMintRequest(documentID []byte, depositAddress string, proofFields []string) (*MintRequest, error) {
@@ -149,9 +137,6 @@
 		return nil, err
 	}
 
-<<<<<<< HEAD
-	watch, err := s.setupMintListener(s.config, requestData.TokenID)
-=======
 	var contract *EthereumPaymentObligationContract
 	if registryAddress == "" {
 		defaultRegistry := s.config.GetContractAddress("paymentObligation")
@@ -164,8 +149,7 @@
 		return nil, err
 	}
 
-	watch, err := s.setupMintListener(requestData.TokenID, registryAddress)
->>>>>>> 1a4530ab
+	watch, err := s.setupMintListener(s.config, requestData.TokenID, registryAddress)
 	if err != nil {
 		return nil, err
 	}
@@ -180,11 +164,7 @@
 
 // setUpMintEventListener sets up the listened for the "PaymentObligationMinted" event to notify the upstream code
 // about successful minting of an NFt
-<<<<<<< HEAD
-func setupMintListener(config Config, tokenID *big.Int) (confirmations chan *WatchTokenMinted, err error) {
-=======
-func setupMintListener(tokenID *big.Int, registryAddress string) (confirmations chan *WatchTokenMinted, err error) {
->>>>>>> 1a4530ab
+func setupMintListener(config Config, tokenID *big.Int, registryAddress string) (confirmations chan *WatchTokenMinted, err error) {
 	confirmations = make(chan *WatchTokenMinted)
 	conn := ethereum.GetClient()
 
@@ -193,14 +173,9 @@
 		return nil, err
 	}
 	asyncRes, err := queue.Queue.DelayKwargs(mintingConfirmationTaskName, map[string]interface{}{
-<<<<<<< HEAD
-		tokenIDParam:           hex.EncodeToString(tokenID.Bytes()),
-		queue.BlockHeightParam: h.Number.Uint64(),
-=======
 		tokenIDParam:         hex.EncodeToString(tokenID.Bytes()),
-		blockHeightParam:     h.Number.Uint64(),
+		queue.BlockHeightParam:     h.Number.Uint64(),
 		registryAddressParam: registryAddress,
->>>>>>> 1a4530ab
 	})
 	if err != nil {
 		return nil, err
