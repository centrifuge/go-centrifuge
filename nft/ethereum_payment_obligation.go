package nft

import (
	"context"
	"encoding/hex"
	"fmt"
	"math/big"

	"regexp"

	"github.com/centrifuge/go-centrifuge/anchors"
	"github.com/centrifuge/go-centrifuge/documents"
	"github.com/centrifuge/go-centrifuge/ethereum"
	"github.com/centrifuge/go-centrifuge/identity"
	"github.com/centrifuge/go-centrifuge/queue"
	"github.com/centrifuge/go-centrifuge/utils"
	"github.com/centrifuge/precise-proofs/proofs/proto"
	"github.com/ethereum/go-ethereum/accounts/abi/bind"
	"github.com/ethereum/go-ethereum/common"
	"github.com/ethereum/go-ethereum/core/types"

	"time"

	logging "github.com/ipfs/go-log"
)

var log = logging.Logger("nft")

const amountOfProofs = 5

var regexCollaborators, _ = regexp.Compile("collaborators\\[[0-9]+\\]")

// Config is an interface to configurations required by nft package
type Config interface {
	GetIdentityID() ([]byte, error)
	GetEthereumDefaultAccountName() string
	GetContractAddress(address string) common.Address
	GetEthereumContextWaitTimeout() time.Duration
}

// ethereumPaymentObligationContract is an abstraction over the contract code to help in mocking it out
type ethereumPaymentObligationContract interface {

	// Mint method abstracts Mint method on the contract
	Mint(opts *bind.TransactOpts, to common.Address, tokenID *big.Int, tokenURI string, anchorID *big.Int, merkleRoot [32]byte, collaboratorField string, values [5]string, salts [5][32]byte, proofs [5][][32]byte) (*types.Transaction, error)
}

// ethereumPaymentObligation handles all interactions related to minting of NFTs for payment obligations on Ethereum
type ethereumPaymentObligation struct {
	registry          *documents.ServiceRegistry
	identityService   identity.Service
	ethClient         ethereum.Client
	config            Config
<<<<<<< HEAD
	setupMintListener func(config Config, tokenID *big.Int, registryAddress string) (confirmations chan *watchTokenMinted, err error)
	bindContract      func(address common.Address, client ethereum.Client) (*EthereumPaymentObligationContract, error)
}

// newEthereumPaymentObligation creates ethereumPaymentObligation given the parameters
func newEthereumPaymentObligation(registry *documents.ServiceRegistry, identityService identity.Service, ethClient ethereum.Client, config Config,
	setupMintListener func(config Config, tokenID *big.Int, registryAddress string) (confirmations chan *watchTokenMinted, err error), bindContract func(address common.Address, client ethereum.Client) (*EthereumPaymentObligationContract, error)) *ethereumPaymentObligation {
=======
	queue             *queue.Server
	setupMintListener func(config Config, queue *queue.Server, tokenID *big.Int, registryAddress string) (confirmations chan *WatchTokenMinted, err error)
	bindContract      func(address common.Address, client ethereum.Client) (*EthereumPaymentObligationContract, error)
}

// NewEthereumPaymentObligation creates ethereumPaymentObligation given the parameters
func NewEthereumPaymentObligation(registry *documents.ServiceRegistry, identityService identity.Service, ethClient ethereum.Client, config Config,
	queue *queue.Server,
	setupMintListener func(config Config, queue *queue.Server, tokenID *big.Int, registryAddress string) (confirmations chan *WatchTokenMinted, err error), bindContract func(address common.Address, client ethereum.Client) (*EthereumPaymentObligationContract, error)) *ethereumPaymentObligation {
>>>>>>> 50f80d5d
	return &ethereumPaymentObligation{
		registry:          registry,
		identityService:   identityService,
		ethClient:         ethClient,
		config:            config,
		setupMintListener: setupMintListener,
		bindContract:      bindContract,
		queue:             queue,
	}
}

func (s *ethereumPaymentObligation) prepareMintRequest(documentID []byte, depositAddress string, proofFields []string) (*MintRequest, error) {
	docService, err := s.registry.FindService(documentID)
	if err != nil {
		return nil, err
	}

	model, err := docService.GetCurrentVersion(documentID)
	if err != nil {
		return nil, err
	}

	corDoc, err := model.PackCoreDocument()
	if err != nil {
		return nil, err
	}

	proofs, err := docService.CreateProofs(documentID, proofFields)
	if err != nil {
		return nil, err
	}

	toAddress := common.HexToAddress(depositAddress)

	anchorID, err := anchors.ToAnchorID(corDoc.CurrentVersion)
	if err != nil {
		return nil, nil
	}

	rootHash, err := anchors.ToDocumentRoot(corDoc.DocumentRoot)
	if err != nil {
		return nil, nil
	}

	collaboratorField, err := getCollaboratorProofField(proofFields)
	if err != nil {
		return nil, err
	}

	requestData, err := NewMintRequest(toAddress, anchorID, proofs.FieldProofs, rootHash, collaboratorField)
	if err != nil {
		return nil, err
	}

	return requestData, nil

}

// MintNFT mints an NFT
func (s *ethereumPaymentObligation) MintNFT(documentID []byte, registryAddress, depositAddress string, proofFields []string) (<-chan *watchTokenMinted, error) {

	requestData, err := s.prepareMintRequest(documentID, depositAddress, proofFields)
	if err != nil {
		return nil, fmt.Errorf("failed to prepare mint request: %v", err)
	}

	opts, err := s.ethClient.GetTxOpts(s.config.GetEthereumDefaultAccountName())
	if err != nil {
		return nil, err
	}

	var contract *EthereumPaymentObligationContract
	if registryAddress == "" {
		defaultRegistry := s.config.GetContractAddress("paymentObligation")
		contract, err = s.bindContract(defaultRegistry, s.ethClient)
		registryAddress = defaultRegistry.String()
	} else {
		contract, err = s.bindContract(common.HexToAddress(registryAddress), s.ethClient)
	}
	if err != nil {
		return nil, err
	}

	watch, err := s.setupMintListener(s.config, s.queue, requestData.TokenID, registryAddress)
	if err != nil {
		return nil, err
	}

	err = s.sendMintTransaction(contract, opts, requestData)
	if err != nil {
		return nil, err
	}

	return watch, nil
}

// setUpMintEventListener sets up the listened for the "PaymentObligationMinted" event to notify the upstream code
// about successful minting of an NFt
<<<<<<< HEAD
func setupMintListener(config Config, tokenID *big.Int, registryAddress string) (confirmations chan *watchTokenMinted, err error) {
	confirmations = make(chan *watchTokenMinted)
=======
func setupMintListener(config Config, qs *queue.Server, tokenID *big.Int, registryAddress string) (confirmations chan *WatchTokenMinted, err error) {
	confirmations = make(chan *WatchTokenMinted)
>>>>>>> 50f80d5d
	conn := ethereum.GetClient()

	h, err := conn.GetEthClient().HeaderByNumber(context.Background(), nil)
	if err != nil {
		return nil, err
	}
	asyncRes, err := qs.EnqueueJob(mintingConfirmationTaskName, map[string]interface{}{
		tokenIDParam:           hex.EncodeToString(tokenID.Bytes()),
		queue.BlockHeightParam: h.Number.Uint64(),
		registryAddressParam:   registryAddress,
	})
	if err != nil {
		return nil, err
	}

	go waitAndRouteNFTApprovedEvent(config.GetEthereumContextWaitTimeout(), asyncRes, tokenID, confirmations)
	return confirmations, nil
}

// waitAndRouteNFTApprovedEvent notifies the confirmations channel whenever the key has been added to the identity and has been noted as Ethereum event
<<<<<<< HEAD
func waitAndRouteNFTApprovedEvent(timeout time.Duration, asyncRes *gocelery.AsyncResult, tokenID *big.Int, confirmations chan<- *watchTokenMinted) {
=======
func waitAndRouteNFTApprovedEvent(timeout time.Duration, asyncRes queue.TaskResult, tokenID *big.Int, confirmations chan<- *WatchTokenMinted) {
>>>>>>> 50f80d5d
	_, err := asyncRes.Get(timeout)
	confirmations <- &watchTokenMinted{tokenID, err}
}

// sendMintTransaction sends the actual transaction to mint the NFT
func (s *ethereumPaymentObligation) sendMintTransaction(contract ethereumPaymentObligationContract, opts *bind.TransactOpts, requestData *MintRequest) error {
	tx, err := s.ethClient.SubmitTransactionWithRetries(contract.Mint, opts, requestData.To, requestData.TokenID, requestData.TokenURI, requestData.AnchorID,
		requestData.MerkleRoot, requestData.CollaboratorField, requestData.Values, requestData.Salts, requestData.Proofs)
	if err != nil {
		return err
	}
	log.Infof("Sent off tx to mint [tokenID: %x, anchor: %x, registry: %x] to payment obligation contract. Ethereum transaction hash [%x] and Nonce [%v] and Check [%v]",
		requestData.TokenID, requestData.AnchorID, requestData.To, tx.Hash(), tx.Nonce(), tx.CheckNonce())
	log.Infof("Transfer pending: 0x%x\n", tx.Hash())
	return nil
}

func (s *ethereumPaymentObligation) getIdentityAddress() (common.Address, error) {
	centIDBytes, err := s.config.GetIdentityID()
	if err != nil {
		return common.Address{}, err
	}

	centID, err := identity.ToCentID(centIDBytes)
	if err != nil {
		return common.Address{}, err
	}

	address, err := s.identityService.GetIdentityAddress(centID)
	if err != nil {
		return common.Address{}, err
	}
	return address, nil
}

// MintRequest holds the data needed to mint and NFT from a Centrifuge document
type MintRequest struct {

	// To is the address of the recipient of the minted token
	To common.Address

	// TokenID is the ID for the minted token
	TokenID *big.Int

	// TokenURI is the metadata uri
	TokenURI string

	// AnchorID is the ID of the document as identified by the set up anchorRepository.
	AnchorID *big.Int

	// MerkleRoot is the root hash of the merkle proof/doc
	MerkleRoot [32]byte

	//CollaboratorField contains the value of the collaborator leaf
	CollaboratorField string

	// Values are the values of the leafs that is being proved Will be converted to string and concatenated for proof verification as outlined in precise-proofs library.
	Values [amountOfProofs]string

	// salts are the salts for the field that is being proved Will be concatenated for proof verification as outlined in precise-proofs library.
	Salts [amountOfProofs][32]byte

	// Proofs are the documents proofs that are needed
	Proofs [amountOfProofs][][32]byte
}

// NewMintRequest converts the parameters and returns a struct with needed parameter for minting
func NewMintRequest(to common.Address, anchorID anchors.AnchorID, proofs []*proofspb.Proof, rootHash [32]byte, collaboratorField string) (*MintRequest, error) {
	tokenID := utils.ByteSliceToBigInt(utils.RandomSlice(256))
	tokenURI := "http:=//www.centrifuge.io/DUMMY_URI_SERVICE"
	proofData, err := createProofData(proofs)
	if err != nil {
		return nil, err
	}

	return &MintRequest{
		To:                to,
		TokenID:           tokenID,
		TokenURI:          tokenURI,
		AnchorID:          anchorID.BigInt(),
		MerkleRoot:        rootHash,
		CollaboratorField: collaboratorField,
		Values:            proofData.Values,
		Salts:             proofData.Salts,
		Proofs:            proofData.Proofs}, nil
}

type proofData struct {
	Values [amountOfProofs]string
	Salts  [amountOfProofs][32]byte
	Proofs [amountOfProofs][][32]byte
}

func createProofData(proofspb []*proofspb.Proof) (*proofData, error) {
	if len(proofspb) > amountOfProofs {
		return nil, fmt.Errorf("no more than %v field proofs are accepted", amountOfProofs)
	}
	var values [amountOfProofs]string
	var salts [amountOfProofs][32]byte
	var proofs [amountOfProofs][][32]byte

	for i, p := range proofspb {
		values[i] = p.Value
		salt32, err := utils.SliceToByte32(p.Salt)
		if err != nil {
			return nil, err
		}

		salts[i] = salt32
		property, err := convertProofProperty(p.SortedHashes)
		if err != nil {
			return nil, err
		}
		proofs[i] = property
	}

	return &proofData{Values: values, Salts: salts, Proofs: proofs}, nil
}

func convertProofProperty(sortedHashes [][]byte) ([][32]byte, error) {
	var property [][32]byte
	for _, hash := range sortedHashes {
		hash32, err := utils.SliceToByte32(hash)
		if err != nil {
			return nil, err
		}
		property = append(property, hash32)
	}

	return property, nil
}

// getCollaborator returns the needed collaboratorField for a PaymentObligation NFT
// In the current contract implementation the proofField for collaborator is a separated parameter
// pattern: 'collaborators' + '[i]'
// examples: 'collaborators[0]','collaborators[1]', etc
func getCollaboratorProofField(proofFields []string) (string, error) {

	for _, proofField := range proofFields {

		match := regexCollaborators.MatchString(proofField)

		if match {
			return proofField, nil
		}
	}

	return "", fmt.Errorf("proof_fields should contain a collaborator. (example: 'collaborators[0]')")

}

func bindContract(address common.Address, client ethereum.Client) (*EthereumPaymentObligationContract, error) {
	return NewEthereumPaymentObligationContract(address, client.GetEthClient())
}<|MERGE_RESOLUTION|>--- conflicted
+++ resolved
@@ -51,25 +51,15 @@
 	identityService   identity.Service
 	ethClient         ethereum.Client
 	config            Config
-<<<<<<< HEAD
-	setupMintListener func(config Config, tokenID *big.Int, registryAddress string) (confirmations chan *watchTokenMinted, err error)
+	queue             *queue.Server
+	setupMintListener func(config Config, queue *queue.Server, tokenID *big.Int, registryAddress string) (confirmations chan *watchTokenMinted, err error)
 	bindContract      func(address common.Address, client ethereum.Client) (*EthereumPaymentObligationContract, error)
 }
 
 // newEthereumPaymentObligation creates ethereumPaymentObligation given the parameters
 func newEthereumPaymentObligation(registry *documents.ServiceRegistry, identityService identity.Service, ethClient ethereum.Client, config Config,
-	setupMintListener func(config Config, tokenID *big.Int, registryAddress string) (confirmations chan *watchTokenMinted, err error), bindContract func(address common.Address, client ethereum.Client) (*EthereumPaymentObligationContract, error)) *ethereumPaymentObligation {
-=======
-	queue             *queue.Server
-	setupMintListener func(config Config, queue *queue.Server, tokenID *big.Int, registryAddress string) (confirmations chan *WatchTokenMinted, err error)
-	bindContract      func(address common.Address, client ethereum.Client) (*EthereumPaymentObligationContract, error)
-}
-
-// NewEthereumPaymentObligation creates ethereumPaymentObligation given the parameters
-func NewEthereumPaymentObligation(registry *documents.ServiceRegistry, identityService identity.Service, ethClient ethereum.Client, config Config,
 	queue *queue.Server,
-	setupMintListener func(config Config, queue *queue.Server, tokenID *big.Int, registryAddress string) (confirmations chan *WatchTokenMinted, err error), bindContract func(address common.Address, client ethereum.Client) (*EthereumPaymentObligationContract, error)) *ethereumPaymentObligation {
->>>>>>> 50f80d5d
+	setupMintListener func(config Config, queue *queue.Server, tokenID *big.Int, registryAddress string) (confirmations chan *watchTokenMinted, err error), bindContract func(address common.Address, client ethereum.Client) (*EthereumPaymentObligationContract, error)) *ethereumPaymentObligation {
 	return &ethereumPaymentObligation{
 		registry:          registry,
 		identityService:   identityService,
@@ -168,13 +158,8 @@
 
 // setUpMintEventListener sets up the listened for the "PaymentObligationMinted" event to notify the upstream code
 // about successful minting of an NFt
-<<<<<<< HEAD
-func setupMintListener(config Config, tokenID *big.Int, registryAddress string) (confirmations chan *watchTokenMinted, err error) {
+func setupMintListener(config Config, qs *queue.Server, tokenID *big.Int, registryAddress string) (confirmations chan *watchTokenMinted, err error) {
 	confirmations = make(chan *watchTokenMinted)
-=======
-func setupMintListener(config Config, qs *queue.Server, tokenID *big.Int, registryAddress string) (confirmations chan *WatchTokenMinted, err error) {
-	confirmations = make(chan *WatchTokenMinted)
->>>>>>> 50f80d5d
 	conn := ethereum.GetClient()
 
 	h, err := conn.GetEthClient().HeaderByNumber(context.Background(), nil)
@@ -195,11 +180,7 @@
 }
 
 // waitAndRouteNFTApprovedEvent notifies the confirmations channel whenever the key has been added to the identity and has been noted as Ethereum event
-<<<<<<< HEAD
-func waitAndRouteNFTApprovedEvent(timeout time.Duration, asyncRes *gocelery.AsyncResult, tokenID *big.Int, confirmations chan<- *watchTokenMinted) {
-=======
-func waitAndRouteNFTApprovedEvent(timeout time.Duration, asyncRes queue.TaskResult, tokenID *big.Int, confirmations chan<- *WatchTokenMinted) {
->>>>>>> 50f80d5d
+func waitAndRouteNFTApprovedEvent(timeout time.Duration, asyncRes queue.TaskResult, tokenID *big.Int, confirmations chan<- *watchTokenMinted) {
 	_, err := asyncRes.Get(timeout)
 	confirmations <- &watchTokenMinted{tokenID, err}
 }
