package nft

import (
	"context"
	"math/big"
	"time"

	"github.com/centrifuge/go-centrifuge/anchors"
	"github.com/centrifuge/go-centrifuge/contextutil"
	"github.com/centrifuge/go-centrifuge/documents"
	"github.com/centrifuge/go-centrifuge/errors"
	"github.com/centrifuge/go-centrifuge/ethereum"
	"github.com/centrifuge/go-centrifuge/identity"
	"github.com/centrifuge/go-centrifuge/queue"
	"github.com/centrifuge/go-centrifuge/transactions"
	"github.com/centrifuge/go-centrifuge/utils"
	"github.com/centrifuge/precise-proofs/proofs/proto"
	"github.com/ethereum/go-ethereum/common"
	"github.com/ethereum/go-ethereum/common/hexutil"
	logging "github.com/ipfs/go-log"
)

var log = logging.Logger("nft")

const (
	// ErrNFTMinted error for NFT already minted for registry
	ErrNFTMinted = errors.Error("NFT already minted")
)

// Config is the config interface for nft package
type Config interface {
	GetEthereumContextWaitTimeout() time.Duration
}

// ethereumPaymentObligation handles all interactions related to minting of NFTs for payment obligations on Ethereum
type ethereumPaymentObligation struct {
	cfg             Config
	identityService identity.Service
	ethClient       ethereum.Client
	queue           queue.TaskQueuer
	docSrv          documents.Service
	bindContract    func(address common.Address, client ethereum.Client) (*EthereumPaymentObligationContract, error)
	txManager       transactions.Manager
	blockHeightFunc func() (height uint64, err error)
}

// newEthereumPaymentObligation creates ethereumPaymentObligation given the parameters
func newEthereumPaymentObligation(
	cfg Config,
	identityService identity.Service,
	ethClient ethereum.Client,
	queue queue.TaskQueuer,
	docSrv documents.Service,
	bindContract func(address common.Address, client ethereum.Client) (*EthereumPaymentObligationContract, error),
	txManager transactions.Manager,
	blockHeightFunc func() (uint64, error)) *ethereumPaymentObligation {
	return &ethereumPaymentObligation{
		cfg:             cfg,
		identityService: identityService,
		ethClient:       ethClient,
		bindContract:    bindContract,
		queue:           queue,
		docSrv:          docSrv,
		txManager:       txManager,
		blockHeightFunc: blockHeightFunc,
	}
}

func (s *ethereumPaymentObligation) prepareMintRequest(ctx context.Context, tokenID TokenID, cid identity.CentID, req MintNFTRequest) (mreq MintRequest, err error) {
	docProofs, err := s.docSrv.CreateProofs(ctx, req.DocumentID, req.ProofFields)
	if err != nil {
		return mreq, err
	}

	model, err := s.docSrv.GetCurrentVersion(ctx, req.DocumentID)
	if err != nil {
		return mreq, err
	}

	coreDoc, err := model.PackCoreDocument()
	if err != nil {
		return mreq, err
	}

	dataRoot, err := model.CalculateDataRoot()
	if err != nil {
		return mreq, err
	}

	pfs, err := coreDoc.GetNFTProofs(
		dataRoot,
		cid,
		req.RegistryAddress,
		tokenID[:],
		req.SubmitRoleProof,
		req.SubmitTokenProof,
		req.GrantNFTReadAccess && req.SubmitNFTReadAccessProof)
	if err != nil {
		return mreq, err
	}

	docProofs.FieldProofs = append(docProofs.FieldProofs, pfs...)
	anchorID, err := anchors.ToAnchorID(coreDoc.Document.CurrentVersion)
	if err != nil {
		return mreq, err
	}

	rootHash, err := anchors.ToDocumentRoot(coreDoc.Document.DocumentRoot)
	if err != nil {
		return mreq, err
	}

	requestData, err := NewMintRequest(tokenID, req.DepositAddress, anchorID, pfs, rootHash)
	if err != nil {
		return mreq, err
	}

	return requestData, nil

}

// MintNFT mints an NFT
func (s *ethereumPaymentObligation) MintNFT(ctx context.Context, req MintNFTRequest) (*MintNFTResponse, chan bool, error) {
	tc, err := contextutil.Account(ctx)
	if err != nil {
		return nil, nil, err
	}

	cidBytes, err := tc.GetIdentityID()
	if err != nil {
		return nil, nil, err
	}

	cid, err := identity.ToCentID(cidBytes)
	if err != nil {
		return nil, nil, err
	}

	if !req.GrantNFTReadAccess && req.SubmitNFTReadAccessProof {
		return nil, nil, errors.New("enable grant_nft_access to generate Read Access Proof")
	}

	tokenID := NewTokenID()
	model, err := s.docSrv.GetCurrentVersion(ctx, req.DocumentID)
	if err != nil {
		return nil, nil, err
	}

	dm, err := model.PackCoreDocument()
	if err != nil {
		return nil, nil, err
	}

	if req.SubmitRoleProof != nil && !dm.IsAccountInRole(req.SubmitRoleProof, cid) {
		return nil, nil, documents.ErrNFTRoleMissing
	}

	// check if the nft is successfully minted already
	if dm.IsNFTMinted(s, req.RegistryAddress) {
		return nil, nil, errors.NewTypedError(ErrNFTMinted, errors.New("registry %v", req.RegistryAddress.String()))
	}

	// Mint NFT within transaction
	// We use context.Background() for now so that the transaction is only limited by ethereum timeouts
<<<<<<< HEAD
	txID, done, err := s.txManager.ExecuteWithinTX(context.Background(), cid, uuid.Nil, "Minting NFT",
		s.minter(ctx, tokenID, model, req))
=======
	txID, done, err := s.txManager.ExecuteWithinTX(context.Background(), cid, transactions.NilTxID(), "Minting NFT",
		s.minter(ctx, tokenID, model, registry, depositAddress, proofFields))
>>>>>>> 42968b31
	if err != nil {
		return nil, nil, err
	}

	return &MintNFTResponse{
		TransactionID: txID.String(),
		TokenID:       tokenID.String(),
	}, done, nil
}

<<<<<<< HEAD
func (s *ethereumPaymentObligation) minter(ctx context.Context, tokenID TokenID, model documents.Model, req MintNFTRequest) func(accountID identity.CentID, txID uuid.UUID, txMan transactions.Manager, errOut chan<- error) {
	return func(accountID identity.CentID, txID uuid.UUID, txMan transactions.Manager, errOut chan<- error) {
=======
func (s *ethereumPaymentObligation) isNFTMinted(registry common.Address, tokenID []byte) bool {
	// since OwnerOf throws when owner is zero address,
	// if err is not thrown, we can assume that NFT is minted
	_, err := s.OwnerOf(registry, tokenID)
	return err == nil
}

func (s *ethereumPaymentObligation) minter(ctx context.Context, tokenID TokenID, model documents.Model, registry common.Address, depositAddress string, proofFields []string) func(accountID identity.CentID, txID transactions.TxID, txMan transactions.Manager, errOut chan<- error) {
	return func(accountID identity.CentID, txID transactions.TxID, txMan transactions.Manager, errOut chan<- error) {
>>>>>>> 42968b31
		tc, err := contextutil.Account(ctx)
		if err != nil {
			errOut <- err
			return
		}

		dm, err := model.PackCoreDocument()
		if err != nil {
			errOut <- err
			return
		}

		ndm, err := dm.AddNFT(req.GrantNFTReadAccess, req.RegistryAddress, tokenID[:])
		if err != nil {
			errOut <- err
			return
		}

		model, err = s.docSrv.DeriveFromCoreDocumentModel(ndm)
		if err != nil {
			errOut <- err
			return
		}

		_, _, done, err := s.docSrv.Update(contextutil.WithTX(ctx, txID), model)
		if err != nil {
			errOut <- err
			return
		}

		isDone := <-done
		if !isDone {
			// some problem occured in a child task
			errOut <- errors.New("update document failed for document %s and transaction %s", hexutil.Encode(req.DocumentID), txID)
			return
		}

		requestData, err := s.prepareMintRequest(ctx, tokenID, accountID, req)
		if err != nil {
			errOut <- errors.New("failed to prepare mint request: %v", err)
			return
		}

		opts, err := s.ethClient.GetTxOpts(tc.GetEthereumDefaultAccountName())
		if err != nil {
			errOut <- err
			return
		}

		contract, err := s.bindContract(req.RegistryAddress, s.ethClient)
		if err != nil {
			errOut <- err
			return
		}

		ethTX, err := s.ethClient.SubmitTransactionWithRetries(contract.Mint, opts, requestData.To, requestData.TokenID, requestData.TokenURI, requestData.AnchorID,
			requestData.MerkleRoot, requestData.Values, requestData.Salts, requestData.Proofs)
		if err != nil {
			errOut <- err
			return
		}

		log.Infof("Sent off ethTX to mint [tokenID: %s, anchor: %x, registry: %s] to payment obligation contract. Ethereum transaction hash [%s] and Nonce [%d] and Check [%v]",
			requestData.TokenID, requestData.AnchorID, requestData.To.String(), ethTX.Hash().String(), ethTX.Nonce(), ethTX.CheckNonce())
		log.Infof("Transfer pending: %s\n", ethTX.Hash().String())

		res, err := ethereum.QueueEthTXStatusTask(accountID, txID, ethTX.Hash(), s.queue)
		if err != nil {
			errOut <- err
			return
		}

		_, err = res.Get(txMan.GetDefaultTaskTimeout())
		if err != nil {
			errOut <- err
			return
		}
		errOut <- nil
	}
}

// OwnerOf returns the owner of the NFT token on ethereum chain
func (s *ethereumPaymentObligation) OwnerOf(registry common.Address, tokenID []byte) (owner common.Address, err error) {
	contract, err := s.bindContract(registry, s.ethClient)
	if err != nil {
		return owner, errors.New("failed to bind the registry contract: %v", err)
	}

	opts, cancF := s.ethClient.GetGethCallOpts(false)
	defer cancF()

	return contract.OwnerOf(opts, utils.ByteSliceToBigInt(tokenID))
}

// MintRequest holds the data needed to mint and NFT from a Centrifuge document
type MintRequest struct {

	// To is the address of the recipient of the minted token
	To common.Address

	// TokenID is the ID for the minted token
	TokenID *big.Int

	// TokenURI is the metadata uri
	TokenURI string

	// AnchorID is the ID of the document as identified by the set up anchorRepository.
	AnchorID *big.Int

	// MerkleRoot is the root hash of the merkle proof/doc
	MerkleRoot [32]byte

	// Values are the values of the leafs that is being proved Will be converted to string and concatenated for proof verification as outlined in precise-proofs library.
	Values [][]byte

	// salts are the salts for the field that is being proved Will be concatenated for proof verification as outlined in precise-proofs library.
	Salts [][32]byte

	// Proofs are the documents proofs that are needed
	Proofs [][][32]byte
}

// NewMintRequest converts the parameters and returns a struct with needed parameter for minting
func NewMintRequest(tokenID TokenID, to common.Address, anchorID anchors.AnchorID, proofs []*proofspb.Proof, rootHash [32]byte) (MintRequest, error) {
	proofData, err := createProofData(proofs)
	if err != nil {
		return MintRequest{}, err
	}

	return MintRequest{
		To:         to,
		TokenID:    tokenID.BigInt(),
		TokenURI:   tokenID.URI(),
		AnchorID:   anchorID.BigInt(),
		MerkleRoot: rootHash,
		Values:     proofData.Values,
		Salts:      proofData.Salts,
		Proofs:     proofData.Proofs}, nil
}

type proofData struct {
	Values [][]byte
	Salts  [][32]byte
	Proofs [][][32]byte
}

func createProofData(proofspb []*proofspb.Proof) (*proofData, error) {
	var values = make([][]byte, len(proofspb))
	var salts = make([][32]byte, len(proofspb))
	var proofs = make([][][32]byte, len(proofspb))

	for i, p := range proofspb {
		values[i] = p.Value
		salt32, err := utils.SliceToByte32(p.Salt)
		if err != nil {
			return nil, err
		}

		salts[i] = salt32
		property, err := convertProofProperty(p.SortedHashes)
		if err != nil {
			return nil, err
		}
		proofs[i] = property
	}

	return &proofData{Values: values, Salts: salts, Proofs: proofs}, nil
}

func convertProofProperty(sortedHashes [][]byte) ([][32]byte, error) {
	var property [][32]byte
	for _, hash := range sortedHashes {
		hash32, err := utils.SliceToByte32(hash)
		if err != nil {
			return nil, err
		}
		property = append(property, hash32)
	}

	return property, nil
}

func bindContract(address common.Address, client ethereum.Client) (*EthereumPaymentObligationContract, error) {
	return NewEthereumPaymentObligationContract(address, client.GetEthClient())
}<|MERGE_RESOLUTION|>--- conflicted
+++ resolved
@@ -162,13 +162,8 @@
 
 	// Mint NFT within transaction
 	// We use context.Background() for now so that the transaction is only limited by ethereum timeouts
-<<<<<<< HEAD
-	txID, done, err := s.txManager.ExecuteWithinTX(context.Background(), cid, uuid.Nil, "Minting NFT",
+	txID, done, err := s.txManager.ExecuteWithinTX(context.Background(), cid, transactions.NilTxID(), "Minting NFT",
 		s.minter(ctx, tokenID, model, req))
-=======
-	txID, done, err := s.txManager.ExecuteWithinTX(context.Background(), cid, transactions.NilTxID(), "Minting NFT",
-		s.minter(ctx, tokenID, model, registry, depositAddress, proofFields))
->>>>>>> 42968b31
 	if err != nil {
 		return nil, nil, err
 	}
@@ -179,20 +174,8 @@
 	}, done, nil
 }
 
-<<<<<<< HEAD
-func (s *ethereumPaymentObligation) minter(ctx context.Context, tokenID TokenID, model documents.Model, req MintNFTRequest) func(accountID identity.CentID, txID uuid.UUID, txMan transactions.Manager, errOut chan<- error) {
-	return func(accountID identity.CentID, txID uuid.UUID, txMan transactions.Manager, errOut chan<- error) {
-=======
-func (s *ethereumPaymentObligation) isNFTMinted(registry common.Address, tokenID []byte) bool {
-	// since OwnerOf throws when owner is zero address,
-	// if err is not thrown, we can assume that NFT is minted
-	_, err := s.OwnerOf(registry, tokenID)
-	return err == nil
-}
-
-func (s *ethereumPaymentObligation) minter(ctx context.Context, tokenID TokenID, model documents.Model, registry common.Address, depositAddress string, proofFields []string) func(accountID identity.CentID, txID transactions.TxID, txMan transactions.Manager, errOut chan<- error) {
+func (s *ethereumPaymentObligation) minter(ctx context.Context, tokenID TokenID, model documents.Model, req MintNFTRequest) func(accountID identity.CentID, txID transactions.TxID, txMan transactions.Manager, errOut chan<- error) {
 	return func(accountID identity.CentID, txID transactions.TxID, txMan transactions.Manager, errOut chan<- error) {
->>>>>>> 42968b31
 		tc, err := contextutil.Account(ctx)
 		if err != nil {
 			errOut <- err
