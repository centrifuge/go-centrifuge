--- conflicted
+++ resolved
@@ -49,19 +49,13 @@
 	registry        *documents.ServiceRegistry
 	identityService identity.Service
 	ethClient       ethereum.Client
-<<<<<<< HEAD
+
+	// TODO [multi-tenancy] replace this with config service
 	config          Config
 	queue           taskQueuer
 	bindContract    func(address common.Address, client ethereum.Client) (*EthereumPaymentObligationContract, error)
 	txRepository    transactions.Repository
 	blockHeightFunc func() (height uint64, err error)
-=======
-	// TODO [multi-tenancy] replace this with config service
-	config            Config
-	queue             *queue.Server
-	setupMintListener func(config Config, queue *queue.Server, tokenID *big.Int, registryAddress string) (confirmations chan *watchTokenMinted, err error)
-	bindContract      func(address common.Address, client ethereum.Client) (*EthereumPaymentObligationContract, error)
->>>>>>> fb1db871
 }
 
 // newEthereumPaymentObligation creates ethereumPaymentObligation given the parameters
