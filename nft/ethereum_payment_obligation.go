--- conflicted
+++ resolved
@@ -131,18 +131,13 @@
 		return nil, err
 	}
 
-<<<<<<< HEAD
+	cid, err := identity.ToCentID(cidBytes)
+	if err != nil {
+		return nil, err
+	}
+
 	txHash, err := s.sendMintTransaction(contract, opts, requestData)
 	if err != nil {
-=======
-	cid, err := identity.ToCentID(cidBytes)
-	if err != nil {
-		return nil, err
-	}
-
-	txHash, err := s.sendMintTransaction(contract, opts, requestData)
-	if err != nil {
->>>>>>> 5f821f28
 		return nil, errors.New("failed to send transaction: %v", err)
 	}
 
