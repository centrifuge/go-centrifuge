--- conflicted
+++ resolved
@@ -4,10 +4,7 @@
 	"context"
 
 	"github.com/centrifuge/go-centrifuge/bootstrap"
-<<<<<<< HEAD
-=======
 	"github.com/centrifuge/go-centrifuge/centchain"
->>>>>>> 1a1bd4b0
 	"github.com/centrifuge/go-centrifuge/config/configstore"
 	"github.com/centrifuge/go-centrifuge/documents"
 	"github.com/centrifuge/go-centrifuge/errors"
@@ -57,20 +54,12 @@
 	}
 
 	client := ethereum.GetClient()
-<<<<<<< HEAD
-	invoiceUnpaid := newService(
-=======
 	nftSrv := newService(
->>>>>>> 1a1bd4b0
 		cfg,
 		idService,
 		client,
 		queueSrv,
 		docSrv,
-<<<<<<< HEAD
-		bindContract,
-		jobManager, func() (uint64, error) {
-=======
 		ethereum.BindContract,
 		jobManager,
 		api{
@@ -78,7 +67,6 @@
 			jobsMan: jobManager,
 		},
 		func() (uint64, error) {
->>>>>>> 1a1bd4b0
 			h, err := client.GetEthClient().HeaderByNumber(context.Background(), nil)
 			if err != nil {
 				return 0, err
@@ -86,10 +74,6 @@
 
 			return h.Number.Uint64(), nil
 		})
-<<<<<<< HEAD
-	ctx[bootstrap.BootstrappedInvoiceUnpaid] = invoiceUnpaid
-=======
 	ctx[bootstrap.BootstrappedNFTService] = nftSrv
->>>>>>> 1a1bd4b0
 	return nil
 }