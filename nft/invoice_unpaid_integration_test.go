// +build integration

package nft_test

import (
	"context"
	"fmt"
	"os"
	"testing"
	"time"

	"github.com/centrifuge/centrifuge-protobufs/documenttypes"
	"github.com/centrifuge/go-centrifuge/bootstrap"
	cc "github.com/centrifuge/go-centrifuge/bootstrap/bootstrappers/testingbootstrap"
	"github.com/centrifuge/go-centrifuge/config"
	"github.com/centrifuge/go-centrifuge/config/configstore"
	"github.com/centrifuge/go-centrifuge/contextutil"
	"github.com/centrifuge/go-centrifuge/documents"
	"github.com/centrifuge/go-centrifuge/documents/invoice"
	"github.com/centrifuge/go-centrifuge/errors"
	"github.com/centrifuge/go-centrifuge/identity"
	"github.com/centrifuge/go-centrifuge/jobs"
	"github.com/centrifuge/go-centrifuge/nft"
	invoicepb "github.com/centrifuge/go-centrifuge/protobufs/gen/go/invoice"
	"github.com/centrifuge/go-centrifuge/testingutils/identity"
	"github.com/centrifuge/go-centrifuge/utils"
	"github.com/ethereum/go-ethereum/common"
	"github.com/ethereum/go-ethereum/common/hexutil"
	"github.com/ethereum/go-ethereum/log"
	"github.com/stretchr/testify/assert"
)

var registry *documents.ServiceRegistry
var cfg config.Configuration
var cfgService config.Service
var idService identity.Service
var idFactory identity.Factory
var invoiceUnpaid nft.InvoiceUnpaid
var jobManager jobs.Manager
var tokenRegistry documents.TokenRegistry

func TestMain(m *testing.M) {
	log.Debug("Test PreSetup for NFT")
	ctx := cc.TestFunctionalEthereumBootstrap()
	registry = ctx[documents.BootstrappedRegistry].(*documents.ServiceRegistry)
	idService = ctx[identity.BootstrappedDIDService].(identity.Service)
	idFactory = ctx[identity.BootstrappedDIDFactory].(identity.Factory)
	cfg = ctx[bootstrap.BootstrappedConfig].(config.Configuration)
	cfgService = ctx[config.BootstrappedConfigStorage].(config.Service)
	invoiceUnpaid = ctx[bootstrap.BootstrappedInvoiceUnpaid].(nft.InvoiceUnpaid)
	jobManager = ctx[jobs.BootstrappedService].(jobs.Manager)
	tokenRegistry = ctx[bootstrap.BootstrappedInvoiceUnpaid].(documents.TokenRegistry)
	result := m.Run()
	cc.TestFunctionalEthereumTearDown()
	os.Exit(result)
}

func prepareForNFTMinting(t *testing.T) (context.Context, []byte, common.Address, string, documents.Service, identity.DID) {
	// create identity
	log.Debug("Create Identity for Testing")
	didAddr, err := idFactory.CalculateIdentityAddress(context.Background())
	assert.NoError(t, err)
	did := identity.NewDID(*didAddr)
	tc, err := configstore.TempAccount("main", cfg)
	assert.NoError(t, err)
	tcr := tc.(*configstore.Account)
	tcr.IdentityID = did[:]
	_, err = cfgService.CreateAccount(tcr)
	assert.NoError(t, err)
	cid, err := testingidentity.CreateAccountIDWithKeys(cfg.GetEthereumContextWaitTimeout(), tcr, idService, idFactory)
	assert.NoError(t, err)

	// create invoice (anchor)
	service, err := registry.LocateService(documenttypes.InvoiceDataTypeUrl)
	assert.Nil(t, err, "should not error out when getting invoice service")
	ctx, err := contextutil.New(context.Background(), tcr)
	assert.NoError(t, err)
	invSrv := service.(invoice.Service)
	dueDate := time.Now().Add(4 * 24 * time.Hour)
	tm, err := utils.ToTimestamp(dueDate)
	assert.NoError(t, err)
	model, err := invSrv.DeriveFromCreatePayload(ctx, &invoicepb.InvoiceCreatePayload{
		Data: &invoicepb.InvoiceData{
			Sender:      did.String(),
			Number:      "2132131",
			Status:      "unpaid",
			GrossAmount: "123",
			NetAmount:   "123",
			Currency:    "EUR",
			DateDue:     tm,
		},
	})
	assert.NoError(t, err, "should not error out when creating invoice model")
	modelUpdated, txID, done, err := invSrv.Create(ctx, model)
	assert.NoError(t, err)
	d := <-done
	assert.True(t, d)
	assert.NoError(t, jobManager.WaitForJob(cid, txID))

	// get ID
	id := modelUpdated.ID()
	// call mint
	// assert no error
	depositAddr := "0xf72855759a39fb75fc7341139f5d7a3974d4da08"
	registry := cfg.GetContractAddress(config.InvoiceUnpaidNFT)

	return ctx, id, registry, depositAddr, invSrv, cid
}

func mintNFT(t *testing.T, ctx context.Context, req nft.MintNFTRequest, cid identity.DID, registry common.Address) nft.TokenID {
	resp, done, err := invoiceUnpaid.MintNFT(ctx, req)
	assert.NoError(t, err, "should not error out when minting an invoice")
	assert.NotNil(t, resp.TokenID, "token id should be present")
	tokenID, err := nft.TokenIDFromString(resp.TokenID)
	assert.NoError(t, err, "should not error out when getting tokenID hex")
	<-done
	jobID, err := jobs.FromString(resp.JobID)
	assert.NoError(t, err)
	assert.NoError(t, jobManager.WaitForJob(cid, jobID))
	owner, err := tokenRegistry.OwnerOf(registry, tokenID.BigInt().Bytes())
	assert.NoError(t, err)
	assert.Equal(t, req.DepositAddress, owner)
	return tokenID
}

func TestInvoiceUnpaidService_mint_grant_read_access(t *testing.T) {
	t.SkipNow()
	ctx, id, registry, depositAddr, invSrv, cid := prepareForNFTMinting(t)
	regAddr := registry.String()
	log.Info(regAddr)
	acc, err := contextutil.Account(ctx)
	assert.NoError(t, err)
	accDIDBytes, err := acc.GetIdentityID()
	assert.NoError(t, err)
	keys, err := acc.GetKeys()
	assert.NoError(t, err)
	signerId := hexutil.Encode(append(accDIDBytes, keys[identity.KeyPurposeSigning.Name].PublicKey...))
<<<<<<< HEAD
	docDataRoot := fmt.Sprintf("%s.%s", documents.DRTreePrefix, documents.DocumentDataRootField)
	signatureSender := fmt.Sprintf("%s.signatures[%s]", documents.SignaturesTreePrefix, signerId)
=======
	signingRoot := fmt.Sprintf("%s.%s", documents.DRTreePrefix, documents.SigningRootField)
	signatureSender := fmt.Sprintf("%s.signatures[%s].signature", documents.SignaturesTreePrefix, signerId)
	signatureTransition := fmt.Sprintf("%s.signatures[%s].transition_validated", documents.SignaturesTreePrefix, signerId)
>>>>>>> 0e937d7d
	req := nft.MintNFTRequest{
		DocumentID:               id,
		RegistryAddress:          registry,
		DepositAddress:           common.HexToAddress(depositAddr),
<<<<<<< HEAD
		ProofFields:              []string{"invoice.gross_amount", "invoice.currency", "invoice.date_due", "invoice.sender", "invoice.status", docDataRoot, signatureSender, documents.CDTreePrefix + ".next_version"},
=======
		ProofFields:              []string{"invoice.gross_amount", "invoice.currency", "invoice.date_due", "invoice.sender", "invoice.status", signingRoot, signatureSender, signatureTransition, documents.CDTreePrefix + ".next_version"},
>>>>>>> 0e937d7d
		GrantNFTReadAccess:       true,
		SubmitNFTReadAccessProof: true,
		SubmitTokenProof:         true,
	}
	tokenID := mintNFT(t, ctx, req, cid, registry)
	doc, err := invSrv.GetCurrentVersion(ctx, id)
	assert.NoError(t, err)
	cd, err := doc.PackCoreDocument()
	assert.NoError(t, err)
	assert.Len(t, cd.Roles, 3)
	assert.Len(t, cd.Roles[2].Nfts, 1)
	newNFT := cd.Roles[2].Nfts[0]
	enft, err := documents.ConstructNFT(registry, tokenID.BigInt().Bytes())
	assert.NoError(t, err)
	assert.Equal(t, enft, newNFT)

	// try to mint the NFT again
	_, _, err = invoiceUnpaid.MintNFT(ctx, req)
	assert.Error(t, err)
	assert.True(t, errors.IsOfType(nft.ErrNFTMinted, err))
}

func failMintNFT(t *testing.T, grantNFT, nftReadAccess bool) {
	ctx, id, registry, depositAddr, _, _ := prepareForNFTMinting(t)
	req := nft.MintNFTRequest{
		DocumentID:               id,
		RegistryAddress:          registry,
		DepositAddress:           common.HexToAddress(depositAddr),
		ProofFields:              []string{"invoice.gross_amount", "invoice.currency", "invoice.date_due"},
		GrantNFTReadAccess:       grantNFT,
		SubmitNFTReadAccessProof: nftReadAccess,
	}

	_, _, err := invoiceUnpaid.MintNFT(ctx, req)
	assert.Error(t, err)
	if !nftReadAccess {
		assert.True(t, errors.IsOfType(documents.ErrNFTRoleMissing, err))
	}
}

func TestEthereumInvoiceUnpaid_MintNFT_no_grant_access(t *testing.T) {
	t.SkipNow()
	failMintNFT(t, false, true)
}

func mintNFTWithProofs(t *testing.T, grantAccess, tokenProof, readAccessProof bool) {
	ctx, id, registry, depositAddr, invSrv, cid := prepareForNFTMinting(t)
	acc, err := contextutil.Account(ctx)
	assert.NoError(t, err)
	accDIDBytes, err := acc.GetIdentityID()
	assert.NoError(t, err)
	keys, err := acc.GetKeys()
	assert.NoError(t, err)
	signerId := hexutil.Encode(append(accDIDBytes, keys[identity.KeyPurposeSigning.Name].PublicKey...))
<<<<<<< HEAD
	docDataRoot := fmt.Sprintf("%s.%s", documents.DRTreePrefix, documents.DocumentDataRootField)
	signatureSender := fmt.Sprintf("%s.signatures[%s]", documents.SignaturesTreePrefix, signerId)
=======
	signingRoot := fmt.Sprintf("%s.%s", documents.DRTreePrefix, documents.SigningRootField)
	signatureSender := fmt.Sprintf("%s.signatures[%s].signature", documents.SignaturesTreePrefix, signerId)
	signatureTransition := fmt.Sprintf("%s.signatures[%s].transition_validated", documents.SignaturesTreePrefix, signerId)
>>>>>>> 0e937d7d
	req := nft.MintNFTRequest{
		DocumentID:               id,
		RegistryAddress:          registry,
		DepositAddress:           common.HexToAddress(depositAddr),
<<<<<<< HEAD
		ProofFields:              []string{"invoice.gross_amount", "invoice.currency", "invoice.date_due", "invoice.sender", "invoice.status", docDataRoot, signatureSender, documents.CDTreePrefix + ".next_version"},
=======
		ProofFields:              []string{"invoice.gross_amount", "invoice.currency", "invoice.date_due", "invoice.sender", "invoice.status", signingRoot, signatureSender, signatureTransition, documents.CDTreePrefix + ".next_version"},
>>>>>>> 0e937d7d
		GrantNFTReadAccess:       grantAccess,
		SubmitTokenProof:         tokenProof,
		SubmitNFTReadAccessProof: readAccessProof,
	}
	mintNFT(t, ctx, req, cid, registry)
	doc, err := invSrv.GetCurrentVersion(ctx, id)
	assert.NoError(t, err)
	cd, err := doc.PackCoreDocument()
	assert.NoError(t, err)
	roleCount := 2
	if grantAccess {
		roleCount++
	}
	assert.Len(t, cd.Roles, roleCount)
}

func TestEthereumInvoiceUnpaid_MintNFT(t *testing.T) {
	t.SkipNow()
	tests := []struct {
		grantAccess, tokenProof, readAccessProof bool
	}{
		{
			grantAccess:     true,
			tokenProof:      true,
			readAccessProof: true,
		},
	}

	for _, c := range tests {
		mintNFTWithProofs(t, c.grantAccess, c.tokenProof, c.readAccessProof)
	}
}<|MERGE_RESOLUTION|>--- conflicted
+++ resolved
@@ -124,7 +124,6 @@
 }
 
 func TestInvoiceUnpaidService_mint_grant_read_access(t *testing.T) {
-	t.SkipNow()
 	ctx, id, registry, depositAddr, invSrv, cid := prepareForNFTMinting(t)
 	regAddr := registry.String()
 	log.Info(regAddr)
@@ -135,23 +134,13 @@
 	keys, err := acc.GetKeys()
 	assert.NoError(t, err)
 	signerId := hexutil.Encode(append(accDIDBytes, keys[identity.KeyPurposeSigning.Name].PublicKey...))
-<<<<<<< HEAD
 	docDataRoot := fmt.Sprintf("%s.%s", documents.DRTreePrefix, documents.DocumentDataRootField)
 	signatureSender := fmt.Sprintf("%s.signatures[%s]", documents.SignaturesTreePrefix, signerId)
-=======
-	signingRoot := fmt.Sprintf("%s.%s", documents.DRTreePrefix, documents.SigningRootField)
-	signatureSender := fmt.Sprintf("%s.signatures[%s].signature", documents.SignaturesTreePrefix, signerId)
-	signatureTransition := fmt.Sprintf("%s.signatures[%s].transition_validated", documents.SignaturesTreePrefix, signerId)
->>>>>>> 0e937d7d
 	req := nft.MintNFTRequest{
 		DocumentID:               id,
 		RegistryAddress:          registry,
 		DepositAddress:           common.HexToAddress(depositAddr),
-<<<<<<< HEAD
 		ProofFields:              []string{"invoice.gross_amount", "invoice.currency", "invoice.date_due", "invoice.sender", "invoice.status", docDataRoot, signatureSender, documents.CDTreePrefix + ".next_version"},
-=======
-		ProofFields:              []string{"invoice.gross_amount", "invoice.currency", "invoice.date_due", "invoice.sender", "invoice.status", signingRoot, signatureSender, signatureTransition, documents.CDTreePrefix + ".next_version"},
->>>>>>> 0e937d7d
 		GrantNFTReadAccess:       true,
 		SubmitNFTReadAccessProof: true,
 		SubmitTokenProof:         true,
@@ -193,7 +182,6 @@
 }
 
 func TestEthereumInvoiceUnpaid_MintNFT_no_grant_access(t *testing.T) {
-	t.SkipNow()
 	failMintNFT(t, false, true)
 }
 
@@ -206,23 +194,13 @@
 	keys, err := acc.GetKeys()
 	assert.NoError(t, err)
 	signerId := hexutil.Encode(append(accDIDBytes, keys[identity.KeyPurposeSigning.Name].PublicKey...))
-<<<<<<< HEAD
 	docDataRoot := fmt.Sprintf("%s.%s", documents.DRTreePrefix, documents.DocumentDataRootField)
 	signatureSender := fmt.Sprintf("%s.signatures[%s]", documents.SignaturesTreePrefix, signerId)
-=======
-	signingRoot := fmt.Sprintf("%s.%s", documents.DRTreePrefix, documents.SigningRootField)
-	signatureSender := fmt.Sprintf("%s.signatures[%s].signature", documents.SignaturesTreePrefix, signerId)
-	signatureTransition := fmt.Sprintf("%s.signatures[%s].transition_validated", documents.SignaturesTreePrefix, signerId)
->>>>>>> 0e937d7d
 	req := nft.MintNFTRequest{
 		DocumentID:               id,
 		RegistryAddress:          registry,
 		DepositAddress:           common.HexToAddress(depositAddr),
-<<<<<<< HEAD
 		ProofFields:              []string{"invoice.gross_amount", "invoice.currency", "invoice.date_due", "invoice.sender", "invoice.status", docDataRoot, signatureSender, documents.CDTreePrefix + ".next_version"},
-=======
-		ProofFields:              []string{"invoice.gross_amount", "invoice.currency", "invoice.date_due", "invoice.sender", "invoice.status", signingRoot, signatureSender, signatureTransition, documents.CDTreePrefix + ".next_version"},
->>>>>>> 0e937d7d
 		GrantNFTReadAccess:       grantAccess,
 		SubmitTokenProof:         tokenProof,
 		SubmitNFTReadAccessProof: readAccessProof,
@@ -240,7 +218,6 @@
 }
 
 func TestEthereumInvoiceUnpaid_MintNFT(t *testing.T) {
-	t.SkipNow()
 	tests := []struct {
 		grantAccess, tokenProof, readAccessProof bool
 	}{
