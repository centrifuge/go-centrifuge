--- conflicted
+++ resolved
@@ -245,11 +245,7 @@
 	c := []string{hexutil.Encode(c1), hexutil.Encode(c2)}
 	cd, err := NewWithCollaborators(c)
 	assert.Equal(t, [][]byte{c1, c2}, cd.Collaborators)
-<<<<<<< HEAD
-	ctxh, err := context2.NewHeader(context.Background(), cfg)
-=======
 	ctxh, err := contextutil.NewCentrifugeContext(context.Background(), cfg)
->>>>>>> a4f33156
 	assert.Nil(t, err)
 	self, _ := contextutil.Self(ctxh)
 	collaborators, err := GetExternalCollaborators(self.ID, cd)
@@ -265,11 +261,7 @@
 	cd, err := NewWithCollaborators(c)
 	assert.Equal(t, [][]byte{c1, c2}, cd.Collaborators)
 	cd.Collaborators[1] = utils.RandomSlice(5)
-<<<<<<< HEAD
-	ctxh, err := context2.NewHeader(context.Background(), cfg)
-=======
 	ctxh, err := contextutil.NewCentrifugeContext(context.Background(), cfg)
->>>>>>> a4f33156
 	assert.Nil(t, err)
 	self, _ := contextutil.Self(ctxh)
 	_, err = GetExternalCollaborators(self.ID, cd)
