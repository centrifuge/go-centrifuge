package coredocument

import (
	"context"
	"fmt"

	"github.com/centrifuge/centrifuge-protobufs/gen/go/coredocument"
	"github.com/centrifuge/centrifuge-protobufs/gen/go/p2p"
	"github.com/centrifuge/go-centrifuge/anchors"
	"github.com/centrifuge/go-centrifuge/centerrors"
	"github.com/centrifuge/go-centrifuge/documents"
	"github.com/centrifuge/go-centrifuge/identity"
	"github.com/centrifuge/go-centrifuge/keytools/secp256k1"
		"github.com/centrifuge/go-centrifuge/utils"
	"github.com/centrifuge/go-centrifuge/version"
	logging "github.com/ipfs/go-log"
)

var log = logging.Logger("coredocument")

// config defines functions to get processor details
type Config interface {
	GetNetworkID() uint32
	GetIdentityID() ([]byte, error)
}

// Processor identifies an implementation, which can do a bunch of things with a CoreDocument.
// E.g. send, anchor, etc.
type Processor interface {
	Send(ctx context.Context, coreDocument *coredocumentpb.CoreDocument, recipient identity.CentID) (err error)
	PrepareForSignatureRequests(model documents.Model) error
	RequestSignatures(ctx context.Context, model documents.Model) error
	PrepareForAnchoring(model documents.Model) error
	AnchorDocument(model documents.Model) error
	SendDocument(ctx context.Context, model documents.Model) error
}

// client defines the methods for p2pclient
// we redefined it here so that we can avoid cyclic dependencies with p2p
type client interface {
	OpenClient(target string) (p2ppb.P2PServiceClient, error)
	GetSignaturesForDocument(ctx context.Context, identityService identity.Service, doc *coredocumentpb.CoreDocument) error
}

// defaultProcessor implements Processor interface
type defaultProcessor struct {
	identityService  identity.Service
	p2pClient        client
	anchorRepository anchors.AnchorRepository
	config           Config
}

// DefaultProcessor returns the default implementation of CoreDocument Processor
func DefaultProcessor(idService identity.Service, p2pClient client, repository anchors.AnchorRepository, config Config) Processor {
	return defaultProcessor{
		identityService:  idService,
		p2pClient:        p2pClient,
		anchorRepository: repository,
		config:           config,
	}
}

// Send sends the given defaultProcessor to the given recipient on the P2P layer
func (dp defaultProcessor) Send(ctx context.Context, coreDocument *coredocumentpb.CoreDocument, recipient identity.CentID) (err error) {
	if coreDocument == nil {
		return centerrors.NilError(coreDocument)
	}

	log.Infof("sending coredocument %x to recipient %x", coreDocument.DocumentIdentifier, recipient)
	id, err := dp.identityService.LookupIdentityForID(recipient)
	if err != nil {
		return centerrors.Wrap(err, "error fetching receiver identity")
	}

	lastB58Key, err := id.CurrentP2PKey()
	if err != nil {
		return centerrors.Wrap(err, "error fetching p2p key")
	}

	log.Infof("Sending Document to CentID [%v] with Key [%v]\n", recipient, lastB58Key)
	clientWithProtocol := fmt.Sprintf("/ipfs/%s", lastB58Key)
	client, err := dp.p2pClient.OpenClient(clientWithProtocol)
	if err != nil {
		return fmt.Errorf("failed to open client: %v", err)
	}

	log.Infof("Done opening connection against [%s]\n", lastB58Key)
	idConfig, err := identity.GetIdentityConfig()
	if err != nil {
		return centerrors.Wrap(err, "failed to get IDConfig")
	}

	centIDBytes := idConfig.ID[:]
	header := &p2ppb.CentrifugeHeader{
		SenderCentrifugeId: centIDBytes,
		CentNodeVersion:    version.GetVersion().String(),
		NetworkIdentifier:  dp.config.GetNetworkID(),
	}

	resp, err := client.SendAnchoredDocument(ctx, &p2ppb.AnchorDocumentRequest{Document: coreDocument, Header: header})
	if err != nil || !resp.Accepted {
		return centerrors.Wrap(err, "failed to send document to the node")
	}

	return nil
}

// PrepareForSignatureRequests gets the core document from the model, and adds the node's own signature
func (dp defaultProcessor) PrepareForSignatureRequests(model documents.Model) error {
	cd, err := model.PackCoreDocument()
	if err != nil {
		return fmt.Errorf("failed to pack core document: %v", err)
	}

	// calculate the signing root
	err = CalculateSigningRoot(cd)
	if err != nil {
		return fmt.Errorf("failed to calculate signing root: %v", err)
	}

	// sign document with own key and append it to signatures
	idConfig, err := identity.GetIdentityConfig()
	if err != nil {
		return fmt.Errorf("failed to get keys for signing: %v", err)
	}
	sig := identity.Sign(idConfig, identity.KeyPurposeSigning, cd.SigningRoot)
	cd.Signatures = append(cd.Signatures, sig)

	err = model.UnpackCoreDocument(cd)
	if err != nil {
		return fmt.Errorf("failed to unpack the core document: %v", err)
	}

	return nil
}

// RequestSignatures gets the core document from the model, validates pre signature requirements,
// collects signatures, and validates the signatures,
func (dp defaultProcessor) RequestSignatures(ctx context.Context, model documents.Model) error {
	cd, err := model.PackCoreDocument()
	if err != nil {
		return fmt.Errorf("failed to pack core document: %v", err)
	}

	psv := PreSignatureRequestValidator()
	err = psv.Validate(nil, model)
	if err != nil {
		return fmt.Errorf("failed to validate model for signature request: %v", err)
	}

<<<<<<< HEAD
	err = dp.P2PClient.GetSignaturesForDocument(ctx, dp.IdentityService, cd)
=======
	err = dp.p2pClient.GetSignaturesForDocument(ctx, cd)
>>>>>>> 1a4530ab
	if err != nil {
		return fmt.Errorf("failed to collect signatures from the collaborators: %v", err)
	}

	err = model.UnpackCoreDocument(cd)
	if err != nil {
		return fmt.Errorf("failed to unpack core document: %v", err)
	}

	return nil
}

// PrepareForAnchoring validates the signatures and generates the document root
func (dp defaultProcessor) PrepareForAnchoring(model documents.Model) error {
	cd, err := model.PackCoreDocument()
	if err != nil {
		return fmt.Errorf("failed to pack core document: %v", err)
	}

	psv := PostSignatureRequestValidator(dp.IdentityService)
	err = psv.Validate(nil, model)
	if err != nil {
		return fmt.Errorf("failed to validate signatures: %v", err)
	}

	err = CalculateDocumentRoot(cd)
	if err != nil {
		return fmt.Errorf("failed to generate document root: %v", err)
	}

	err = model.UnpackCoreDocument(cd)
	if err != nil {
		return fmt.Errorf("failed to unpack core document: %v", err)
	}

	return nil
}

// AnchorDocument validates the model, and anchors the document
func (dp defaultProcessor) AnchorDocument(model documents.Model) error {
	cd, err := model.PackCoreDocument()
	if err != nil {
		return fmt.Errorf("failed to pack core document: %v", err)
	}

	pav := PreAnchorValidator(dp.IdentityService)
	err = pav.Validate(nil, model)
	if err != nil {
		return fmt.Errorf("pre anchor validation failed: %v", err)
	}

	rootHash, err := anchors.ToDocumentRoot(cd.DocumentRoot)
	if err != nil {
		return fmt.Errorf("failed to get document root: %v", err)
	}

	id, err := dp.config.GetIdentityID()
	if err != nil {
		return fmt.Errorf("failed to get self cent ID: %v", err)
	}

	centID, err := identity.ToCentID(id)
	if err != nil {
		return fmt.Errorf("centID invalid: %v", err)
	}

	// generate message authentication code for the anchor call
	idConfig, err := identity.GetIdentityConfig()
	if err != nil {
		return fmt.Errorf("failed to get eth keys: %v", err)
	}

	anchorID, err := anchors.ToAnchorID(cd.CurrentVersion)
	if err != nil {
		return fmt.Errorf("failed to get anchor ID: %v", err)
	}

	mac, err := secp256k1.SignEthereum(anchors.GenerateCommitHash(anchorID, centID, rootHash), idConfig.Keys[identity.KeyPurposeEthMsgAuth].PrivateKey)
	if err != nil {
		return fmt.Errorf("failed to generate ethereum MAC: %v", err)
	}

	log.Infof("Anchoring document with identifiers: [document: %#x, current: %#x, next: %#x], rootHash: %#x", cd.DocumentIdentifier, cd.CurrentVersion, cd.NextVersion, cd.DocumentRoot)
	confirmations, err := dp.anchorRepository.CommitAnchor(anchorID, rootHash, centID, [][anchors.DocumentProofLength]byte{utils.RandomByte32()}, mac)
	if err != nil {
		return fmt.Errorf("failed to commit anchor: %v", err)
	}

	<-confirmations
	log.Infof("Anchored document with identifiers: [document: %#x, current: %#x, next: %#x], rootHash: %#x", cd.DocumentIdentifier, cd.CurrentVersion, cd.NextVersion, cd.DocumentRoot)
	return nil
}

// SendDocument does post anchor validations and sends the document to collaborators
func (dp defaultProcessor) SendDocument(ctx context.Context, model documents.Model) error {
	cd, err := model.PackCoreDocument()
	if err != nil {
		return fmt.Errorf("failed to pack core document: %v", err)
	}

<<<<<<< HEAD
	av := PostAnchoredValidator(dp.IdentityService, dp.AnchorRepository)
=======
	av := PostAnchoredValidator(dp.anchorRepository)
>>>>>>> 1a4530ab
	err = av.Validate(nil, model)
	if err != nil {
		return fmt.Errorf("post anchor validations failed: %v", err)
	}

	extCollaborators, err := GetExternalCollaborators(cd)
	if err != nil {
		return fmt.Errorf("get external collaborators failed: %v", err)
	}

	for _, c := range extCollaborators {
		cID, erri := identity.ToCentID(c)
		if erri != nil {
			err = documents.AppendError(err, erri)
			continue
		}

		erri = dp.Send(ctx, cd, cID)
		if erri != nil {
			err = documents.AppendError(err, erri)
		}
	}

	return err
}<|MERGE_RESOLUTION|>--- conflicted
+++ resolved
@@ -148,11 +148,7 @@
 		return fmt.Errorf("failed to validate model for signature request: %v", err)
 	}
 
-<<<<<<< HEAD
-	err = dp.P2PClient.GetSignaturesForDocument(ctx, dp.IdentityService, cd)
-=======
-	err = dp.p2pClient.GetSignaturesForDocument(ctx, cd)
->>>>>>> 1a4530ab
+	err = dp.p2pClient.GetSignaturesForDocument(ctx, dp.identityService, cd)
 	if err != nil {
 		return fmt.Errorf("failed to collect signatures from the collaborators: %v", err)
 	}
@@ -172,7 +168,7 @@
 		return fmt.Errorf("failed to pack core document: %v", err)
 	}
 
-	psv := PostSignatureRequestValidator(dp.IdentityService)
+	psv := PostSignatureRequestValidator(dp.identityService)
 	err = psv.Validate(nil, model)
 	if err != nil {
 		return fmt.Errorf("failed to validate signatures: %v", err)
@@ -198,7 +194,7 @@
 		return fmt.Errorf("failed to pack core document: %v", err)
 	}
 
-	pav := PreAnchorValidator(dp.IdentityService)
+	pav := PreAnchorValidator(dp.identityService)
 	err = pav.Validate(nil, model)
 	if err != nil {
 		return fmt.Errorf("pre anchor validation failed: %v", err)
@@ -253,11 +249,7 @@
 		return fmt.Errorf("failed to pack core document: %v", err)
 	}
 
-<<<<<<< HEAD
-	av := PostAnchoredValidator(dp.IdentityService, dp.AnchorRepository)
-=======
-	av := PostAnchoredValidator(dp.anchorRepository)
->>>>>>> 1a4530ab
+	av := PostAnchoredValidator(dp.identityService, dp.anchorRepository)
 	err = av.Validate(nil, model)
 	if err != nil {
 		return fmt.Errorf("post anchor validations failed: %v", err)
