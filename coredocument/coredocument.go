--- conflicted
+++ resolved
@@ -2,7 +2,6 @@
 
 import (
 	"crypto/sha256"
-	"fmt"
 	"strings"
 
 	"github.com/golang/protobuf/proto"
@@ -23,8 +22,8 @@
 	DataRootField = "data_root"
 	// DocumentTypeField represents the doc type property of a tree
 	DocumentTypeField = "document_type"
-	// SignaturesField represents the signatures property of a tree
-	SignaturesField = "signatures"
+	// SignaturesField represents the signatures_data_root property of a tree
+	SignatureDataRootField = "signatures_data_root"
 	// SigningRootField represents the signature root property of a tree
 	SigningRootField = "signing_root"
 )
@@ -33,23 +32,23 @@
 	CDRootField:       {0, 0, 0, 7},
 	DataRootField:     {0, 0, 0, 5},
 	DocumentTypeField: {0, 0, 0, 100},
-	SignaturesField:   {0, 0, 0, 6},
+	SignatureDataRootField:   {0, 0, 0, 6},
 	SigningRootField:  {0, 0, 0, 10},
 }
 
 // NewDefaultTree returns a DocumentTree with default opts
 func NewDefaultTree(salts *proofs.Salts) *proofs.DocumentTree {
-	return NewDefaultTreeWithPrefix(salts, "")
+	return NewDefaultTreeWithPrefix(salts, "", nil)
 }
 
 // NewDefaultTreeWithPrefix returns a DocumentTree with default opts passing a prefix to the tree leaves
-func NewDefaultTreeWithPrefix(salts *proofs.Salts, prefix string) *proofs.DocumentTree {
+func NewDefaultTreeWithPrefix(salts *proofs.Salts, prefix string, compactPrefix []byte) *proofs.DocumentTree {
 	var prop proofs.Property
 	if prefix != "" {
-		prop = proofs.NewProperty(prefix)
-	}
-
-	t := proofs.NewDocumentTree(proofs.TreeOptions{EnableHashSorting: true, Hash: sha256.New(), ParentPrefix: prop, Salts: salts})
+		prop = NewLeafProperty(prefix, compactPrefix)
+	}
+
+	t := proofs.NewDocumentTree(proofs.TreeOptions{CompactProperties: true, EnableHashSorting: true, Hash: sha256.New(), ParentPrefix: prop, Salts: salts})
 	return &t
 }
 
@@ -119,39 +118,38 @@
 	return nil
 }
 
-func getSignatureDataSalts(document *coredocumentpb.CoreDocument) (*coredocumentpb.SignatureDataSalts, error) {
+func getSignatureDataSalts(document *coredocumentpb.CoreDocument) ([]*coredocumentpb.DocumentSalt, error) {
 	if document.SignatureDataSalts == nil {
-		signatureSalts := new(coredocumentpb.SignatureDataSalts)
-		err := proofs.FillSalts(document.SignatureData, signatureSalts)
+		proofSalts, err := GenerateNewSalts(document.SignatureData, "", nil)
 		if err != nil {
 			return nil, err
 		}
-		document.SignatureDataSalts = signatureSalts
+		document.SignatureDataSalts = ConvertToProtoSalts(proofSalts)
 	}
 	return document.SignatureDataSalts, nil
 }
 
 func GetSignatureDataTree(document *coredocumentpb.CoreDocument) (*proofs.DocumentTree, error) {
-	h := sha256.New()
-	tree := proofs.NewDocumentTree(proofs.TreeOptions{EnableHashSorting: true, Hash: h})
 	signatureSalts, err := getSignatureDataSalts(document)
-	if err != nil {
-		return nil, err
-	}
-	err = tree.AddLeavesFromDocument(document.SignatureData, signatureSalts)
-	if err != nil {
-		return nil, err
-	}
+	tree := NewDefaultTree(ConvertToProofSalts(signatureSalts))
+	if err != nil {
+		return nil, err
+	}
+
+	err = tree.AddLeavesFromDocument(document.SignatureData)
+	if err != nil {
+		return nil, err
+	}
+
 	err = tree.Generate()
 	if err != nil {
 		return nil, err
 	}
-	return &tree, nil
+	return tree, nil
 }
 
 // GetDocumentRootTree returns the merkle tree for the document root
 func GetDocumentRootTree(document *coredocumentpb.CoreDocument) (tree *proofs.DocumentTree, err error) {
-	h := sha256.New()
 	tree = NewDefaultTree(ConvertToProofSalts(document.CoredocumentSalts))
 
 	// The first leave added is the signing_root
@@ -159,45 +157,17 @@
 	if err != nil {
 		return nil, err
 	}
-	// For every signature we create a LeafNode
-<<<<<<< HEAD
-	sigProperty := proofs.NewProperty("signatures")
-	sigLeafList := make([]proofs.LeafNode, len(document.SignatureData.Signatures)+1)
-	sigLengthNode := proofs.LeafNode{
-		Property: sigProperty.LengthProp(proofs.DefaultSaltsLengthSuffix),
-		Salt:     make([]byte, 32),
-		Value:    fmt.Sprintf("%d", len(document.SignatureData.Signatures)),
-=======
-	sigProperty := NewLeafProperty(SignaturesField, compactProperties[SignaturesField])
-	sigLeafList := make([]proofs.LeafNode, len(document.Signatures)+1)
-	sigLengthNode := proofs.LeafNode{
-		Property: sigProperty.LengthProp(proofs.DefaultSaltsLengthSuffix),
-		Salt:     make([]byte, 32),
-		Value:    []byte(fmt.Sprintf("%d", len(document.Signatures))),
->>>>>>> 0956e7a4
-	}
-	err = sigLengthNode.HashNode(h, false)
-	if err != nil {
-		return nil, err
-	}
-	sigLeafList[0] = sigLengthNode
-	for i, sig := range document.SignatureData.Signatures {
-		payload := sha256.Sum256(append(sig.SignerId, append(sig.PublicKey, sig.Signature...)...))
-		leaf := proofs.LeafNode{
-			Hash:     payload[:],
-			Hashed:   true,
-			Property: sigProperty.SliceElemProp(proofs.FieldNumForSliceLength(i)),
-		}
-		err = leaf.HashNode(h, false)
-		if err != nil {
-			return nil, err
-		}
-		sigLeafList[i+1] = leaf
-	}
-	err = tree.AddLeaves(sigLeafList)
-	if err != nil {
-		return nil, err
-	}
+
+	signatureTree, err := GetSignatureDataTree(document)
+	if err != nil {
+		return nil, err
+	}
+	// The second leave added is the signatures_data_root
+	err = tree.AddLeaf(proofs.LeafNode{Hash: signatureTree.RootHash(), Hashed: true, Property: NewLeafProperty(SignatureDataRootField, compactProperties[SignatureDataRootField])})
+	if err != nil {
+		return nil, err
+	}
+
 	err = tree.Generate()
 	if err != nil {
 		return nil, err
@@ -224,7 +194,7 @@
 		Value:    []byte(document.EmbeddedData.TypeUrl),
 	}
 
-	err = documentTypeNode.HashNode(h, false)
+	err = documentTypeNode.HashNode(h, true)
 	if err != nil {
 		return nil, err
 	}
@@ -384,9 +354,9 @@
 }
 
 // GenerateNewSalts generates salts for new document
-func GenerateNewSalts(document proto.Message, prefix string) (*proofs.Salts, error) {
+func GenerateNewSalts(document proto.Message, prefix string, compactPrefix []byte) (*proofs.Salts, error) {
 	docSalts := &proofs.Salts{}
-	t := NewDefaultTreeWithPrefix(docSalts, prefix)
+	t := NewDefaultTreeWithPrefix(docSalts, prefix, compactPrefix)
 	err := t.AddLeavesFromDocument(document)
 	if err != nil {
 		return nil, err
@@ -424,7 +394,7 @@
 
 // FillSalts creates a new coredocument.Salts and fills it
 func FillSalts(doc *coredocumentpb.CoreDocument) error {
-	salts, err := GenerateNewSalts(doc, "")
+	salts, err := GenerateNewSalts(doc, "", nil)
 	if err != nil {
 		return err
 	}
