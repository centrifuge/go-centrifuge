--- conflicted
+++ resolved
@@ -4,11 +4,6 @@
 
 import (
 	"fmt"
-<<<<<<< HEAD
-	"os"
-=======
-	"math/big"
->>>>>>> 1a4530ab
 	"testing"
 
 	"github.com/centrifuge/centrifuge-protobufs/documenttypes"
