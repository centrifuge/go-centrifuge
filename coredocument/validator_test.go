// +build unit

package coredocument

import (
	"testing"

	"github.com/centrifuge/go-centrifuge/contextutil"

	"context"

	"github.com/centrifuge/centrifuge-protobufs/documenttypes"
	"github.com/centrifuge/centrifuge-protobufs/gen/go/coredocument"
	"github.com/centrifuge/go-centrifuge/anchors"
	"github.com/centrifuge/go-centrifuge/errors"
	"github.com/centrifuge/go-centrifuge/identity"
	"github.com/centrifuge/go-centrifuge/testingutils/commons"
	"github.com/centrifuge/go-centrifuge/utils"
	"github.com/golang/protobuf/ptypes/any"
	"github.com/stretchr/testify/assert"
	"github.com/stretchr/testify/mock"
)

func TestUpdateVersionValidator(t *testing.T) {
	uvv := UpdateVersionValidator()

	// nil models
	err := uvv.Validate(nil, nil)
	assert.Error(t, err)
	assert.Contains(t, err.Error(), "need both the old and new model")

	// old model pack core doc fail
	old := mockModel{}
	newM := mockModel{}
	old.On("PackCoreDocument").Return(nil, errors.New("error")).Once()
	err = uvv.Validate(old, newM)
	old.AssertExpectations(t)
	assert.Error(t, err)
	assert.Contains(t, err.Error(), "failed to fetch old core document")

	// newM model pack core doc fail
	oldCD := New()
	oldCD.DocumentRoot = utils.RandomSlice(32)
	old.On("PackCoreDocument").Return(oldCD, nil).Once()
	newM.On("PackCoreDocument").Return(nil, errors.New("error")).Once()
	err = uvv.Validate(old, newM)
	old.AssertExpectations(t)
	newM.AssertExpectations(t)
	assert.Error(t, err)
	assert.Contains(t, err.Error(), "failed to fetch new core document")

	// mismatched identifiers
	newCD := New()
	newCD.NextVersion = nil
	old.On("PackCoreDocument").Return(oldCD, nil).Once()
	newM.On("PackCoreDocument").Return(newCD, nil).Once()
	err = uvv.Validate(old, newM)
	old.AssertExpectations(t)
	newM.AssertExpectations(t)
	assert.Error(t, err)
	assert.Equal(t, 5, errors.Len(err))

	// success
	newCD, err = PrepareNewVersion(*oldCD, nil)
	assert.Nil(t, err)
	old.On("PackCoreDocument").Return(oldCD, nil).Once()
	newM.On("PackCoreDocument").Return(newCD, nil).Once()
	err = uvv.Validate(old, newM)
	old.AssertExpectations(t)
	newM.AssertExpectations(t)
	assert.Nil(t, err)
}

func Test_getCoreDocument(t *testing.T) {
	// nil document
	cd, err := getCoreDocument(nil)
	assert.Error(t, err)
	assert.Nil(t, cd)

	// pack core document fail
	model := mockModel{}
	model.On("PackCoreDocument").Return(nil, errors.New("err")).Once()
	cd, err = getCoreDocument(model)
	model.AssertExpectations(t)
	assert.Error(t, err)
	assert.Nil(t, cd)

	// success
	model = mockModel{}
	cd = New()
	model.On("PackCoreDocument").Return(cd, nil).Once()
	got, err := getCoreDocument(model)
	model.AssertExpectations(t)
	assert.Nil(t, err)
	assert.Equal(t, cd, got)
}

func TestValidator_baseValidator(t *testing.T) {
	bv := baseValidator()

	// fail getCoreDocument
	model := mockModel{}
	model.On("PackCoreDocument").Return(nil, errors.New("err")).Once()
	err := bv.Validate(nil, model)
	model.AssertExpectations(t)
	assert.Error(t, err)

	// failed validator
	model = mockModel{}
	cd := New()
	model.On("PackCoreDocument").Return(cd, nil).Once()
	err = bv.Validate(nil, model)
	assert.Error(t, err)
	assert.Equal(t, "cd_salts : Required field", errors.GetErrs(err)[1].Error())

	// success
	model = mockModel{}
	cd.DataRoot = utils.RandomSlice(32)
	assert.Nil(t, FillSalts(cd))
	model.On("PackCoreDocument").Return(cd, nil).Once()
	err = bv.Validate(nil, model)
	assert.Nil(t, err)
}

func TestValidator_signingRootValidator(t *testing.T) {
	sv := signingRootValidator()

	// fail getCoreDoc
	model := mockModel{}
	model.On("PackCoreDocument").Return(nil, errors.New("err")).Once()
	err := sv.Validate(nil, model)
	model.AssertExpectations(t)
	assert.Error(t, err)

	// missing signing_root
	cd := New()
	assert.Nil(t, FillSalts(cd))
	model = mockModel{}
	model.On("PackCoreDocument").Return(cd, nil).Once()
	err = sv.Validate(nil, model)
	model.AssertExpectations(t)
	assert.Error(t, err)
	assert.Contains(t, err.Error(), "signing root missing")

	// mismatch signing roots
	cd.SigningRoot = utils.RandomSlice(32)
	cd.EmbeddedData = &any.Any{
		TypeUrl: documenttypes.InvoiceDataTypeUrl,
		Value:   []byte{},
	}
	model = mockModel{}
	model.On("PackCoreDocument").Return(cd, nil).Once()
	err = sv.Validate(nil, model)
	model.AssertExpectations(t)
	assert.Error(t, err)
	assert.Contains(t, err.Error(), "signing root mismatch")

	// success
	tree, err := GetDocumentSigningTree(cd)
	assert.Nil(t, err)
	cd.SigningRoot = tree.RootHash()
	model = mockModel{}
	model.On("PackCoreDocument").Return(cd, nil).Once()
	err = sv.Validate(nil, model)
	model.AssertExpectations(t)
	assert.Nil(t, err)
}

func TestValidator_documentRootValidator(t *testing.T) {
	dv := documentRootValidator()

	// fail getCoreDoc
	model := mockModel{}
	model.On("PackCoreDocument").Return(nil, errors.New("err")).Once()
	err := dv.Validate(nil, model)
	model.AssertExpectations(t)
	assert.Error(t, err)

	// missing document root
	cd := New()
	assert.Nil(t, FillSalts(cd))
	model = mockModel{}
	model.On("PackCoreDocument").Return(cd, nil).Once()
	err = dv.Validate(nil, model)
	model.AssertExpectations(t)
	assert.Error(t, err)
	assert.Contains(t, err.Error(), "document root missing")

	// mismatch signing roots
	cd.DocumentRoot = utils.RandomSlice(32)
	model = mockModel{}
	model.On("PackCoreDocument").Return(cd, nil).Once()
	err = dv.Validate(nil, model)
	model.AssertExpectations(t)
	assert.Error(t, err)
	assert.Contains(t, err.Error(), "document root mismatch")

	// success
	tree, err := GetDocumentRootTree(cd)
	assert.Nil(t, err)
	cd.DocumentRoot = tree.RootHash()
	model = mockModel{}
	model.On("PackCoreDocument").Return(cd, nil).Once()
	err = dv.Validate(nil, model)
	model.AssertExpectations(t)
	assert.Nil(t, err)
}

func TestValidator_selfSignatureValidator(t *testing.T) {
<<<<<<< HEAD
	ctxh, err := context2.NewHeader(context.Background(), cfg)
=======
	ctxh, err := contextutil.NewCentrifugeContext(context.Background(), cfg)
>>>>>>> a4f33156
	assert.Nil(t, err)
	self, _ := contextutil.Self(ctxh)
	idKeys := self.Keys[identity.KeyPurposeSigning]
	rfsv := readyForSignaturesValidator(self.ID[:], idKeys.PrivateKey, idKeys.PublicKey)

	// fail getCoreDoc
	model := mockModel{}
	model.On("PackCoreDocument").Return(nil, errors.New("err")).Once()
	err = rfsv.Validate(nil, model)
	model.AssertExpectations(t)
	assert.Error(t, err)

	// signature length mismatch
	cd := New()
	assert.Nil(t, FillSalts(cd))
	model = mockModel{}
	model.On("PackCoreDocument").Return(cd, nil).Once()
	err = rfsv.Validate(nil, model)
	model.AssertExpectations(t)
	assert.Error(t, err)
	assert.Contains(t, err.Error(), "expecting only one signature")

	// mismatch
	cd.SigningRoot = utils.RandomSlice(32)
	s := &coredocumentpb.Signature{
		Signature: utils.RandomSlice(32),
		EntityId:  utils.RandomSlice(6),
		PublicKey: utils.RandomSlice(32),
	}
	cd.Signatures = append(cd.Signatures, s)
	model = mockModel{}
	model.On("PackCoreDocument").Return(cd, nil).Once()
	err = rfsv.Validate(nil, model)
	model.AssertExpectations(t)
	assert.Error(t, err)
	assert.Equal(t, 3, errors.Len(err))

	// success
	cd.SigningRoot = utils.RandomSlice(32)
	c, err := identity.GetIdentityConfig(cfg)
	assert.Nil(t, err)
	s = identity.Sign(c, identity.KeyPurposeSigning, cd.SigningRoot)
	cd.Signatures = []*coredocumentpb.Signature{s}
	model = mockModel{}
	model.On("PackCoreDocument").Return(cd, nil).Once()
	err = rfsv.Validate(nil, model)
	model.AssertExpectations(t)
	assert.Nil(t, err)
}

func TestValidator_signatureValidator(t *testing.T) {
	srv := &testingcommons.MockIDService{}
	ssv := signaturesValidator(srv)

	// fail getCoreDoc
	model := mockModel{}
	model.On("PackCoreDocument").Return(nil, errors.New("err")).Once()
	err := ssv.Validate(nil, model)
	model.AssertExpectations(t)
	assert.Error(t, err)

	// signature length mismatch
	cd := New()
	assert.Nil(t, FillSalts(cd))
	model = mockModel{}
	model.On("PackCoreDocument").Return(cd, nil).Once()
	err = ssv.Validate(nil, model)
	model.AssertExpectations(t)
	assert.Error(t, err)
	assert.Contains(t, err.Error(), "atleast one signature expected")

	// failed validation
	model = mockModel{}
	model.On("PackCoreDocument").Return(cd, nil).Once()
	srv.On("ValidateSignature", mock.Anything, mock.Anything).Return(errors.New("fail")).Once()
	s := &coredocumentpb.Signature{EntityId: utils.RandomSlice(7)}
	cd.Signatures = append(cd.Signatures, s)
	err = ssv.Validate(nil, model)
	model.AssertExpectations(t)
	assert.Error(t, err)
	assert.Contains(t, err.Error(), "signature verification failed")

	// success
	model = mockModel{}
	model.On("PackCoreDocument").Return(cd, nil).Once()
	srv.On("ValidateSignature", mock.Anything, mock.Anything).Return(nil).Once()
	cd.SigningRoot = utils.RandomSlice(32)
	cd.Signatures = []*coredocumentpb.Signature{{}}

	err = ssv.Validate(nil, model)
	model.AssertExpectations(t)
	srv.AssertExpectations(t)
	assert.Nil(t, err)
}

func TestPreAnchorValidator(t *testing.T) {
	pav := PreAnchorValidator(nil)
	assert.Len(t, pav, 2)
}

type repo struct {
	mock.Mock
	anchors.AnchorRepository
}

func (r repo) GetDocumentRootOf(anchorID anchors.AnchorID) (anchors.DocumentRoot, error) {
	args := r.Called(anchorID)
	docRoot, _ := args.Get(0).(anchors.DocumentRoot)
	return docRoot, args.Error(1)
}

func TestValidator_anchoredValidator(t *testing.T) {
	av := anchoredValidator(repo{})

	// fail get core document
	err := av.Validate(nil, nil)
	assert.Error(t, err)
	assert.Contains(t, err.Error(), "failed to get core document")

	// failed anchorID
	model := &mockModel{}
	cd := &coredocumentpb.CoreDocument{}
	model.On("PackCoreDocument").Return(cd, nil).Once()
	err = av.Validate(nil, model)
	model.AssertExpectations(t)
	assert.Error(t, err)
	assert.Contains(t, err.Error(), "failed to get anchorID")

	// failed docRoot
	model = &mockModel{}
	cd.CurrentVersion = utils.RandomSlice(32)
	model.On("PackCoreDocument").Return(cd, nil).Once()
	err = av.Validate(nil, model)
	model.AssertExpectations(t)
	assert.Error(t, err)
	assert.Contains(t, err.Error(), "failed to get document root")

	// failed to get docRoot from chain
	anchorID, err := anchors.ToAnchorID(utils.RandomSlice(32))
	assert.Nil(t, err)
	r := &repo{}
	av = anchoredValidator(r)
	cd.CurrentVersion = anchorID[:]
	r.On("GetDocumentRootOf", anchorID).Return(nil, errors.New("error")).Once()
	cd.DocumentRoot = utils.RandomSlice(32)
	model = &mockModel{}
	model.On("PackCoreDocument").Return(cd, nil).Once()
	err = av.Validate(nil, model)
	model.AssertExpectations(t)
	r.AssertExpectations(t)
	assert.Error(t, err)
	assert.Contains(t, err.Error(), "failed to get document root from chain")

	// mismatched doc roots
	docRoot := anchors.RandomDocumentRoot()
	r = &repo{}
	av = anchoredValidator(r)
	r.On("GetDocumentRootOf", anchorID).Return(docRoot, nil).Once()
	cd.DocumentRoot = utils.RandomSlice(32)
	model = &mockModel{}
	model.On("PackCoreDocument").Return(cd, nil).Once()
	err = av.Validate(nil, model)
	model.AssertExpectations(t)
	r.AssertExpectations(t)
	assert.Error(t, err)
	assert.Contains(t, err.Error(), "mismatched document roots")

	// success
	r = &repo{}
	av = anchoredValidator(r)
	r.On("GetDocumentRootOf", anchorID).Return(docRoot, nil).Once()
	cd.DocumentRoot = docRoot[:]
	model = &mockModel{}
	model.On("PackCoreDocument").Return(cd, nil).Once()
	err = av.Validate(nil, model)
	model.AssertExpectations(t)
	r.AssertExpectations(t)
	assert.Nil(t, err)
}

func TestValidate_baseValidator(t *testing.T) {
	tests := []struct {
		doc *coredocumentpb.CoreDocument
		key string
	}{
		// empty salts in document
		{
			doc: &coredocumentpb.CoreDocument{
				DocumentRoot:       id1,
				DocumentIdentifier: id2,
				CurrentVersion:     id3,
				NextVersion:        id4,
				DataRoot:           id5,
			},
			key: "[cd_salts : Required field]",
		},

		// salts missing previous root
		{
			doc: &coredocumentpb.CoreDocument{
				DocumentRoot:       id1,
				DocumentIdentifier: id2,
				CurrentVersion:     id3,
				NextVersion:        id4,
				DataRoot:           id5,
				CoredocumentSalts: &coredocumentpb.CoreDocumentSalts{
					DocumentIdentifier: id1,
					CurrentVersion:     id2,
					NextVersion:        id3,
					DataRoot:           id4,
				},
			},
			key: "[cd_salts : Required field]",
		},

		// missing identifiers in core document
		{
			doc: &coredocumentpb.CoreDocument{
				DocumentRoot:       id1,
				DocumentIdentifier: id2,
				CurrentVersion:     id3,
				NextVersion:        id4,
				CoredocumentSalts: &coredocumentpb.CoreDocumentSalts{
					DocumentIdentifier: id1,
					CurrentVersion:     id2,
					NextVersion:        id3,
					DataRoot:           id4,
					PreviousRoot:       id5,
				},
			},
			key: "[cd_data_root : Required field]",
		},

		// missing identifiers in core document and salts
		{
			doc: &coredocumentpb.CoreDocument{
				DocumentRoot:       id1,
				DocumentIdentifier: id2,
				CurrentVersion:     id3,
				NextVersion:        id4,
				CoredocumentSalts: &coredocumentpb.CoreDocumentSalts{
					DocumentIdentifier: id1,
					CurrentVersion:     id2,
					NextVersion:        id3,
					DataRoot:           id4,
				},
			},
			key: "[cd_data_root : Required field; cd_salts : Required field]",
		},

		// repeated identifiers
		{
			doc: &coredocumentpb.CoreDocument{
				DocumentRoot:       id1,
				DocumentIdentifier: id2,
				CurrentVersion:     id3,
				NextVersion:        id3,
				DataRoot:           id5,
				CoredocumentSalts: &coredocumentpb.CoreDocumentSalts{
					DocumentIdentifier: id1,
					CurrentVersion:     id2,
					NextVersion:        id3,
					DataRoot:           id4,
					PreviousRoot:       id5,
				},
			},
			key: "[cd_overall : Identifier re-used]",
		},

		// repeated identifiers
		{
			doc: &coredocumentpb.CoreDocument{
				DocumentRoot:       id1,
				DocumentIdentifier: id2,
				CurrentVersion:     id3,
				NextVersion:        id2,
				DataRoot:           id5,
				CoredocumentSalts: &coredocumentpb.CoreDocumentSalts{
					DocumentIdentifier: id1,
					CurrentVersion:     id2,
					NextVersion:        id3,
					DataRoot:           id4,
					PreviousRoot:       id5,
				},
			},
			key: "[cd_overall : Identifier re-used]",
		},

		// All okay
		{
			doc: &coredocumentpb.CoreDocument{
				DocumentRoot:       id1,
				DocumentIdentifier: id2,
				CurrentVersion:     id3,
				NextVersion:        id4,
				DataRoot:           id5,
				CoredocumentSalts: &coredocumentpb.CoreDocumentSalts{
					DocumentIdentifier: id1,
					CurrentVersion:     id2,
					NextVersion:        id3,
					DataRoot:           id4,
					PreviousRoot:       id5,
				},
			},
		},
	}

	baseValidator := baseValidator()

	for _, c := range tests {

		model := mockModel{}
		model.On("PackCoreDocument", mock.Anything).Return(c.doc, nil).Once()

		err := baseValidator.Validate(nil, &model)
		if c.key == "" {
			assert.Nil(t, err)
			continue
		}

		assert.Equal(t, c.key, err.Error())

	}
}

func TestPostAnchoredValidator(t *testing.T) {
	pav := PostAnchoredValidator(nil, nil)
	assert.Len(t, pav, 2)
}

func TestPreSignatureRequestValidator(t *testing.T) {
<<<<<<< HEAD
	ctxh, err := context2.NewHeader(context.Background(), cfg)
=======
	ctxh, err := contextutil.NewCentrifugeContext(context.Background(), cfg)
>>>>>>> a4f33156
	assert.Nil(t, err)
	self, _ := contextutil.Self(ctxh)
	idKeys := self.Keys[identity.KeyPurposeSigning]
	psv := PreSignatureRequestValidator(self.ID[:], idKeys.PrivateKey, idKeys.PublicKey)
	assert.Len(t, psv, 3)
}

func TestPostSignatureRequestValidator(t *testing.T) {
	psv := PostSignatureRequestValidator(nil)
	assert.Len(t, psv, 3)
}

func TestSignatureRequestValidator(t *testing.T) {
	srv := SignatureRequestValidator(nil)
	assert.Len(t, srv, 3)
}<|MERGE_RESOLUTION|>--- conflicted
+++ resolved
@@ -207,11 +207,7 @@
 }
 
 func TestValidator_selfSignatureValidator(t *testing.T) {
-<<<<<<< HEAD
-	ctxh, err := context2.NewHeader(context.Background(), cfg)
-=======
 	ctxh, err := contextutil.NewCentrifugeContext(context.Background(), cfg)
->>>>>>> a4f33156
 	assert.Nil(t, err)
 	self, _ := contextutil.Self(ctxh)
 	idKeys := self.Keys[identity.KeyPurposeSigning]
@@ -543,11 +539,7 @@
 }
 
 func TestPreSignatureRequestValidator(t *testing.T) {
-<<<<<<< HEAD
-	ctxh, err := context2.NewHeader(context.Background(), cfg)
-=======
 	ctxh, err := contextutil.NewCentrifugeContext(context.Background(), cfg)
->>>>>>> a4f33156
 	assert.Nil(t, err)
 	self, _ := contextutil.Self(ctxh)
 	idKeys := self.Keys[identity.KeyPurposeSigning]
