// +build unit

package coredocument

import (
	"context"
	"fmt"
	"math/big"
	"testing"

	"github.com/centrifuge/centrifuge-protobufs/gen/go/coredocument"
	"github.com/centrifuge/go-centrifuge/anchors"
	"github.com/centrifuge/go-centrifuge/documents"
	"github.com/centrifuge/go-centrifuge/header"
	"github.com/centrifuge/go-centrifuge/identity"
	"github.com/centrifuge/go-centrifuge/signatures"
	"github.com/centrifuge/go-centrifuge/testingutils/commons"
	"github.com/centrifuge/go-centrifuge/utils"
	"github.com/golang/protobuf/ptypes/any"
	"github.com/stretchr/testify/assert"
	"github.com/stretchr/testify/mock"
	"golang.org/x/crypto/ed25519"
)

var dp defaultProcessor

func TestCoreDocumentProcessor_SendNilDocument(t *testing.T) {
	err := dp.Send(nil, nil, [identity.CentIDLength]byte{})
	assert.Error(t, err, "should have thrown an error")
}

type mockModel struct {
	mock.Mock
	documents.Model
}

func (m mockModel) PackCoreDocument() (*coredocumentpb.CoreDocument, error) {
	args := m.Called()
	cd, _ := args.Get(0).(*coredocumentpb.CoreDocument)
	return cd, args.Error(1)
}

func (m mockModel) UnpackCoreDocument(cd *coredocumentpb.CoreDocument) error {
	args := m.Called(cd)
	return args.Error(0)
}

func TestDefaultProcessor_PrepareForSignatureRequests(t *testing.T) {
	// pack failed
	model := mockModel{}
	model.On("PackCoreDocument").Return(nil, fmt.Errorf("error")).Once()
	ctxh, err := header.NewContextHeader(context.Background(), cfg)
	assert.Nil(t, err)
	err = dp.PrepareForSignatureRequests(ctxh, model)
	model.AssertExpectations(t)
	assert.Error(t, err)
	assert.Contains(t, err.Error(), "failed to pack core document")

	cd := new(coredocumentpb.CoreDocument)
	model = mockModel{}

	// failed to get id
	pub, _ := cfg.GetSigningKeyPair()
	cfg.Set("keys.signing.publicKey", "wrong path")
	cd = New()
	cd.DataRoot = utils.RandomSlice(32)
	cd.EmbeddedData = &any.Any{
		TypeUrl: "some type",
		Value:   []byte("some data"),
	}
	assert.Nil(t, FillSalts(cd))
	model = mockModel{}
	model.On("PackCoreDocument").Return(cd, nil).Once()
<<<<<<< HEAD
	ctxh, err = header.NewContextHeader(context.Background(), cfg)
	assert.NotNil(t, err)
	cfg.Set("keys.signing.publicKey", pub)
	ctxh, err = header.NewContextHeader(context.Background(), cfg)
	assert.Nil(t, err)
=======
	err = dp.PrepareForSignatureRequests(model)
	model.AssertExpectations(t)
	assert.Error(t, err)
	assert.Contains(t, err.Error(), "failed to get keys for signing")
	cfg.Set("keys.signing.publicKey", pub)
>>>>>>> 1a4530ab

	// failed unpack
	model = mockModel{}
	model.On("PackCoreDocument").Return(cd, nil).Once()
	model.On("UnpackCoreDocument", cd).Return(fmt.Errorf("error")).Once()
	err = dp.PrepareForSignatureRequests(ctxh, model)
	model.AssertExpectations(t)
	assert.Error(t, err)
	assert.Contains(t, err.Error(), "failed to unpack the core document")

	// success
	cd.Signatures = nil
	model = mockModel{}
	model.On("PackCoreDocument").Return(cd, nil).Once()
	model.On("UnpackCoreDocument", cd).Return(nil).Once()
	err = dp.PrepareForSignatureRequests(ctxh, model)
	model.AssertExpectations(t)
	assert.Nil(t, err)
	assert.NotNil(t, cd.Signatures)
	assert.Len(t, cd.Signatures, 1)
	sig := cd.Signatures[0]
	id := ctxh.Self()
	assert.True(t, ed25519.Verify(id.Keys[identity.KeyPurposeSigning].PublicKey, cd.SigningRoot, sig.Signature))
}

type p2pClient struct {
	mock.Mock
	client
}

func (p p2pClient) GetSignaturesForDocument(ctx *header.ContextHeader, doc *coredocumentpb.CoreDocument) error {
	args := p.Called(ctx, doc)
	return args.Error(0)
}

func TestDefaultProcessor_RequestSignatures(t *testing.T) {
	ctx := context.Background()
	ctxh, err := header.NewContextHeader(ctx, cfg)
	assert.Nil(t, err)
	// pack failed
	model := mockModel{}
	model.On("PackCoreDocument").Return(nil, fmt.Errorf("error")).Once()
	err = dp.RequestSignatures(ctxh, model)
	model.AssertExpectations(t)
	assert.Error(t, err)
	assert.Contains(t, err.Error(), "failed to pack core document")

	// validations failed
	cd := new(coredocumentpb.CoreDocument)
	model = mockModel{}
	model.On("PackCoreDocument").Return(cd, nil).Times(4)
	err = dp.RequestSignatures(ctxh, model)
	model.AssertExpectations(t)
	assert.Error(t, err)
	assert.Contains(t, err.Error(), "failed to validate model for signature request")

	// failed signature collection
	cd = New()
	cd.DataRoot = utils.RandomSlice(32)
	cd.EmbeddedData = &any.Any{
		TypeUrl: "some type",
		Value:   []byte("some data"),
	}
	assert.Nil(t, FillSalts(cd))
	model = mockModel{}
	model.On("PackCoreDocument").Return(cd, nil).Once()
	model.On("UnpackCoreDocument", cd).Return(nil).Once()
	err = dp.PrepareForSignatureRequests(ctxh, model)
	assert.Nil(t, err)
	model.AssertExpectations(t)
	c := p2pClient{}
<<<<<<< HEAD
	c.On("GetSignaturesForDocument", ctxh, cd).Return(fmt.Errorf("error")).Once()
=======
	c.On("GetSignaturesForDocument", ctx, cd).Return(fmt.Errorf("error")).Once()
>>>>>>> 1a4530ab
	dp.p2pClient = c
	model = mockModel{}
	model.On("PackCoreDocument").Return(cd, nil).Times(4)
	err = dp.RequestSignatures(ctxh, model)
	model.AssertExpectations(t)
	c.AssertExpectations(t)
	assert.Error(t, err)
	assert.Contains(t, err.Error(), "failed to collect signatures from the collaborators")

	// unpack fail
	c = p2pClient{}
<<<<<<< HEAD
	c.On("GetSignaturesForDocument", ctxh, cd).Return(nil).Once()
=======
	c.On("GetSignaturesForDocument", ctx, cd).Return(nil).Once()
>>>>>>> 1a4530ab
	dp.p2pClient = c
	model = mockModel{}
	model.On("PackCoreDocument").Return(cd, nil).Times(4)
	model.On("UnpackCoreDocument", cd).Return(fmt.Errorf("error")).Once()
	err = dp.RequestSignatures(ctxh, model)
	model.AssertExpectations(t)
	c.AssertExpectations(t)
	assert.Error(t, err)
	assert.Contains(t, err.Error(), "failed to unpack core document")

	// success
	c = p2pClient{}
<<<<<<< HEAD
	c.On("GetSignaturesForDocument", ctxh, cd).Return(nil).Once()
=======
	c.On("GetSignaturesForDocument", ctx, cd).Return(nil).Once()
>>>>>>> 1a4530ab
	dp.p2pClient = c
	model = mockModel{}
	model.On("PackCoreDocument").Return(cd, nil).Times(4)
	model.On("UnpackCoreDocument", cd).Return(nil).Once()
	err = dp.RequestSignatures(ctxh, model)
	model.AssertExpectations(t)
	c.AssertExpectations(t)
	assert.Nil(t, err)
}

func TestDefaultProcessor_PrepareForAnchoring(t *testing.T) {
	// pack failed
	model := mockModel{}
	model.On("PackCoreDocument").Return(nil, fmt.Errorf("error")).Once()
	err := dp.PrepareForAnchoring(model)
	model.AssertExpectations(t)
	assert.Error(t, err)
	assert.Contains(t, err.Error(), "failed to pack core document")

	// failed validations
	cd := new(coredocumentpb.CoreDocument)
	model = mockModel{}
	model.On("PackCoreDocument").Return(cd, nil).Times(4)
	err = dp.PrepareForAnchoring(model)
	model.AssertExpectations(t)
	assert.Error(t, err)
	assert.Contains(t, err.Error(), "failed to validate signatures")

	// failed unpack
	cd = New()
	cd.DataRoot = utils.RandomSlice(32)
	cd.EmbeddedData = &any.Any{
		TypeUrl: "some type",
		Value:   []byte("some data"),
	}
	assert.Nil(t, FillSalts(cd))
	err = CalculateSigningRoot(cd)
	assert.Nil(t, err)
	model = mockModel{}
	model.On("PackCoreDocument").Return(cd, nil).Times(4)
	model.On("UnpackCoreDocument", cd).Return(fmt.Errorf("error")).Once()
	c, err := identity.GetIdentityConfig(cfg)
	assert.Nil(t, err)
	s := signatures.Sign(c, identity.KeyPurposeSigning, cd.SigningRoot)
	cd.Signatures = []*coredocumentpb.Signature{s}
	pubkey, err := utils.SliceToByte32(c.Keys[identity.KeyPurposeSigning].PublicKey)
	assert.Nil(t, err)
	idkey := &identity.EthereumIdentityKey{
		Key:       pubkey,
		Purposes:  []*big.Int{big.NewInt(identity.KeyPurposeSigning)},
		RevokedAt: big.NewInt(0),
	}
	id := &testingcommons.MockID{}
	srv := &testingcommons.MockIDService{}
	srv.On("LookupIdentityForID", c.ID).Return(id, nil).Once()
	id.On("FetchKey", pubkey[:]).Return(idkey, nil).Once()
	identity.IDService = srv
	err = dp.PrepareForAnchoring(model)
	model.AssertExpectations(t)
	srv.AssertExpectations(t)
	id.AssertExpectations(t)
	assert.Error(t, err)
	assert.Contains(t, err.Error(), "failed to unpack core document")

	// success
	model = mockModel{}
	model.On("PackCoreDocument").Return(cd, nil).Times(4)
	model.On("UnpackCoreDocument", cd).Return(nil).Once()
	id = &testingcommons.MockID{}
	srv = &testingcommons.MockIDService{}
	srv.On("LookupIdentityForID", c.ID).Return(id, nil).Once()
	id.On("FetchKey", pubkey[:]).Return(idkey, nil).Once()
	identity.IDService = srv
	err = dp.PrepareForAnchoring(model)
	model.AssertExpectations(t)
	srv.AssertExpectations(t)
	id.AssertExpectations(t)
	assert.Nil(t, err)
	assert.NotNil(t, cd.DocumentRoot)
}

type mockRepo struct {
	mock.Mock
	anchors.AnchorRepository
}

func (m mockRepo) CommitAnchor(anchorID anchors.AnchorID, documentRoot anchors.DocumentRoot, centrifugeID identity.CentID, documentProofs [][32]byte, signature []byte) (<-chan *anchors.WatchCommit, error) {
	args := m.Called(anchorID, documentRoot, centrifugeID, documentProofs, signature)
	c, _ := args.Get(0).(chan *anchors.WatchCommit)
	return c, args.Error(1)
}

func (m mockRepo) GetDocumentRootOf(anchorID anchors.AnchorID) (anchors.DocumentRoot, error) {
	args := m.Called(anchorID)
	docRoot, _ := args.Get(0).(anchors.DocumentRoot)
	return docRoot, args.Error(1)
}

func TestDefaultProcessor_AnchorDocument(t *testing.T) {
	ctx := context.Background()
	ctxh, err := header.NewContextHeader(ctx, cfg)
	assert.Nil(t, err)
	// pack failed
	model := mockModel{}
	model.On("PackCoreDocument").Return(nil, fmt.Errorf("error")).Once()
	err = dp.AnchorDocument(ctxh, model)
	model.AssertExpectations(t)
	assert.Error(t, err)
	assert.Contains(t, err.Error(), "failed to pack core document")

	// validations failed
	model = mockModel{}
	cd := new(coredocumentpb.CoreDocument)
	model.On("PackCoreDocument").Return(cd, nil).Times(5)
	err = dp.AnchorDocument(ctxh, model)
	model.AssertExpectations(t)
	assert.Error(t, err)
	assert.Contains(t, err.Error(), "pre anchor validation failed")

	// get ID failed
	cd = New()
	cd.DataRoot = utils.RandomSlice(32)
	cd.EmbeddedData = &any.Any{
		TypeUrl: "some type",
		Value:   []byte("some data"),
	}
	assert.Nil(t, FillSalts(cd))
	assert.Nil(t, CalculateSigningRoot(cd))
	model = mockModel{}
	model.On("PackCoreDocument").Return(cd, nil).Times(5)
	c, err := identity.GetIdentityConfig(cfg)
	assert.Nil(t, err)
	s := signatures.Sign(c, identity.KeyPurposeSigning, cd.SigningRoot)
	cd.Signatures = []*coredocumentpb.Signature{s}
	assert.Nil(t, CalculateDocumentRoot(cd))
	pubkey, err := utils.SliceToByte32(c.Keys[identity.KeyPurposeSigning].PublicKey)
	assert.Nil(t, err)
	idkey := &identity.EthereumIdentityKey{
		Key:       pubkey,
		Purposes:  []*big.Int{big.NewInt(identity.KeyPurposeSigning)},
		RevokedAt: big.NewInt(0),
	}
	id := &testingcommons.MockID{}
	srv := &testingcommons.MockIDService{}
	srv.On("LookupIdentityForID", c.ID).Return(id, nil).Once()
	id.On("FetchKey", pubkey[:]).Return(idkey, nil).Once()
	identity.IDService = srv
	oldID := cfg.GetString("identityId")
	cfg.Set("identityId", "wrong id")
<<<<<<< HEAD
	err = dp.AnchorDocument(ctxh, model)
=======
	err = dp.AnchorDocument(model)
>>>>>>> 1a4530ab
	model.AssertExpectations(t)
	srv.AssertExpectations(t)
	id.AssertExpectations(t)
	assert.Error(t, err)
	assert.Contains(t, err.Error(), "failed to get self cent ID")
	cfg.Set("identityId", "0x0102030405060708")

	// wrong ID
	model = mockModel{}
	model.On("PackCoreDocument").Return(cd, nil).Times(5)
	srv.On("LookupIdentityForID", c.ID).Return(id, nil).Once()
	id.On("FetchKey", pubkey[:]).Return(idkey, nil).Once()
	identity.IDService = srv
	err = dp.AnchorDocument(ctxh, model)
	model.AssertExpectations(t)
	srv.AssertExpectations(t)
	id.AssertExpectations(t)
	assert.Error(t, err)
	assert.Contains(t, err.Error(), "centID invalid")
	cfg.Set("identityId", oldID)
<<<<<<< HEAD
=======

	// missing eth keys
	oldPth := cfg.Get("keys.ethauth.publicKey")
	cfg.Set("keys.ethauth.publicKey", "wrong path")
	model = mockModel{}
	model.On("PackCoreDocument").Return(cd, nil).Times(5)
	srv.On("LookupIdentityForID", c.ID).Return(id, nil).Once()
	id.On("FetchKey", pubkey[:]).Return(idkey, nil).Once()
	identity.IDService = srv
	err = dp.AnchorDocument(model)
	model.AssertExpectations(t)
	srv.AssertExpectations(t)
	id.AssertExpectations(t)
	assert.Error(t, err)
	assert.Contains(t, err.Error(), "failed to get eth keys")
	cfg.Set("keys.ethauth.publicKey", oldPth)
>>>>>>> 1a4530ab

	// failed anchor commit
	model = mockModel{}
	model.On("PackCoreDocument").Return(cd, nil).Times(5)
	srv.On("LookupIdentityForID", c.ID).Return(id, nil).Once()
	id.On("FetchKey", pubkey[:]).Return(idkey, nil).Once()
	identity.IDService = srv
	repo := mockRepo{}
	repo.On("CommitAnchor", mock.Anything, mock.Anything, mock.Anything, mock.Anything, mock.Anything).Return(nil, fmt.Errorf("error")).Once()
	dp.anchorRepository = repo
<<<<<<< HEAD
	err = dp.AnchorDocument(ctxh, model)
=======
	err = dp.AnchorDocument(model)
>>>>>>> 1a4530ab
	model.AssertExpectations(t)
	srv.AssertExpectations(t)
	id.AssertExpectations(t)
	repo.AssertExpectations(t)
	assert.Error(t, err)
	assert.Contains(t, err.Error(), "failed to commit anchor")

	// success
	model = mockModel{}
	model.On("PackCoreDocument").Return(cd, nil).Times(5)
	srv.On("LookupIdentityForID", c.ID).Return(id, nil).Once()
	id.On("FetchKey", pubkey[:]).Return(idkey, nil).Once()
	identity.IDService = srv
	repo = mockRepo{}
	ch := make(chan *anchors.WatchCommit, 1)
	ch <- new(anchors.WatchCommit)
	repo.On("CommitAnchor", mock.Anything, mock.Anything, mock.Anything, mock.Anything, mock.Anything).Return(ch, nil).Once()
	dp.anchorRepository = repo
<<<<<<< HEAD
	err = dp.AnchorDocument(ctxh, model)
=======
	err = dp.AnchorDocument(model)
>>>>>>> 1a4530ab
	model.AssertExpectations(t)
	srv.AssertExpectations(t)
	id.AssertExpectations(t)
	repo.AssertExpectations(t)
	assert.Nil(t, err)
}

func TestDefaultProcessor_SendDocument(t *testing.T) {
	ctx := context.Background()
	ctxh, err := header.NewContextHeader(ctx, cfg)
	assert.Nil(t, err)
	// pack failed
	model := mockModel{}
	model.On("PackCoreDocument").Return(nil, fmt.Errorf("error")).Once()
	err = dp.SendDocument(ctxh, model)
	model.AssertExpectations(t)
	assert.Error(t, err)
	assert.Contains(t, err.Error(), "failed to pack core document")

	// failed validations
	model = mockModel{}
	cd := new(coredocumentpb.CoreDocument)
	model.On("PackCoreDocument").Return(cd, nil).Times(6)
	err = dp.SendDocument(ctxh, model)
	model.AssertExpectations(t)
	assert.Error(t, err)
	assert.Contains(t, err.Error(), "post anchor validations failed")

	// failed send
	cd = New()
	cd.DataRoot = utils.RandomSlice(32)
	cd.EmbeddedData = &any.Any{
		TypeUrl: "some type",
		Value:   []byte("some data"),
	}
	cd.Collaborators = [][]byte{[]byte("some id")}
	assert.Nil(t, FillSalts(cd))
	assert.Nil(t, CalculateSigningRoot(cd))
	model = mockModel{}
	model.On("PackCoreDocument").Return(cd, nil).Times(6)
	c, err := identity.GetIdentityConfig(cfg)
	assert.Nil(t, err)
	s := signatures.Sign(c, identity.KeyPurposeSigning, cd.SigningRoot)
	cd.Signatures = []*coredocumentpb.Signature{s}
	assert.Nil(t, CalculateDocumentRoot(cd))
	pubkey, err := utils.SliceToByte32(c.Keys[identity.KeyPurposeSigning].PublicKey)
	assert.Nil(t, err)
	idkey := &identity.EthereumIdentityKey{
		Key:       pubkey,
		Purposes:  []*big.Int{big.NewInt(identity.KeyPurposeSigning)},
		RevokedAt: big.NewInt(0),
	}
	id := &testingcommons.MockID{}
	srv := &testingcommons.MockIDService{}
	srv.On("LookupIdentityForID", c.ID).Return(id, nil).Once()
	id.On("FetchKey", pubkey[:]).Return(idkey, nil).Once()
	identity.IDService = srv
	docRoot, err := anchors.ToDocumentRoot(cd.DocumentRoot)
	assert.Nil(t, err)
	repo := mockRepo{}
	repo.On("GetDocumentRootOf", mock.Anything).Return(docRoot, nil).Once()
	dp.anchorRepository = repo
<<<<<<< HEAD
	err = dp.SendDocument(ctxh, model)
=======
	err = dp.SendDocument(ctx, model)
>>>>>>> 1a4530ab
	model.AssertExpectations(t)
	srv.AssertExpectations(t)
	id.AssertExpectations(t)
	repo.AssertExpectations(t)
	assert.Error(t, err)
	assert.Contains(t, err.Error(), "invalid length byte slice provided for centID")
}<|MERGE_RESOLUTION|>--- conflicted
+++ resolved
@@ -71,19 +71,11 @@
 	assert.Nil(t, FillSalts(cd))
 	model = mockModel{}
 	model.On("PackCoreDocument").Return(cd, nil).Once()
-<<<<<<< HEAD
 	ctxh, err = header.NewContextHeader(context.Background(), cfg)
 	assert.NotNil(t, err)
 	cfg.Set("keys.signing.publicKey", pub)
 	ctxh, err = header.NewContextHeader(context.Background(), cfg)
 	assert.Nil(t, err)
-=======
-	err = dp.PrepareForSignatureRequests(model)
-	model.AssertExpectations(t)
-	assert.Error(t, err)
-	assert.Contains(t, err.Error(), "failed to get keys for signing")
-	cfg.Set("keys.signing.publicKey", pub)
->>>>>>> 1a4530ab
 
 	// failed unpack
 	model = mockModel{}
@@ -155,11 +147,7 @@
 	assert.Nil(t, err)
 	model.AssertExpectations(t)
 	c := p2pClient{}
-<<<<<<< HEAD
 	c.On("GetSignaturesForDocument", ctxh, cd).Return(fmt.Errorf("error")).Once()
-=======
-	c.On("GetSignaturesForDocument", ctx, cd).Return(fmt.Errorf("error")).Once()
->>>>>>> 1a4530ab
 	dp.p2pClient = c
 	model = mockModel{}
 	model.On("PackCoreDocument").Return(cd, nil).Times(4)
@@ -171,11 +159,7 @@
 
 	// unpack fail
 	c = p2pClient{}
-<<<<<<< HEAD
 	c.On("GetSignaturesForDocument", ctxh, cd).Return(nil).Once()
-=======
-	c.On("GetSignaturesForDocument", ctx, cd).Return(nil).Once()
->>>>>>> 1a4530ab
 	dp.p2pClient = c
 	model = mockModel{}
 	model.On("PackCoreDocument").Return(cd, nil).Times(4)
@@ -188,11 +172,7 @@
 
 	// success
 	c = p2pClient{}
-<<<<<<< HEAD
 	c.On("GetSignaturesForDocument", ctxh, cd).Return(nil).Once()
-=======
-	c.On("GetSignaturesForDocument", ctx, cd).Return(nil).Once()
->>>>>>> 1a4530ab
 	dp.p2pClient = c
 	model = mockModel{}
 	model.On("PackCoreDocument").Return(cd, nil).Times(4)
@@ -342,11 +322,7 @@
 	identity.IDService = srv
 	oldID := cfg.GetString("identityId")
 	cfg.Set("identityId", "wrong id")
-<<<<<<< HEAD
-	err = dp.AnchorDocument(ctxh, model)
-=======
-	err = dp.AnchorDocument(model)
->>>>>>> 1a4530ab
+	err = dp.AnchorDocument(ctxh, model)
 	model.AssertExpectations(t)
 	srv.AssertExpectations(t)
 	id.AssertExpectations(t)
@@ -367,8 +343,6 @@
 	assert.Error(t, err)
 	assert.Contains(t, err.Error(), "centID invalid")
 	cfg.Set("identityId", oldID)
-<<<<<<< HEAD
-=======
 
 	// missing eth keys
 	oldPth := cfg.Get("keys.ethauth.publicKey")
@@ -385,7 +359,6 @@
 	assert.Error(t, err)
 	assert.Contains(t, err.Error(), "failed to get eth keys")
 	cfg.Set("keys.ethauth.publicKey", oldPth)
->>>>>>> 1a4530ab
 
 	// failed anchor commit
 	model = mockModel{}
@@ -396,11 +369,7 @@
 	repo := mockRepo{}
 	repo.On("CommitAnchor", mock.Anything, mock.Anything, mock.Anything, mock.Anything, mock.Anything).Return(nil, fmt.Errorf("error")).Once()
 	dp.anchorRepository = repo
-<<<<<<< HEAD
-	err = dp.AnchorDocument(ctxh, model)
-=======
-	err = dp.AnchorDocument(model)
->>>>>>> 1a4530ab
+	err = dp.AnchorDocument(ctxh, model)
 	model.AssertExpectations(t)
 	srv.AssertExpectations(t)
 	id.AssertExpectations(t)
@@ -419,11 +388,7 @@
 	ch <- new(anchors.WatchCommit)
 	repo.On("CommitAnchor", mock.Anything, mock.Anything, mock.Anything, mock.Anything, mock.Anything).Return(ch, nil).Once()
 	dp.anchorRepository = repo
-<<<<<<< HEAD
-	err = dp.AnchorDocument(ctxh, model)
-=======
-	err = dp.AnchorDocument(model)
->>>>>>> 1a4530ab
+	err = dp.AnchorDocument(ctxh, model)
 	model.AssertExpectations(t)
 	srv.AssertExpectations(t)
 	id.AssertExpectations(t)
@@ -486,11 +451,7 @@
 	repo := mockRepo{}
 	repo.On("GetDocumentRootOf", mock.Anything).Return(docRoot, nil).Once()
 	dp.anchorRepository = repo
-<<<<<<< HEAD
 	err = dp.SendDocument(ctxh, model)
-=======
-	err = dp.SendDocument(ctx, model)
->>>>>>> 1a4530ab
 	model.AssertExpectations(t)
 	srv.AssertExpectations(t)
 	id.AssertExpectations(t)
