--- conflicted
+++ resolved
@@ -105,22 +105,14 @@
 	client
 }
 
-<<<<<<< HEAD
-func (p p2pClient) GetSignaturesForDocument(ctx *header.ContextHeader, doc *coredocumentpb.CoreDocument) error {
-=======
-func (p p2pClient) GetSignaturesForDocument(ctx context.Context, identityService identity.Service, doc *coredocumentpb.CoreDocument) error {
->>>>>>> 1f2df572
+func (p p2pClient) GetSignaturesForDocument(ctx *header.ContextHeader, identityService identity.Service, doc *coredocumentpb.CoreDocument) error {
 	args := p.Called(ctx, doc)
 	return args.Error(0)
 }
 
 func TestDefaultProcessor_RequestSignatures(t *testing.T) {
-<<<<<<< HEAD
-=======
 	srv := &testingcommons.MockIDService{}
 	dp := DefaultProcessor(srv, nil, nil, cfg).(defaultProcessor)
-	// pack failed
->>>>>>> 1f2df572
 	ctx := context.Background()
 	ctxh, err := header.NewContextHeader(ctx, cfg)
 	assert.Nil(t, err)
@@ -267,14 +259,12 @@
 }
 
 func TestDefaultProcessor_AnchorDocument(t *testing.T) {
-<<<<<<< HEAD
+	srv := &testingcommons.MockIDService{}
+	dp := DefaultProcessor(srv, nil, nil, cfg).(defaultProcessor)
 	ctx := context.Background()
 	ctxh, err := header.NewContextHeader(ctx, cfg)
 	assert.Nil(t, err)
-=======
-	srv := &testingcommons.MockIDService{}
-	dp := DefaultProcessor(srv, nil, nil, cfg).(defaultProcessor)
->>>>>>> 1f2df572
+
 	// pack failed
 	model := mockModel{}
 	model.On("PackCoreDocument").Return(nil, fmt.Errorf("error")).Once()
@@ -322,39 +312,15 @@
 	// wrong ID
 	model = mockModel{}
 	model.On("PackCoreDocument").Return(cd, nil).Times(5)
-<<<<<<< HEAD
-	srv.On("LookupIdentityForID", c.ID).Return(id, nil).Once()
-	id.On("FetchKey", pubkey[:]).Return(idkey, nil).Once()
-	identity.IDService = srv
-	err = dp.AnchorDocument(ctxh, model)
-=======
 	srv.On("ValidateSignature", mock.Anything, mock.Anything).Return(nil).Once()
 
-	err = dp.AnchorDocument(model)
->>>>>>> 1f2df572
+	err = dp.AnchorDocument(ctxh, model)
 	model.AssertExpectations(t)
 	srv.AssertExpectations(t)
 	assert.Error(t, err)
 	assert.Contains(t, err.Error(), "centID invalid")
 	cfg.Set("identityId", oldID)
 
-<<<<<<< HEAD
-=======
-	// missing eth keys
-	oldPth := cfg.Get("keys.ethauth.publicKey")
-	cfg.Set("keys.ethauth.publicKey", "wrong path")
-	model = mockModel{}
-	model.On("PackCoreDocument").Return(cd, nil).Times(5)
-	srv.On("ValidateSignature", mock.Anything, mock.Anything).Return(nil).Once()
-
-	err = dp.AnchorDocument(model)
-	model.AssertExpectations(t)
-	srv.AssertExpectations(t)
-	assert.Error(t, err)
-	assert.Contains(t, err.Error(), "failed to get eth keys")
-	cfg.Set("keys.ethauth.publicKey", oldPth)
-
->>>>>>> 1f2df572
 	// failed anchor commit
 	model = mockModel{}
 	model.On("PackCoreDocument").Return(cd, nil).Times(5)
