--- conflicted
+++ resolved
@@ -49,11 +49,7 @@
 	// pack failed
 	model := mockModel{}
 	model.On("PackCoreDocument").Return(nil, errors.New("error")).Once()
-<<<<<<< HEAD
-	ctxh, err := context2.NewHeader(context.Background(), cfg)
-=======
 	ctxh, err := contextutil.NewCentrifugeContext(context.Background(), cfg)
->>>>>>> a4f33156
 	assert.Nil(t, err)
 	err = dp.PrepareForSignatureRequests(ctxh, model)
 	model.AssertExpectations(t)
@@ -75,17 +71,10 @@
 	assert.Nil(t, FillSalts(cd))
 	model = mockModel{}
 	model.On("PackCoreDocument").Return(cd, nil).Once()
-<<<<<<< HEAD
-	ctxh, err = context2.NewHeader(context.Background(), cfg)
-	assert.NotNil(t, err)
-	cfg.Set("keys.signing.publicKey", pub)
-	ctxh, err = context2.NewHeader(context.Background(), cfg)
-=======
 	ctxh, err = contextutil.NewCentrifugeContext(context.Background(), cfg)
 	assert.NotNil(t, err)
 	cfg.Set("keys.signing.publicKey", pub)
 	ctxh, err = contextutil.NewCentrifugeContext(context.Background(), cfg)
->>>>>>> a4f33156
 	assert.Nil(t, err)
 
 	// failed unpack
@@ -126,11 +115,7 @@
 	srv := &testingcommons.MockIDService{}
 	dp := DefaultProcessor(srv, nil, nil, cfg).(defaultProcessor)
 	ctx := context.Background()
-<<<<<<< HEAD
-	ctxh, err := context2.NewHeader(ctx, cfg)
-=======
 	ctxh, err := contextutil.NewCentrifugeContext(ctx, cfg)
->>>>>>> a4f33156
 	assert.Nil(t, err)
 	// pack failed
 	model := mockModel{}
@@ -278,11 +263,7 @@
 	srv := &testingcommons.MockIDService{}
 	dp := DefaultProcessor(srv, nil, nil, cfg).(defaultProcessor)
 	ctx := context.Background()
-<<<<<<< HEAD
-	ctxh, err := context2.NewHeader(ctx, cfg)
-=======
 	ctxh, err := contextutil.NewCentrifugeContext(ctx, cfg)
->>>>>>> a4f33156
 	assert.Nil(t, err)
 
 	// pack failed
@@ -378,11 +359,7 @@
 	srv.On("ValidateSignature", mock.Anything, mock.Anything).Return(nil)
 	dp := DefaultProcessor(srv, nil, nil, cfg).(defaultProcessor)
 	ctx := context.Background()
-<<<<<<< HEAD
-	ctxh, err := context2.NewHeader(ctx, cfg)
-=======
 	ctxh, err := contextutil.NewCentrifugeContext(ctx, cfg)
->>>>>>> a4f33156
 	assert.Nil(t, err)
 	// pack failed
 	model := mockModel{}
