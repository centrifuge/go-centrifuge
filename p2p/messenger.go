--- conflicted
+++ resolved
@@ -3,10 +3,11 @@
 import (
 	"bufio"
 	"context"
-	"github.com/golang/protobuf/proto"
 	"io"
 	"sync"
 	"time"
+
+	"github.com/golang/protobuf/proto"
 
 	"github.com/centrifuge/go-centrifuge/errors"
 
@@ -61,7 +62,7 @@
 type messenger interface {
 	init(protocols ...protocol.ID)
 
-	sendMessage(ctx context.Context, p peer.ID, pmes *pb.P2PEnvelope, protoc protocol.ID) (*pb.P2PEnvelope, error)
+	sendMessage(ctx context.Context, p libp2pPeer.ID, pmes *pb.P2PEnvelope, protoc protocol.ID) (*pb.P2PEnvelope, error)
 }
 
 type p2pMessenger struct {
@@ -76,32 +77,19 @@
 
 	plk sync.Mutex
 
-<<<<<<< HEAD
-	handler func(ctx context.Context, peer peer.ID, protoc protocol.ID, msg *pb.P2PEnvelope) (*pb.P2PEnvelope, error)
-=======
-	msgHandlers map[pb.MessageType]func(ctx context.Context, peer libp2pPeer.ID, protoc protocol.ID, msg *pb.P2PEnvelope) (*pb.P2PEnvelope, error)
->>>>>>> 8697a9b7
+	handler func(ctx context.Context, peer libp2pPeer.ID, protoc protocol.ID, msg *pb.P2PEnvelope) (*pb.P2PEnvelope, error)
 }
 
 func newP2PMessenger(ctx context.Context, host host.Host, p2pTimeout time.Duration,
-	handler func(ctx context.Context, peer peer.ID, protoc protocol.ID, msg *pb.P2PEnvelope) (*pb.P2PEnvelope, error)) *p2pMessenger {
+	handler func(ctx context.Context, peer libp2pPeer.ID, protoc protocol.ID, msg *pb.P2PEnvelope) (*pb.P2PEnvelope, error)) *p2pMessenger {
 	return &p2pMessenger{
-<<<<<<< HEAD
-		ctx:    ctx,
-		host:   host,
-		self:   host.ID(),
-		timout: p2pTimeout,
-		strmap: make(map[peer.ID]map[protocol.ID]*messageSender),
+		ctx:     ctx,
+		host:    host,
+		self:    host.ID(),
+		timeout: p2pTimeout,
+		strmap:  make(map[libp2pPeer.ID]map[protocol.ID]*messageSender),
 		handler: handler,
 	}
-=======
-		ctx:         ctx,
-		host:        host,
-		self:        host.ID(),
-		timeout:     p2pTimeout,
-		strmap:      make(map[libp2pPeer.ID]map[protocol.ID]*messageSender),
-		msgHandlers: make(map[pb.MessageType]func(ctx context.Context, peer libp2pPeer.ID, protoc protocol.ID, msg *pb.P2PEnvelope) (*pb.P2PEnvelope, error))}
->>>>>>> 8697a9b7
 }
 
 // init initiates listening to given set of protocol streams
@@ -111,14 +99,6 @@
 	}
 }
 
-<<<<<<< HEAD
-=======
-// addHandler adds a message handler for a specific message type
-func (mes *p2pMessenger) addHandler(mType pb.MessageType, handler func(ctx context.Context, peer libp2pPeer.ID, protoc protocol.ID, msg *pb.P2PEnvelope) (*pb.P2PEnvelope, error)) {
-	mes.msgHandlers[mType] = handler
-}
-
->>>>>>> 8697a9b7
 // handleNewStream implements the inet.StreamHandler
 func (mes *p2pMessenger) handleNewStream(s inet.Stream) {
 	go mes.handleNewMessage(s)
