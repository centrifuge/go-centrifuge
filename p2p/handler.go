--- conflicted
+++ resolved
@@ -11,10 +11,7 @@
 	"github.com/centrifuge/go-centrifuge/config"
 	"github.com/centrifuge/go-centrifuge/coredocument"
 	"github.com/centrifuge/go-centrifuge/documents"
-<<<<<<< HEAD
 	"github.com/centrifuge/go-centrifuge/header"
-=======
->>>>>>> 1a4530ab
 	"github.com/centrifuge/go-centrifuge/version"
 )
 
@@ -41,38 +38,28 @@
 	return srv, model, nil
 }
 
-<<<<<<< HEAD
-// Handler implements the grpc interface
-type Handler struct {
-	Config *config.Configuration
-=======
 // handler implements the grpc interface
 type handler struct {
 	registry *documents.ServiceRegistry
+	config *config.Configuration
 }
 
 // GRPCHandler returns an implementation of P2PServiceServer
-func GRPCHandler(registry *documents.ServiceRegistry) p2ppb.P2PServiceServer {
-	return handler{registry: registry}
->>>>>>> 1a4530ab
+func GRPCHandler(config *config.Configuration, registry *documents.ServiceRegistry) p2ppb.P2PServiceServer {
+	return handler{registry: registry, config: config}
 }
 
 // RequestDocumentSignature signs the received document and returns the signature of the signingRoot
 // Document signing root will be recalculated and verified
 // Existing signatures on the document will be verified
 // Document will be stored to the repository for state management
-<<<<<<< HEAD
-func (srv *Handler) RequestDocumentSignature(ctx context.Context, sigReq *p2ppb.SignatureRequest) (*p2ppb.SignatureResponse, error) {
-	ctxHeader, err := header.NewContextHeader(ctx, srv.Config)
+func (srv handler) RequestDocumentSignature(ctx context.Context, sigReq *p2ppb.SignatureRequest) (*p2ppb.SignatureResponse, error) {
+	ctxHeader, err := header.NewContextHeader(ctx, srv.config)
 	if err != nil {
 		log.Error(err)
 		return nil, centerrors.New(code.Unknown, fmt.Sprintf("failed to get header: %v", err))
 	}
-	err = handshakeValidator(srv.Config.GetNetworkID()).Validate(sigReq.Header)
-=======
-func (srv handler) RequestDocumentSignature(ctx context.Context, sigReq *p2ppb.SignatureRequest) (*p2ppb.SignatureResponse, error) {
-	err := handshakeValidator().Validate(sigReq.Header)
->>>>>>> 1a4530ab
+	err = handshakeValidator(srv.config.GetNetworkID()).Validate(sigReq.Header)
 	if err != nil {
 		return nil, err
 	}
@@ -94,13 +81,8 @@
 }
 
 // SendAnchoredDocument receives a new anchored document, validates and updates the document in DB
-<<<<<<< HEAD
-func (srv *Handler) SendAnchoredDocument(ctx context.Context, docReq *p2ppb.AnchorDocumentRequest) (*p2ppb.AnchorDocumentResponse, error) {
-	err := handshakeValidator(srv.Config.GetNetworkID()).Validate(docReq.Header)
-=======
 func (srv handler) SendAnchoredDocument(ctx context.Context, docReq *p2ppb.AnchorDocumentRequest) (*p2ppb.AnchorDocumentResponse, error) {
-	err := handshakeValidator().Validate(docReq.Header)
->>>>>>> 1a4530ab
+	err := handshakeValidator(srv.config.GetNetworkID()).Validate(docReq.Header)
 	if err != nil {
 		return nil, err
 	}
