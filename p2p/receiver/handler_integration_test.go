--- conflicted
+++ resolved
@@ -106,7 +106,7 @@
 	getReq := getGetDocumentRequest(dm)
 	getDocResp, err := handler.GetDocument(ctxh, getReq, centrifugeId)
 	assert.Nil(t, err)
-	assert.ObjectsAreEqual(getDocResp.Document, &doc)
+	assert.ObjectsAreEqual(getDocResp.Document, doc)
 }
 
 func TestHandler_HandleInterceptorReqSignature(t *testing.T) {
@@ -354,24 +354,13 @@
 	return dm
 }
 
-<<<<<<< HEAD
-func updateDocumentForP2Phandler(t *testing.T, dm *documents.CoreDocumentModel) {
-	dataSalts := &invoicepb.InvoiceDataSalts{}
-=======
 func updateDocumentForP2Phandler(t *testing.T, doc *coredocumentpb.CoreDocument) {
->>>>>>> 2feca775
 	invData := &invoicepb.InvoiceData{}
 	dataSalts, _ := documents.GenerateNewSalts(invData, "invoice")
 
 	serializedInv, err := proto.Marshal(invData)
 	assert.NoError(t, err)
 
-<<<<<<< HEAD
-	doc := dm.Document
-	salts := &coredocumentpb.CoreDocumentSalts{}
-	doc.CoredocumentSalts = salts
-=======
->>>>>>> 2feca775
 	doc.EmbeddedData = &any.Any{
 		TypeUrl: documenttypes.InvoiceDataTypeUrl,
 		Value:   serializedInv,
