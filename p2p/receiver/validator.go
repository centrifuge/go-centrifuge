package receiver

import (
	"context"
	"fmt"

	"github.com/centrifuge/go-centrifuge/identity"

	"github.com/centrifuge/centrifuge-protobufs/gen/go/p2p"
	"github.com/centrifuge/go-centrifuge/centerrors"
	"github.com/centrifuge/go-centrifuge/code"
	"github.com/centrifuge/go-centrifuge/errors"
	"github.com/centrifuge/go-centrifuge/version"
	libp2pPeer "github.com/libp2p/go-libp2p-peer"
)

// Validator defines method that must be implemented by any validator type.
type Validator interface {
	// Validate validates p2p requests
	Validate(header *p2ppb.Header, centID *identity.DID, peerID *libp2pPeer.ID) error
}

// ValidatorGroup implements Validator for validating a set of validators.
type ValidatorGroup []Validator

// Validate will execute all group specific atomic validations
func (group ValidatorGroup) Validate(header *p2ppb.Header, centID *identity.DID, peerID *libp2pPeer.ID) (errs error) {
	for _, v := range group {
		if err := v.Validate(header, centID, peerID); err != nil {
			errs = errors.AppendError(errs, err)
		}
	}
	return errs
}

// ValidatorFunc implements Validator and can be used as a adaptor for functions
// with specific function signature
type ValidatorFunc func(header *p2ppb.Header, centID *identity.DID, peerID *libp2pPeer.ID) error

// Validate passes the arguments to the underlying validator
// function and returns the results
func (vf ValidatorFunc) Validate(header *p2ppb.Header, centID *identity.DID, peerID *libp2pPeer.ID) error {
	return vf(header, centID, peerID)
}

func versionValidator() Validator {
	return ValidatorFunc(func(header *p2ppb.Header, centID *identity.DID, peerID *libp2pPeer.ID) error {
		if header == nil {
			return errors.New("nil header")
		}
		if !version.CheckVersion(header.NodeVersion) {
			return version.IncompatibleVersionError(header.NodeVersion)
		}
		return nil
	})
}

func networkValidator(networkID uint32) Validator {
	return ValidatorFunc(func(header *p2ppb.Header, centID *identity.DID, peerID *libp2pPeer.ID) error {
		if header == nil {
			return errors.New("nil header")
		}
		if networkID != header.NetworkIdentifier {
			return incompatibleNetworkError(networkID, header.NetworkIdentifier)
		}
		return nil
	})
}

func peerValidator(idService identity.ServiceDID) Validator {
	return ValidatorFunc(func(header *p2ppb.Header, centID *identity.DID, peerID *libp2pPeer.ID) error {
		if header == nil {
			return errors.New("nil header")
		}
		if centID == nil {
			return errors.New("nil centID")
		}
		if peerID == nil {
			return errors.New("nil peerID")
		}
		pk, err := peerID.ExtractPublicKey()
		if err != nil {
			return err
		}
		if pk == nil {
			return errors.New("cannot extract public key out of peer ID")
		}
		idKey, err := pk.Raw()
		if err != nil {
			return err
		}
<<<<<<< HEAD
		return idService.ValidateKey(context.Background(), *centID, idKey, identity.KeyPurposeP2PDiscovery.Value)
=======
		return idService.ValidateKey(context.Background(), *centID, idKey, &(identity.KeyPurposeP2PDiscovery.Value))
>>>>>>> 1007c107
	})
}

// HandshakeValidator validates the p2p handshake details
func HandshakeValidator(networkID uint32, idService identity.ServiceDID) ValidatorGroup {
	return ValidatorGroup{
		versionValidator(),
		networkValidator(networkID),
		peerValidator(idService),
	}
}

func incompatibleNetworkError(configNetwork uint32, nodeNetwork uint32) error {
	return centerrors.New(code.NetworkMismatch, fmt.Sprintf("Incompatible network id: node network: %d, client network: %d", configNetwork, nodeNetwork))
}<|MERGE_RESOLUTION|>--- conflicted
+++ resolved
@@ -89,11 +89,7 @@
 		if err != nil {
 			return err
 		}
-<<<<<<< HEAD
-		return idService.ValidateKey(context.Background(), *centID, idKey, identity.KeyPurposeP2PDiscovery.Value)
-=======
 		return idService.ValidateKey(context.Background(), *centID, idKey, &(identity.KeyPurposeP2PDiscovery.Value))
->>>>>>> 1007c107
 	})
 }
 
