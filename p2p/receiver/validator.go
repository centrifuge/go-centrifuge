package receiver

import (
	"fmt"

	"github.com/centrifuge/go-centrifuge/identity"

	"github.com/centrifuge/centrifuge-protobufs/gen/go/p2p"
	"github.com/centrifuge/go-centrifuge/centerrors"
	"github.com/centrifuge/go-centrifuge/code"
	"github.com/centrifuge/go-centrifuge/errors"
	"github.com/centrifuge/go-centrifuge/version"
	libp2pPeer "github.com/libp2p/go-libp2p-peer"
)

// Validator defines method that must be implemented by any validator type.
type Validator interface {
	// Validate validates p2p requests
	Validate(header *p2ppb.Header, centID *identity.DID, peerID *libp2pPeer.ID) error
}

// ValidatorGroup implements Validator for validating a set of validators.
type ValidatorGroup []Validator

// Validate will execute all group specific atomic validations
func (group ValidatorGroup) Validate(header *p2ppb.Header, centID *identity.DID, peerID *libp2pPeer.ID) (errs error) {
	for _, v := range group {
		if err := v.Validate(header, centID, peerID); err != nil {
			errs = errors.AppendError(errs, err)
		}
	}
	return errs
}

// ValidatorFunc implements Validator and can be used as a adaptor for functions
// with specific function signature
type ValidatorFunc func(header *p2ppb.Header, centID *identity.DID, peerID *libp2pPeer.ID) error

// Validate passes the arguments to the underlying validator
// function and returns the results
func (vf ValidatorFunc) Validate(header *p2ppb.Header, centID *identity.DID, peerID *libp2pPeer.ID) error {
	return vf(header, centID, peerID)
}

func versionValidator() Validator {
	return ValidatorFunc(func(header *p2ppb.Header, centID *identity.DID, peerID *libp2pPeer.ID) error {
		if header == nil {
			return errors.New("nil header")
		}
		if !version.CheckVersion(header.NodeVersion) {
			return version.IncompatibleVersionError(header.NodeVersion)
		}
		return nil
	})
}

func networkValidator(networkID uint32) Validator {
	return ValidatorFunc(func(header *p2ppb.Header, centID *identity.DID, peerID *libp2pPeer.ID) error {
		if header == nil {
			return errors.New("nil header")
		}
		if networkID != header.NetworkIdentifier {
			return incompatibleNetworkError(networkID, header.NetworkIdentifier)
		}
		return nil
	})
}

func peerValidator(idService identity.ServiceDID) Validator {
	return ValidatorFunc(func(header *p2ppb.Header, centID *identity.DID, peerID *libp2pPeer.ID) error {
		if header == nil {
			return errors.New("nil header")
		}
		if centID == nil {
			return errors.New("nil centID")
		}
		if peerID == nil {
			return errors.New("nil peerID")
		}
		pk, err := peerID.ExtractPublicKey()
		if err != nil {
			return err
		}
		if pk == nil {
			return errors.New("cannot extract public key out of peer ID")
		}
		idKey, err := pk.Raw()
		if err != nil {
			return err
		}
		return idService.ValidateKey(nil, *centID, idKey, int64(identity.KeyPurposeP2P))
	})
}

// HandshakeValidator validates the p2p handshake details
func HandshakeValidator(networkID uint32, idService identity.ServiceDID) ValidatorGroup {
	return ValidatorGroup{
		versionValidator(),
		networkValidator(networkID),
		peerValidator(idService),
	}
}

<<<<<<< HEAD
// DocumentAccessValidator validates the GetDocument request against the AccessType indicated in the request
func DocumentAccessValidator(doc *coredocumentpb.CoreDocument, docReq *p2ppb.GetDocumentRequest, requesterCentID identity.DID) error {
	av := coredocument.AccountValidator()
	// checks which access type is relevant for the request
	switch docReq.GetAccessType() {
	case p2ppb.AccessType_ACCESS_TYPE_REQUESTER_VERIFICATION:
		if !av.AccountCanRead(doc, requesterCentID) {
			return errors.New("requester does not have access")
		}
	case p2ppb.AccessType_ACCESS_TYPE_NFT_OWNER_VERIFICATION:
		registry := common.BytesToAddress(docReq.NftRegistryAddress)
		if av.NFTOwnerCanRead(doc, registry, docReq.NftTokenId, requesterCentID) != nil {
			return errors.New("requester does not have access")
		}
	//// case AccessTokenValidation
	// case p2ppb.AccessType_ACCESS_TYPE_ACCESS_TOKEN_VERIFICATION:
	//
	// case p2ppb.AccessType_ACCESS_TYPE_INVALID:
	default:
		return errors.New("invalid access type ")
	}
	return nil
}

=======
>>>>>>> 89fbb1e0
func incompatibleNetworkError(configNetwork uint32, nodeNetwork uint32) error {
	return centerrors.New(code.NetworkMismatch, fmt.Sprintf("Incompatible network id: node network: %d, client network: %d", configNetwork, nodeNetwork))
}<|MERGE_RESOLUTION|>--- conflicted
+++ resolved
@@ -101,33 +101,6 @@
 	}
 }
 
-<<<<<<< HEAD
-// DocumentAccessValidator validates the GetDocument request against the AccessType indicated in the request
-func DocumentAccessValidator(doc *coredocumentpb.CoreDocument, docReq *p2ppb.GetDocumentRequest, requesterCentID identity.DID) error {
-	av := coredocument.AccountValidator()
-	// checks which access type is relevant for the request
-	switch docReq.GetAccessType() {
-	case p2ppb.AccessType_ACCESS_TYPE_REQUESTER_VERIFICATION:
-		if !av.AccountCanRead(doc, requesterCentID) {
-			return errors.New("requester does not have access")
-		}
-	case p2ppb.AccessType_ACCESS_TYPE_NFT_OWNER_VERIFICATION:
-		registry := common.BytesToAddress(docReq.NftRegistryAddress)
-		if av.NFTOwnerCanRead(doc, registry, docReq.NftTokenId, requesterCentID) != nil {
-			return errors.New("requester does not have access")
-		}
-	//// case AccessTokenValidation
-	// case p2ppb.AccessType_ACCESS_TYPE_ACCESS_TOKEN_VERIFICATION:
-	//
-	// case p2ppb.AccessType_ACCESS_TYPE_INVALID:
-	default:
-		return errors.New("invalid access type ")
-	}
-	return nil
-}
-
-=======
->>>>>>> 89fbb1e0
 func incompatibleNetworkError(configNetwork uint32, nodeNetwork uint32) error {
 	return centerrors.New(code.NetworkMismatch, fmt.Sprintf("Incompatible network id: node network: %d, client network: %d", configNetwork, nodeNetwork))
 }