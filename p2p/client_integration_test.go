--- conflicted
+++ resolved
@@ -99,13 +99,6 @@
 	droot, err := m.CalculateDataRoot()
 	assert.Nil(t, err)
 
-<<<<<<< HEAD
-	tree, _ := dm.GetDocumentSigningTree(droot)
-	dm.Document.SigningRoot = tree.RootHash()
-	sig := identity.Sign(idConfig, identity.KeyPurposeSigning, dm.Document.SigningRoot)
-	dm.Document.Signatures = append(dm.Document.Signatures, sig)
-	tree, _ = dm.GetDocumentRootTree()
-=======
 	dm, err = m.PackCoreDocument()
 	assert.NoError(t, err)
 
@@ -116,7 +109,6 @@
 	dm.Document.Signatures = append(dm.Document.Signatures, sig)
 	tree, err = dm.GetDocumentRootTree()
 	assert.NoError(t, err)
->>>>>>> c1e40895
 	dm.Document.DocumentRoot = tree.RootHash()
 	return dm
 }