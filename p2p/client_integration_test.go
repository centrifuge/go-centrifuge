// +build integration

package p2p_test

import (
	"flag"
	"os"
	"testing"

	"github.com/centrifuge/centrifuge-protobufs/documenttypes"
	"github.com/centrifuge/centrifuge-protobufs/gen/go/coredocument"
	"github.com/centrifuge/centrifuge-protobufs/gen/go/p2p"
	"github.com/centrifuge/go-centrifuge/bootstrap"
	"github.com/centrifuge/go-centrifuge/bootstrap/bootstrappers/testingbootstrap"
	"github.com/centrifuge/go-centrifuge/config"
	"github.com/centrifuge/go-centrifuge/config/configstore"
	"github.com/centrifuge/go-centrifuge/coredocument"
	"github.com/centrifuge/go-centrifuge/identity"
	"github.com/centrifuge/go-centrifuge/identity/ethid"
	"github.com/centrifuge/go-centrifuge/p2p"
	"github.com/centrifuge/go-centrifuge/testingutils/config"
	"github.com/centrifuge/go-centrifuge/testingutils/identity"
	"github.com/centrifuge/go-centrifuge/utils"
	"github.com/centrifuge/precise-proofs/proofs"
	"github.com/golang/protobuf/ptypes/any"
	"github.com/stretchr/testify/assert"
)

var (
	client    p2p.Client
	cfg       config.Configuration
	idService identity.Service
	cfgStore  configstore.Service
)

func TestMain(m *testing.M) {
	flag.Parse()
	ctx := testingbootstrap.TestFunctionalEthereumBootstrap()
	cfg = ctx[bootstrap.BootstrappedConfig].(config.Configuration)
	cfgStore = ctx[configstore.BootstrappedConfigStorage].(configstore.Service)
	idService = ctx[ethid.BootstrappedIDService].(identity.Service)
	client = ctx[bootstrap.BootstrappedP2PClient].(p2p.Client)
	testingidentity.CreateIdentityWithKeys(cfg, idService)
	result := m.Run()
	testingbootstrap.TestFunctionalEthereumTearDown()
	os.Exit(result)
}

func TestClient_GetSignaturesForDocument(t *testing.T) {
<<<<<<< HEAD
	tc, _, err := createLocalCollaborator(t)
	ctxh := testingconfig.CreateTenantContext(t, nil, cfg)
=======
	tc, _, err := createLocalCollaborator(t, false)
	ctxh := testingconfig.CreateTenantContext(t, cfg)
>>>>>>> 612b76ed
	doc := prepareDocumentForP2PHandler(t, [][]byte{tc.IdentityID})
	err = client.GetSignaturesForDocument(ctxh, idService, doc)
	assert.NoError(t, err)
	assert.Equal(t, 2, len(doc.Signatures))
}

func TestClient_GetSignaturesForDocumentValidationCheck(t *testing.T) {
	tc, _, err := createLocalCollaborator(t, true)
	ctxh := testingconfig.CreateTenantContext(t, cfg)
	doc := prepareDocumentForP2PHandler(t, [][]byte{tc.IdentityID})
	err = client.GetSignaturesForDocument(ctxh, idService, doc)
	assert.NoError(t, err)
	// one signature would be missing
	assert.Equal(t, 1, len(doc.Signatures))
}

func TestClient_SendAnchoredDocument(t *testing.T) {
<<<<<<< HEAD
	tc, cid, err := createLocalCollaborator(t)
	ctxh := testingconfig.CreateTenantContext(t, nil, cfg)
=======
	tc, cid, err := createLocalCollaborator(t, false)
	ctxh := testingconfig.CreateTenantContext(t, cfg)
>>>>>>> 612b76ed
	doc := prepareDocumentForP2PHandler(t, [][]byte{tc.IdentityID})

	_, err = client.SendAnchoredDocument(ctxh, cid, &p2ppb.AnchorDocumentRequest{Document: doc})
	if assert.Error(t, err) {
		assert.Equal(t, "[1]document is invalid: [mismatched document roots]", err.Error())
	}
}

func createLocalCollaborator(t *testing.T, corruptID bool) (*configstore.TenantConfig, identity.Identity, error) {
	tcID := identity.RandomCentID()
	tc, err := configstore.TempTenantConfig("", cfg)
	assert.NoError(t, err)
	tc.IdentityID = tcID[:]
	id := testingidentity.CreateTenantIDWithKeys(cfg.GetEthereumContextWaitTimeout(), tc, idService)
	if corruptID {
		tc.IdentityID = utils.RandomSlice(identity.CentIDLength)
	}
	tc, err = cfgStore.CreateTenant(tc)
	assert.NoError(t, err)
	return tc, id, err
}

func prepareDocumentForP2PHandler(t *testing.T, collaborators [][]byte) *coredocumentpb.CoreDocument {
	idConfig, err := identity.GetIdentityConfig(cfg)
	assert.Nil(t, err)
	identifier := utils.RandomSlice(32)
	salts := &coredocumentpb.CoreDocumentSalts{}
	doc := &coredocumentpb.CoreDocument{
		Collaborators:      collaborators,
		DataRoot:           utils.RandomSlice(32),
		DocumentIdentifier: identifier,
		CurrentVersion:     identifier,
		NextVersion:        utils.RandomSlice(32),
		CoredocumentSalts:  salts,
		EmbeddedData: &any.Any{
			TypeUrl: documenttypes.InvoiceDataTypeUrl,
		},
		EmbeddedDataSalts: &any.Any{
			TypeUrl: documenttypes.InvoiceSaltsTypeUrl,
		},
	}
	err = proofs.FillSalts(doc, salts)
	assert.Nil(t, err)
	tree, _ := coredocument.GetDocumentSigningTree(doc)
	doc.SigningRoot = tree.RootHash()
	sig := identity.Sign(idConfig, identity.KeyPurposeSigning, doc.SigningRoot)
	doc.Signatures = append(doc.Signatures, sig)
	tree, _ = coredocument.GetDocumentRootTree(doc)
	doc.DocumentRoot = tree.RootHash()
	return doc
}<|MERGE_RESOLUTION|>--- conflicted
+++ resolved
@@ -47,13 +47,8 @@
 }
 
 func TestClient_GetSignaturesForDocument(t *testing.T) {
-<<<<<<< HEAD
-	tc, _, err := createLocalCollaborator(t)
+	tc, _, err := createLocalCollaborator(t, false)
 	ctxh := testingconfig.CreateTenantContext(t, nil, cfg)
-=======
-	tc, _, err := createLocalCollaborator(t, false)
-	ctxh := testingconfig.CreateTenantContext(t, cfg)
->>>>>>> 612b76ed
 	doc := prepareDocumentForP2PHandler(t, [][]byte{tc.IdentityID})
 	err = client.GetSignaturesForDocument(ctxh, idService, doc)
 	assert.NoError(t, err)
@@ -62,7 +57,7 @@
 
 func TestClient_GetSignaturesForDocumentValidationCheck(t *testing.T) {
 	tc, _, err := createLocalCollaborator(t, true)
-	ctxh := testingconfig.CreateTenantContext(t, cfg)
+	ctxh := testingconfig.CreateTenantContext(t, nil, cfg)
 	doc := prepareDocumentForP2PHandler(t, [][]byte{tc.IdentityID})
 	err = client.GetSignaturesForDocument(ctxh, idService, doc)
 	assert.NoError(t, err)
@@ -71,13 +66,8 @@
 }
 
 func TestClient_SendAnchoredDocument(t *testing.T) {
-<<<<<<< HEAD
-	tc, cid, err := createLocalCollaborator(t)
+	tc, cid, err := createLocalCollaborator(t, false)
 	ctxh := testingconfig.CreateTenantContext(t, nil, cfg)
-=======
-	tc, cid, err := createLocalCollaborator(t, false)
-	ctxh := testingconfig.CreateTenantContext(t, cfg)
->>>>>>> 612b76ed
 	doc := prepareDocumentForP2PHandler(t, [][]byte{tc.IdentityID})
 
 	_, err = client.SendAnchoredDocument(ctxh, cid, &p2ppb.AnchorDocumentRequest{Document: doc})
