// +build integration

package p2p_test

import (
	"context"
	"flag"
	"os"
	"testing"

	"github.com/centrifuge/centrifuge-protobufs/gen/go/coredocument"
	"github.com/centrifuge/centrifuge-protobufs/gen/go/p2p"
	"github.com/centrifuge/go-centrifuge/bootstrap"
	"github.com/centrifuge/go-centrifuge/bootstrap/bootstrappers/testingbootstrap"
	"github.com/centrifuge/go-centrifuge/config"
	"github.com/centrifuge/go-centrifuge/config/configstore"
	"github.com/centrifuge/go-centrifuge/contextutil"
	"github.com/centrifuge/go-centrifuge/crypto"
	"github.com/centrifuge/go-centrifuge/documents"
	"github.com/centrifuge/go-centrifuge/documents/purchaseorder"
	"github.com/centrifuge/go-centrifuge/identity"
	"github.com/centrifuge/go-centrifuge/testingutils/config"
	"github.com/centrifuge/go-centrifuge/testingutils/documents"
	"github.com/centrifuge/go-centrifuge/testingutils/identity"
	"github.com/centrifuge/go-centrifuge/utils"
	"github.com/ethereum/go-ethereum/common"
	"github.com/ethereum/go-ethereum/common/hexutil"
	"github.com/stretchr/testify/assert"
)

var (
	client     documents.Client
	cfg        config.Configuration
	idService  identity.ServiceDID
	idFactory  identity.Factory
	cfgStore   config.Service
	defaultDID identity.DID
)

func TestMain(m *testing.M) {
	flag.Parse()
	ctx := testingbootstrap.TestFunctionalEthereumBootstrap()
	cfg = ctx[bootstrap.BootstrappedConfig].(config.Configuration)
	cfgStore = ctx[config.BootstrappedConfigStorage].(config.Service)
	idService = ctx[identity.BootstrappedDIDService].(identity.ServiceDID)
	idFactory = ctx[identity.BootstrappedDIDFactory].(identity.Factory)
	client = ctx[bootstrap.BootstrappedPeer].(documents.Client)
	tc, err := configstore.TempAccount("main", cfg)
	assert.NoError(&testing.T{}, err)
	didAddr, err := idFactory.CalculateIdentityAddress(context.Background())
	assert.NoError(&testing.T{}, err)
	acc := tc.(*configstore.Account)
	acc.IdentityID = didAddr.Bytes()
	did, err := testingidentity.CreateAccountIDWithKeys(cfg.GetEthereumContextWaitTimeout(), acc, idService, idFactory)
	assert.NoError(&testing.T{}, err)
	defaultDID = did
	result := m.Run()
	testingbootstrap.TestFunctionalEthereumTearDown()
	os.Exit(result)
}

func TestClient_GetSignaturesForDocument(t *testing.T) {
	tc, _, err := createLocalCollaborator(t, false)
	acc, err := configstore.NewAccount("main", cfg)
	assert.Nil(t, err)
	acci := acc.(*configstore.Account)
	acci.IdentityID = defaultDID[:]
	ctxh, err := contextutil.New(context.Background(), acci)
	assert.Nil(t, err)
	dm := prepareDocumentForP2PHandler(t, [][]byte{tc.IdentityID})
	signs, _, err := client.GetSignaturesForDocument(ctxh, dm)
	assert.NoError(t, err)
	assert.NotNil(t, signs)
}

func TestClient_GetSignaturesForDocumentValidationCheck(t *testing.T) {
	tc, _, err := createLocalCollaborator(t, true)
	acc, err := configstore.NewAccount("main", cfg)
	assert.Nil(t, err)
	acci := acc.(*configstore.Account)
	acci.IdentityID = defaultDID[:]
	ctxh, err := contextutil.New(context.Background(), acci)
	dm := prepareDocumentForP2PHandler(t, [][]byte{tc.IdentityID})
	signs, _, err := client.GetSignaturesForDocument(ctxh, dm)
	assert.NoError(t, err)
	assert.Equal(t, 1, len(signs))
}

func TestClient_SendAnchoredDocument(t *testing.T) {
	tc, cid, err := createLocalCollaborator(t, false)
	ctxh := testingconfig.CreateAccountContext(t, cfg)
	dm := prepareDocumentForP2PHandler(t, [][]byte{tc.IdentityID})
	cd, err := dm.PackCoreDocument()
	assert.NoError(t, err)
	_, err = client.SendAnchoredDocument(ctxh, cid, &p2ppb.AnchorDocumentRequest{Document: &cd})
	assert.Error(t, err)
	assert.Contains(t, err.Error(), "mismatched document roots")
}

func createLocalCollaborator(t *testing.T, corruptID bool) (*configstore.Account, identity.DID, error) {
	didAddr, err := idFactory.CalculateIdentityAddress(context.Background())
	assert.NoError(t, err)
	did := identity.NewDID(*didAddr)
	tc, err := configstore.TempAccount("main", cfg)
	assert.NoError(t, err)
	tcr := tc.(*configstore.Account)
	tcr.IdentityID = did[:]
	cdid, err := testingidentity.CreateAccountIDWithKeys(cfg.GetEthereumContextWaitTimeout(), tcr, idService, idFactory)
	assert.NoError(t, err)
	if !cdid.Equal(did) {
		assert.True(t, false, "Race condition identified when creating accounts")
	}
	tcr.IdentityID = did[:]
	if corruptID {
		tcr.IdentityID = utils.RandomSlice(common.AddressLength)
	}
	tc, err = cfgStore.CreateAccount(tcr)
	assert.NoError(t, err)
	return tcr, did, err
}

func prepareDocumentForP2PHandler(t *testing.T, collaborators [][]byte) documents.Model {
	ctx := testingconfig.CreateAccountContext(t, cfg)
	accCfg, err := contextutil.Account(ctx)
	assert.NoError(t, err)
	acc := accCfg.(*configstore.Account)
	acc.IdentityID = defaultDID[:]
	accKeys, err := acc.GetKeys()
	assert.NoError(t, err)
	payalod := testingdocuments.CreatePOPayload()
	var cs []string
	for _, c := range collaborators {
		cs = append(cs, hexutil.Encode(c))
	}
	payalod.Collaborators = cs
	po := new(purchaseorder.PurchaseOrder)
	err = po.InitPurchaseOrderInput(payalod, defaultDID.String())
	assert.NoError(t, err)
	err = po.AddUpdateLog(defaultDID)
	assert.NoError(t, err)
	_, err = po.CalculateDataRoot()
	assert.NoError(t, err)
	sr, err := po.CalculateSigningRoot()
	assert.NoError(t, err)
	s, err := crypto.SignMessage(accKeys[identity.KeyPurposeSigning.Name].PrivateKey, sr, crypto.CurveSecp256K1)
	assert.NoError(t, err)
	sig := &coredocumentpb.Signature{
		SignatureId: append(defaultDID[:], accKeys[identity.KeyPurposeSigning.Name].PublicKey...),
		SignerId:    defaultDID[:],
		PublicKey:   accKeys[identity.KeyPurposeSigning.Name].PublicKey,
		Signature:   s,
<<<<<<< HEAD
		Timestamp:   utils.ToTimestamp(time.Now().UTC()),
=======
>>>>>>> 38f48b2f
	}
	po.AppendSignatures(sig)
	_, err = po.CalculateDocumentRoot()
	assert.NoError(t, err)
	return po
}<|MERGE_RESOLUTION|>--- conflicted
+++ resolved
@@ -149,10 +149,6 @@
 		SignerId:    defaultDID[:],
 		PublicKey:   accKeys[identity.KeyPurposeSigning.Name].PublicKey,
 		Signature:   s,
-<<<<<<< HEAD
-		Timestamp:   utils.ToTimestamp(time.Now().UTC()),
-=======
->>>>>>> 38f48b2f
 	}
 	po.AppendSignatures(sig)
 	_, err = po.CalculateDocumentRoot()
