--- conflicted
+++ resolved
@@ -15,15 +15,7 @@
 
 // Bootstrap initiates p2p server and client into context
 func (b Bootstrapper) Bootstrap(ctx map[string]interface{}) error {
-<<<<<<< HEAD
-	if _, ok := ctx[config.BootstrappedConfig]; !ok {
-		return fmt.Errorf("config not initialised")
-	}
-
-	cfg := ctx[config.BootstrappedConfig].(*config.Configuration)
-	srv := &p2pServer{config: cfg}
-=======
-	cfg, ok := ctx[bootstrap.BootstrappedConfig].(*config.Configuration)
+	cfg, ok := ctx[config.BootstrappedConfig].(*config.Configuration)
 	if !ok {
 		return fmt.Errorf("config not initialised")
 	}
@@ -34,7 +26,6 @@
 	}
 
 	srv := &p2pServer{config: cfg, registry: registry}
->>>>>>> 3f9545cb
 	ctx[bootstrap.BootstrappedP2PServer] = srv
 	ctx[BootstrappedP2PClient] = srv
 	return nil
