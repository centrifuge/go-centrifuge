package p2p

import (
	"context"
	"fmt"

	"github.com/centrifuge/centrifuge-protobufs/gen/go/coredocument"
	"github.com/centrifuge/centrifuge-protobufs/gen/go/p2p"
	"github.com/centrifuge/go-centrifuge/centerrors"
	"github.com/centrifuge/go-centrifuge/code"
	"github.com/centrifuge/go-centrifuge/coredocument"
	"github.com/centrifuge/go-centrifuge/header"
	"github.com/centrifuge/go-centrifuge/identity"
	"github.com/centrifuge/go-centrifuge/signatures"
	"github.com/centrifuge/go-centrifuge/version"
	"github.com/libp2p/go-libp2p-peer"
	pstore "github.com/libp2p/go-libp2p-peerstore"
	ma "github.com/multiformats/go-multiaddr"
	"google.golang.org/grpc"
)

type Client interface {
	OpenClient(target string) (p2ppb.P2PServiceClient, error)
	GetSignaturesForDocument(ctx *header.ContextHeader, doc *coredocumentpb.CoreDocument) error
}

<<<<<<< HEAD
func NewP2PClient(config Config) Client {
	return &defaultClient{config}
}

type defaultClient struct {
	config Config
}

// Opens a client connection with libp2p
func (d *defaultClient) OpenClient(target string) (p2ppb.P2PServiceClient, error) {
=======
// OpenClient returns P2PServiceClient to contact the remote peer
func (s *p2pServer) OpenClient(target string) (p2ppb.P2PServiceClient, error) {
>>>>>>> 1a4530ab
	log.Info("Opening connection to: %s", target)
	ipfsAddr, err := ma.NewMultiaddr(target)
	if err != nil {
		return nil, err
	}

	pid, err := ipfsAddr.ValueForProtocol(ma.P_IPFS)
	if err != nil {
		return nil, err
	}

	peerID, err := peer.IDB58Decode(pid)
	if err != nil {
		return nil, err
	}

	// Decapsulate the /ipfs/<peerID> part from the target
	// /ip4/<a.b.c.d>/ipfs/<peer> becomes /ip4/<a.b.c.d>
	targetPeerAddr, _ := ma.NewMultiaddr(fmt.Sprintf("/ipfs/%s", peer.IDB58Encode(peerID)))
	targetAddr := ipfsAddr.Decapsulate(targetPeerAddr)

	// We have a peer ID and a targetAddr so we add it to the peer store
	// so LibP2P knows how to contact it
	s.host.Peerstore().AddAddr(peerID, targetAddr, pstore.PermanentAddrTTL)

	// make a new stream from host B to host A with timeout
	// Retrial is handled internally, connection request will be cancelled by the connection timeout context
<<<<<<< HEAD
	ctx, _ := context.WithTimeout(context.Background(), d.config.GetP2PConnectionTimeout())
	g, err := grpcProtoInstance.Dial(ctx, peerID, grpc.WithInsecure(), grpc.WithBlock())
=======
	ctx, _ := context.WithTimeout(context.Background(), s.config.GetP2PConnectionTimeout())
	g, err := s.protocol.Dial(ctx, peerID, grpc.WithInsecure(), grpc.WithBlock())
>>>>>>> 1a4530ab
	if err != nil {
		return nil, fmt.Errorf("failed to dial peer [%s]: %v", peerID.Pretty(), err)
	}

	return p2ppb.NewP2PServiceClient(g), nil
}

// getSignatureForDocument requests the target node to sign the document
<<<<<<< HEAD
func (d *defaultClient) getSignatureForDocument(ctx context.Context, doc coredocumentpb.CoreDocument, client p2ppb.P2PServiceClient, receiverCentId identity.CentID) (*p2ppb.SignatureResponse, error) {
	senderId, err := d.config.GetIdentityID()
=======
func (s *p2pServer) getSignatureForDocument(ctx context.Context, doc coredocumentpb.CoreDocument, client p2ppb.P2PServiceClient, receiverCentId identity.CentID) (*p2ppb.SignatureResponse, error) {
	senderId, err := s.config.GetIdentityID()
>>>>>>> 1a4530ab
	if err != nil {
		return nil, err
	}

	header := p2ppb.CentrifugeHeader{
<<<<<<< HEAD
		NetworkIdentifier:  d.config.GetNetworkID(),
=======
		NetworkIdentifier:  s.config.GetNetworkID(),
>>>>>>> 1a4530ab
		CentNodeVersion:    version.GetVersion().String(),
		SenderCentrifugeId: senderId,
	}

	req := &p2ppb.SignatureRequest{
		Header:   &header,
		Document: &doc,
	}

	log.Infof("Requesting signature from %s\n", receiverCentId)

	resp, err := client.RequestDocumentSignature(ctx, req)
	if err != nil {
		return nil, centerrors.Wrap(err, "request for document signature failed")
	}

	compatible := version.CheckVersion(resp.CentNodeVersion)
	if !compatible {
		return nil, version.IncompatibleVersionError(resp.CentNodeVersion)
	}

	err = signatures.ValidateCentrifugeID(resp.Signature, receiverCentId)
	if err != nil {
		return nil, centerrors.New(code.AuthenticationFailed, err.Error())
	}

	err = signatures.ValidateSignature(resp.Signature, doc.SigningRoot)
	if err != nil {
		return nil, centerrors.New(code.AuthenticationFailed, "signature invalid")
	}

	log.Infof("Signature successfully received from %s\n", receiverCentId)

	return resp, nil
}

type signatureResponseWrap struct {
	resp *p2ppb.SignatureResponse
	err  error
}

<<<<<<< HEAD
func (d *defaultClient) getSignatureAsync(ctx context.Context, doc coredocumentpb.CoreDocument, client p2ppb.P2PServiceClient, receiverCentId identity.CentID, out chan<- signatureResponseWrap) {
	resp, err := d.getSignatureForDocument(ctx, doc, client, receiverCentId)
=======
func (s *p2pServer) getSignatureAsync(ctx context.Context, doc coredocumentpb.CoreDocument, client p2ppb.P2PServiceClient, receiverCentId identity.CentID, out chan<- signatureResponseWrap) {
	resp, err := s.getSignatureForDocument(ctx, doc, client, receiverCentId)
>>>>>>> 1a4530ab
	out <- signatureResponseWrap{
		resp: resp,
		err:  err,
	}
}

// GetSignaturesForDocument requests peer nodes for the signature and verifies them
<<<<<<< HEAD
func (d *defaultClient) GetSignaturesForDocument(ctx *header.ContextHeader, doc *coredocumentpb.CoreDocument) error {
=======
func (s *p2pServer) GetSignaturesForDocument(ctx context.Context, doc *coredocumentpb.CoreDocument) error {
>>>>>>> 1a4530ab
	in := make(chan signatureResponseWrap)
	defer close(in)

	extCollaborators, err := coredocument.GetExternalCollaborators(ctx, doc)
	if err != nil {
		return centerrors.Wrap(err, "failed to get external collaborators")
	}

	var count int
	for _, collaborator := range extCollaborators {
		collaboratorID, err := identity.ToCentID(collaborator)
		if err != nil {
			return centerrors.Wrap(err, "failed to convert to CentID")
		}
		target, err := identity.GetClientP2PURL(collaboratorID)

		if err != nil {
			return centerrors.Wrap(err, "failed to get P2P url")
		}

		client, err := s.OpenClient(target)
		if err != nil {
			log.Error(centerrors.Wrap(err, "failed to connect to target"))
			continue
		}

		// for now going with context.background, once we have a timeout for request
		// we can use context.Timeout for that
		count++
<<<<<<< HEAD
		go d.getSignatureAsync(ctx.Context(), *doc, client, collaboratorID, in)
=======
		go s.getSignatureAsync(ctx, *doc, client, collaboratorID, in)
>>>>>>> 1a4530ab
	}

	var responses []signatureResponseWrap
	for i := 0; i < count; i++ {
		responses = append(responses, <-in)
	}

	for _, resp := range responses {
		if resp.err != nil {
			log.Error(resp.err)
			continue
		}

		doc.Signatures = append(doc.Signatures, resp.resp.Signature)
	}

	return nil
}<|MERGE_RESOLUTION|>--- conflicted
+++ resolved
@@ -24,7 +24,6 @@
 	GetSignaturesForDocument(ctx *header.ContextHeader, doc *coredocumentpb.CoreDocument) error
 }
 
-<<<<<<< HEAD
 func NewP2PClient(config Config) Client {
 	return &defaultClient{config}
 }
@@ -33,12 +32,8 @@
 	config Config
 }
 
-// Opens a client connection with libp2p
-func (d *defaultClient) OpenClient(target string) (p2ppb.P2PServiceClient, error) {
-=======
 // OpenClient returns P2PServiceClient to contact the remote peer
 func (s *p2pServer) OpenClient(target string) (p2ppb.P2PServiceClient, error) {
->>>>>>> 1a4530ab
 	log.Info("Opening connection to: %s", target)
 	ipfsAddr, err := ma.NewMultiaddr(target)
 	if err != nil {
@@ -66,13 +61,8 @@
 
 	// make a new stream from host B to host A with timeout
 	// Retrial is handled internally, connection request will be cancelled by the connection timeout context
-<<<<<<< HEAD
-	ctx, _ := context.WithTimeout(context.Background(), d.config.GetP2PConnectionTimeout())
-	g, err := grpcProtoInstance.Dial(ctx, peerID, grpc.WithInsecure(), grpc.WithBlock())
-=======
 	ctx, _ := context.WithTimeout(context.Background(), s.config.GetP2PConnectionTimeout())
 	g, err := s.protocol.Dial(ctx, peerID, grpc.WithInsecure(), grpc.WithBlock())
->>>>>>> 1a4530ab
 	if err != nil {
 		return nil, fmt.Errorf("failed to dial peer [%s]: %v", peerID.Pretty(), err)
 	}
@@ -81,23 +71,14 @@
 }
 
 // getSignatureForDocument requests the target node to sign the document
-<<<<<<< HEAD
-func (d *defaultClient) getSignatureForDocument(ctx context.Context, doc coredocumentpb.CoreDocument, client p2ppb.P2PServiceClient, receiverCentId identity.CentID) (*p2ppb.SignatureResponse, error) {
-	senderId, err := d.config.GetIdentityID()
-=======
 func (s *p2pServer) getSignatureForDocument(ctx context.Context, doc coredocumentpb.CoreDocument, client p2ppb.P2PServiceClient, receiverCentId identity.CentID) (*p2ppb.SignatureResponse, error) {
 	senderId, err := s.config.GetIdentityID()
->>>>>>> 1a4530ab
 	if err != nil {
 		return nil, err
 	}
 
 	header := p2ppb.CentrifugeHeader{
-<<<<<<< HEAD
-		NetworkIdentifier:  d.config.GetNetworkID(),
-=======
 		NetworkIdentifier:  s.config.GetNetworkID(),
->>>>>>> 1a4530ab
 		CentNodeVersion:    version.GetVersion().String(),
 		SenderCentrifugeId: senderId,
 	}
@@ -139,13 +120,8 @@
 	err  error
 }
 
-<<<<<<< HEAD
-func (d *defaultClient) getSignatureAsync(ctx context.Context, doc coredocumentpb.CoreDocument, client p2ppb.P2PServiceClient, receiverCentId identity.CentID, out chan<- signatureResponseWrap) {
-	resp, err := d.getSignatureForDocument(ctx, doc, client, receiverCentId)
-=======
 func (s *p2pServer) getSignatureAsync(ctx context.Context, doc coredocumentpb.CoreDocument, client p2ppb.P2PServiceClient, receiverCentId identity.CentID, out chan<- signatureResponseWrap) {
 	resp, err := s.getSignatureForDocument(ctx, doc, client, receiverCentId)
->>>>>>> 1a4530ab
 	out <- signatureResponseWrap{
 		resp: resp,
 		err:  err,
@@ -153,11 +129,7 @@
 }
 
 // GetSignaturesForDocument requests peer nodes for the signature and verifies them
-<<<<<<< HEAD
-func (d *defaultClient) GetSignaturesForDocument(ctx *header.ContextHeader, doc *coredocumentpb.CoreDocument) error {
-=======
-func (s *p2pServer) GetSignaturesForDocument(ctx context.Context, doc *coredocumentpb.CoreDocument) error {
->>>>>>> 1a4530ab
+func (s *p2pServer) GetSignaturesForDocument(ctx *header.ContextHeader, doc *coredocumentpb.CoreDocument) error {
 	in := make(chan signatureResponseWrap)
 	defer close(in)
 
@@ -187,11 +159,7 @@
 		// for now going with context.background, once we have a timeout for request
 		// we can use context.Timeout for that
 		count++
-<<<<<<< HEAD
-		go d.getSignatureAsync(ctx.Context(), *doc, client, collaboratorID, in)
-=======
-		go s.getSignatureAsync(ctx, *doc, client, collaboratorID, in)
->>>>>>> 1a4530ab
+		go s.getSignatureAsync(ctx.Context(), *doc, client, collaboratorID, in)
 	}
 
 	var responses []signatureResponseWrap
