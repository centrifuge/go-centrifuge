--- conflicted
+++ resolved
@@ -139,10 +139,9 @@
 		return nil, err
 	}
 
-<<<<<<< HEAD
-=======
 	var resp *p2ppb.SignatureResponse
->>>>>>> 612b76ed
+	var header *p2ppb.Header
+
 	tc, err := s.config.GetTenant(receiverCentID[:])
 	if err == nil {
 		// this is a local tenant
@@ -153,102 +152,55 @@
 			return nil, err
 		}
 
-<<<<<<< HEAD
-		return h.RequestDocumentSignature(localPeerCtx, &p2ppb.SignatureRequest{Document: &doc})
-	}
-=======
-		resp, err = h.RequestDocumentSignature(localPeerCtx, req)
-		if err != nil {
-			return nil, err
-		}
+		resp, err = h.RequestDocumentSignature(localPeerCtx, &p2ppb.SignatureRequest{Document: &doc})
+		if err != nil {
+			return nil, err
+		}
+		header = &p2ppb.Header{NodeVersion: version.GetVersion().String()}
 	} else {
 		// this is a remote tenant
 		id, err := identityService.LookupIdentityForID(receiverCentID)
 		if err != nil {
 			return nil, err
 		}
->>>>>>> 612b76ed
 
 		receiverPeer, err := s.getPeerID(id)
 		if err != nil {
 			return nil, err
 		}
-
-<<<<<<< HEAD
-	receiverPeer, err := s.getPeerID(id)
-	if err != nil {
-		return nil, err
-	}
-	envelope, err := p2pcommon.PrepareP2PEnvelope(ctx, nc.NetworkID, p2pcommon.MessageTypeRequestSignature, &p2ppb.SignatureRequest{Document: &doc})
-	if err != nil {
-		return nil, err
-	}
-	log.Infof("Requesting signature from %s\n", receiverPeer)
-	recv, err := s.mes.sendMessage(ctx, receiverPeer, envelope, p2pcommon.ProtocolForCID(receiverCentID))
-	if err != nil {
-		return nil, err
-	}
-	recvEnvelope, err := p2pcommon.ResolveDataEnvelope(recv)
-	if err != nil {
-		return nil, err
-	}
-	// handle client error
-	if p2pcommon.MessageTypeError.Equals(recvEnvelope.Header.Type) {
-		return nil, convertClientError(recvEnvelope)
-	}
-	if !p2pcommon.MessageTypeRequestSignatureRep.Equals(recvEnvelope.Header.Type) {
-		return nil, errors.New("the received request signature response is incorrect")
-	}
-	resp := new(p2ppb.SignatureResponse)
-	err = proto.Unmarshal(recvEnvelope.Body, resp)
-	if err != nil {
-		return nil, err
-	}
-	compatible := version.CheckVersion(recvEnvelope.Header.NodeVersion)
-	if !compatible {
-		return nil, version.IncompatibleVersionError(recvEnvelope.Header.NodeVersion)
-	}
-	err = identity.ValidateCentrifugeIDBytes(resp.Signature.EntityId, receiverCentID)
-	if err != nil {
-		return nil, centerrors.New(code.AuthenticationFailed, err.Error())
-	}
-	err = identityService.ValidateSignature(resp.Signature, doc.SigningRoot)
-	if err != nil {
-		return nil, centerrors.New(code.AuthenticationFailed, "signature invalid")
-	}
-=======
-		req, err := s.createSignatureRequest(self.ID[:], doc)
-		if err != nil {
-			return nil, err
-		}
-
-		log.Infof("Requesting signature from %s\n", receiverCentID)
-		recv, err := s.mes.sendMessage(ctx, receiverPeer, req, receiver.ProtocolForCID(receiverCentID))
-		if err != nil {
-			return nil, err
-		}
-
+		envelope, err := p2pcommon.PrepareP2PEnvelope(ctx, nc.NetworkID, p2pcommon.MessageTypeRequestSignature, &p2ppb.SignatureRequest{Document: &doc})
+		if err != nil {
+			return nil, err
+		}
+		log.Infof("Requesting signature from %s\n", receiverPeer)
+		recv, err := s.mes.sendMessage(ctx, receiverPeer, envelope, p2pcommon.ProtocolForCID(receiverCentID))
+		if err != nil {
+			return nil, err
+		}
+		recvEnvelope, err := p2pcommon.ResolveDataEnvelope(recv)
+		if err != nil {
+			return nil, err
+		}
 		// handle client error
-		if recv.Type == protocolpb.MessageType_MESSAGE_TYPE_ERROR {
-			return nil, convertClientError(recv)
-		}
-
-		if recv.Type != protocolpb.MessageType_MESSAGE_TYPE_REQUEST_SIGNATURE_REP {
+		if p2pcommon.MessageTypeError.Equals(recvEnvelope.Header.Type) {
+			return nil, convertClientError(recvEnvelope)
+		}
+		if !p2pcommon.MessageTypeRequestSignatureRep.Equals(recvEnvelope.Header.Type) {
 			return nil, errors.New("the received request signature response is incorrect")
 		}
 		resp = new(p2ppb.SignatureResponse)
-		err = proto.Unmarshal(recv.Body, resp)
-		if err != nil {
-			return nil, err
-		}
-	}
-
-	err = validateSignatureResp(identityService, receiverCentID, doc, resp)
-	if err != nil {
-		return nil, err
-	}
-
->>>>>>> 612b76ed
+		err = proto.Unmarshal(recvEnvelope.Body, resp)
+		if err != nil {
+			return nil, err
+		}
+		header = recvEnvelope.Header
+	}
+
+	err = validateSignatureResp(identityService, receiverCentID, &doc, header, resp)
+	if err != nil {
+		return nil, err
+	}
+
 	log.Infof("Signature successfully received from %s\n", receiverCentID)
 	return resp, nil
 }
@@ -324,10 +276,10 @@
 	return errors.New(resp.Message)
 }
 
-func validateSignatureResp(identityService identity.Service, receiver identity.CentID, doc *coredocumentpb.CoreDocument, resp *p2ppb.SignatureResponse) error {
-	compatible := version.CheckVersion(resp.CentNodeVersion)
+func validateSignatureResp(identityService identity.Service, receiver identity.CentID, doc *coredocumentpb.CoreDocument, header *p2ppb.Header, resp *p2ppb.SignatureResponse) error {
+	compatible := version.CheckVersion(header.NodeVersion)
 	if !compatible {
-		return version.IncompatibleVersionError(resp.CentNodeVersion)
+		return version.IncompatibleVersionError(header.NodeVersion)
 	}
 
 	err := identity.ValidateCentrifugeIDBytes(resp.Signature.EntityId, receiver)
