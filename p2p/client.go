package p2p

import (
	"context"
	"fmt"

<<<<<<< HEAD
	"github.com/centrifuge/centrifuge-protobufs/gen/go/coredocument"
=======
>>>>>>> 33bdbf22
	"github.com/centrifuge/centrifuge-protobufs/gen/go/errors"
	"github.com/centrifuge/centrifuge-protobufs/gen/go/p2p"
	"github.com/centrifuge/go-centrifuge/centerrors"
	"github.com/centrifuge/go-centrifuge/code"
	"github.com/centrifuge/go-centrifuge/contextutil"
	"github.com/centrifuge/go-centrifuge/documents"
	"github.com/centrifuge/go-centrifuge/errors"
	"github.com/centrifuge/go-centrifuge/identity"
<<<<<<< HEAD
=======
	"github.com/centrifuge/go-centrifuge/identity/ideth"
>>>>>>> 33bdbf22
	"github.com/centrifuge/go-centrifuge/p2p/common"
	"github.com/centrifuge/go-centrifuge/version"
	"github.com/golang/protobuf/proto"
	libp2pPeer "github.com/libp2p/go-libp2p-peer"
	pstore "github.com/libp2p/go-libp2p-peerstore"
	ma "github.com/multiformats/go-multiaddr"
)

func (s *peer) SendAnchoredDocument(ctx context.Context, receiverID identity.DID, in *p2ppb.AnchorDocumentRequest) (*p2ppb.AnchorDocumentResponse, error) {
	nc, err := s.config.GetConfig()
	if err != nil {
		return nil, err
	}

	peerCtx, cancel := context.WithTimeout(ctx, nc.GetP2PConnectionTimeout())
	defer cancel()

	tc, err := s.config.GetAccount(receiverID[:])
	if err == nil {
		// this is a local account
		h := s.handlerCreator()
		// the following context has to be different from the parent context since its initiating a local peer call
		localCtx, err := contextutil.New(peerCtx, tc)
		if err != nil {
			return nil, err
		}
		return h.SendAnchoredDocument(localCtx, in, receiverID[:])
	}

	err = s.idService.Exists(ctx, receiverID)
	if err != nil {
		return nil, err
	}

	// this is a remote account
	pid, err := s.getPeerID(receiverID)
	if err != nil {
		return nil, err
	}

	envelope, err := p2pcommon.PrepareP2PEnvelope(ctx, nc.GetNetworkID(), p2pcommon.MessageTypeSendAnchoredDoc, in)
	if err != nil {
		return nil, err
	}

	recv, err := s.mes.SendMessage(
		ctx, pid,
		envelope,
		p2pcommon.ProtocolForDID(&receiverID))
	if err != nil {
		return nil, err
	}

	recvEnvelope, err := p2pcommon.ResolveDataEnvelope(recv)
	if err != nil {
		return nil, err
	}

	// handle client error
	if p2pcommon.MessageTypeError.Equals(recvEnvelope.Header.Type) {
		return nil, convertClientError(recvEnvelope)
	}

	if !p2pcommon.MessageTypeSendAnchoredDocRep.Equals(recvEnvelope.Header.Type) {
		return nil, errors.New("the received send anchored document response is incorrect")
	}

	r := new(p2ppb.AnchorDocumentResponse)
	err = proto.Unmarshal(recvEnvelope.Body, r)
	if err != nil {
		return nil, err
	}

	return r, nil
}

// OpenClient returns P2PServiceClient to contact the remote peer
func (s *peer) getPeerID(id identity.DID) (libp2pPeer.ID, error) {
	lastB58Key, err := s.idService.CurrentP2PKey(id)
	if err != nil {
		return "", errors.New("error fetching p2p key: %v", err)
	}
	target := fmt.Sprintf("/ipfs/%s", lastB58Key)
	log.Info("Opening connection to: %s", target)
	ipfsAddr, err := ma.NewMultiaddr(target)
	if err != nil {
		return "", err
	}

	pid, err := ipfsAddr.ValueForProtocol(ma.P_IPFS)
	if err != nil {
		return "", err
	}

	peerID, err := libp2pPeer.IDB58Decode(pid)
	if err != nil {
		return "", err
	}

	if !s.disablePeerStore {
		// Decapsulate the /ipfs/<peerID> part from the target
		// /ip4/<a.b.c.d>/ipfs/<peer> becomes /ip4/<a.b.c.d>
		targetPeerAddr, _ := ma.NewMultiaddr(fmt.Sprintf("/ipfs/%s", pid))
		targetAddr := ipfsAddr.Decapsulate(targetPeerAddr)
		// We have a peer ID and a targetAddr so we add it to the peer store
		// so LibP2P knows how to contact it
		s.host.Peerstore().AddAddr(peerID, targetAddr, pstore.PermanentAddrTTL)
	}

	return peerID, nil
}

// getSignatureForDocument requests the target node to sign the document
<<<<<<< HEAD
func (s *peer) getSignatureForDocument(ctx context.Context, cd coredocumentpb.CoreDocument, cid identity.CentID) (*p2ppb.SignatureResponse, error) {
=======
func (s *peer) getSignatureForDocument(ctx context.Context, model documents.CoreDocumentModel, receiverCentID identity.DID) (*p2ppb.SignatureResponse, error) {
>>>>>>> 33bdbf22
	nc, err := s.config.GetConfig()
	if err != nil {
		return nil, err
	}

	var resp *p2ppb.SignatureResponse
	var header *p2ppb.Header
	tc, err := s.config.GetAccount(cid[:])
	if err == nil {
		// this is a local account
		h := s.handlerCreator()
		// create a context with receiving account value
		localPeerCtx, err := contextutil.New(ctx, tc)
		if err != nil {
			return nil, err
		}

		resp, err = h.RequestDocumentSignature(localPeerCtx, &p2ppb.SignatureRequest{Document: &cd})
		if err != nil {
			return nil, err
		}
		header = &p2ppb.Header{NodeVersion: version.GetVersion().String()}
	} else {
		// this is a remote account
<<<<<<< HEAD
		id, err := s.idService.LookupIdentityForID(cid)
=======
		err = s.idService.Exists(ctx, receiverCentID)
>>>>>>> 33bdbf22
		if err != nil {
			return nil, err
		}

		receiverPeer, err := s.getPeerID(receiverCentID)
		if err != nil {
			return nil, err
		}
		envelope, err := p2pcommon.PrepareP2PEnvelope(ctx, nc.GetNetworkID(), p2pcommon.MessageTypeRequestSignature, &p2ppb.SignatureRequest{Document: &cd})
		if err != nil {
			return nil, err
		}
		log.Infof("Requesting signature from %s\n", receiverPeer)
<<<<<<< HEAD
		recv, err := s.mes.SendMessage(ctx, receiverPeer, envelope, p2pcommon.ProtocolForCID(cid))
=======
		recv, err := s.mes.SendMessage(ctx, receiverPeer, envelope, p2pcommon.ProtocolForDID(&receiverCentID))
>>>>>>> 33bdbf22
		if err != nil {
			return nil, err
		}
		recvEnvelope, err := p2pcommon.ResolveDataEnvelope(recv)
		if err != nil {
			return nil, err
		}
		// handle client error
		if p2pcommon.MessageTypeError.Equals(recvEnvelope.Header.Type) {
			return nil, convertClientError(recvEnvelope)
		}
		if !p2pcommon.MessageTypeRequestSignatureRep.Equals(recvEnvelope.Header.Type) {
			return nil, errors.New("the received request signature response is incorrect")
		}
		resp = new(p2ppb.SignatureResponse)
		err = proto.Unmarshal(recvEnvelope.Body, resp)
		if err != nil {
			return nil, err
		}
		header = recvEnvelope.Header
	}

	err = validateSignatureResp(s.idService, cid, cd.SigningRoot, header, resp)
	if err != nil {
		return nil, err
	}

	log.Infof("Signature successfully received from %s\n", cid)
	return resp, nil
}

type signatureResponseWrap struct {
	resp *p2ppb.SignatureResponse
	err  error
}

<<<<<<< HEAD
func (s *peer) getSignatureAsync(ctx context.Context, cd coredocumentpb.CoreDocument, id identity.CentID, out chan<- signatureResponseWrap) {
	resp, err := s.getSignatureForDocument(ctx, cd, id)
=======
func (s *peer) getSignatureAsync(ctx context.Context, model documents.CoreDocumentModel, receiverCentID identity.DID, out chan<- signatureResponseWrap) {
	resp, err := s.getSignatureForDocument(ctx, model, receiverCentID)
>>>>>>> 33bdbf22
	out <- signatureResponseWrap{
		resp: resp,
		err:  err,
	}
}

// GetSignaturesForDocument requests peer nodes for the signature, verifies them, and returns those signatures.
func (s *peer) GetSignaturesForDocument(ctx context.Context, model documents.Model) (signatures []*coredocumentpb.Signature, err error) {
	in := make(chan signatureResponseWrap)
	defer close(in)

	nc, err := s.config.GetConfig()
	if err != nil {
		return nil, err
	}

	self, err := contextutil.Self(ctx)
	if err != nil {
		return nil, errors.New("failed to get self ID")
	}

	cs, err := model.GetCollaborators(self.ID)
	if err != nil {
		return nil, errors.New("failed to get external collaborators")
	}

	cd, err := model.PackCoreDocument()
	if err != nil {
		return nil, errors.New("failed to pack core document: %v", err)
	}

	var count int
	peerCtx, _ := context.WithTimeout(ctx, nc.GetP2PConnectionTimeout())
<<<<<<< HEAD
	for _, c := range cs {
=======
	for _, collaborator := range extCollaborators {
		collaboratorID := identity.NewDIDFromBytes(collaborator)
>>>>>>> 33bdbf22
		count++
		go s.getSignatureAsync(peerCtx, cd, c, in)
	}

	var responses []signatureResponseWrap
	for i := 0; i < count; i++ {
		responses = append(responses, <-in)
	}

	for _, resp := range responses {
		if resp.err != nil {
			// this error is ignored since we would still anchor the document
			log.Error(resp.err)
			continue
		}

		signatures = append(signatures, resp.resp.Signature)
	}

	return signatures, nil
}

func convertClientError(recv *p2ppb.Envelope) error {
	resp := new(errorspb.Error)
	err := proto.Unmarshal(recv.Body, resp)
	if err != nil {
		return err
	}
	return errors.New(resp.Message)
}

<<<<<<< HEAD
func validateSignatureResp(
	identityService identity.Service,
	receiver identity.CentID,
	signingRoot []byte,
	header *p2ppb.Header,
	resp *p2ppb.SignatureResponse) error {

=======
func validateSignatureResp(identityService identity.ServiceDID, receiver identity.DID, model *documents.CoreDocumentModel, header *p2ppb.Header, resp *p2ppb.SignatureResponse) error {
>>>>>>> 33bdbf22
	compatible := version.CheckVersion(header.NodeVersion)
	if !compatible {
		return version.IncompatibleVersionError(header.NodeVersion)
	}

	err := ideth.ValidateCentrifugeIDBytes(resp.Signature.EntityId, receiver)
	if err != nil {
		return centerrors.New(code.AuthenticationFailed, err.Error())
	}

	err = identityService.ValidateSignature(resp.Signature, signingRoot)
	if err != nil {
		return centerrors.New(code.AuthenticationFailed, fmt.Sprintf("signature invalid with err: %s", err.Error()))
	}
	return nil
}<|MERGE_RESOLUTION|>--- conflicted
+++ resolved
@@ -4,22 +4,17 @@
 	"context"
 	"fmt"
 
-<<<<<<< HEAD
 	"github.com/centrifuge/centrifuge-protobufs/gen/go/coredocument"
-=======
->>>>>>> 33bdbf22
 	"github.com/centrifuge/centrifuge-protobufs/gen/go/errors"
-	"github.com/centrifuge/centrifuge-protobufs/gen/go/p2p"
 	"github.com/centrifuge/go-centrifuge/centerrors"
 	"github.com/centrifuge/go-centrifuge/code"
-	"github.com/centrifuge/go-centrifuge/contextutil"
 	"github.com/centrifuge/go-centrifuge/documents"
 	"github.com/centrifuge/go-centrifuge/errors"
+	"github.com/centrifuge/go-centrifuge/identity/ideth"
+
+	"github.com/centrifuge/centrifuge-protobufs/gen/go/p2p"
+	"github.com/centrifuge/go-centrifuge/contextutil"
 	"github.com/centrifuge/go-centrifuge/identity"
-<<<<<<< HEAD
-=======
-	"github.com/centrifuge/go-centrifuge/identity/ideth"
->>>>>>> 33bdbf22
 	"github.com/centrifuge/go-centrifuge/p2p/common"
 	"github.com/centrifuge/go-centrifuge/version"
 	"github.com/golang/protobuf/proto"
@@ -133,11 +128,7 @@
 }
 
 // getSignatureForDocument requests the target node to sign the document
-<<<<<<< HEAD
-func (s *peer) getSignatureForDocument(ctx context.Context, cd coredocumentpb.CoreDocument, cid identity.CentID) (*p2ppb.SignatureResponse, error) {
-=======
-func (s *peer) getSignatureForDocument(ctx context.Context, model documents.CoreDocumentModel, receiverCentID identity.DID) (*p2ppb.SignatureResponse, error) {
->>>>>>> 33bdbf22
+func (s *peer) getSignatureForDocument(ctx context.Context, cd coredocumentpb.CoreDocument, id identity.DID) (*p2ppb.SignatureResponse, error) {
 	nc, err := s.config.GetConfig()
 	if err != nil {
 		return nil, err
@@ -145,7 +136,7 @@
 
 	var resp *p2ppb.SignatureResponse
 	var header *p2ppb.Header
-	tc, err := s.config.GetAccount(cid[:])
+	tc, err := s.config.GetAccount(id[:])
 	if err == nil {
 		// this is a local account
 		h := s.handlerCreator()
@@ -162,16 +153,12 @@
 		header = &p2ppb.Header{NodeVersion: version.GetVersion().String()}
 	} else {
 		// this is a remote account
-<<<<<<< HEAD
-		id, err := s.idService.LookupIdentityForID(cid)
-=======
-		err = s.idService.Exists(ctx, receiverCentID)
->>>>>>> 33bdbf22
-		if err != nil {
-			return nil, err
-		}
-
-		receiverPeer, err := s.getPeerID(receiverCentID)
+		err = s.idService.Exists(ctx, id)
+		if err != nil {
+			return nil, err
+		}
+
+		receiverPeer, err := s.getPeerID(id)
 		if err != nil {
 			return nil, err
 		}
@@ -180,11 +167,7 @@
 			return nil, err
 		}
 		log.Infof("Requesting signature from %s\n", receiverPeer)
-<<<<<<< HEAD
-		recv, err := s.mes.SendMessage(ctx, receiverPeer, envelope, p2pcommon.ProtocolForCID(cid))
-=======
-		recv, err := s.mes.SendMessage(ctx, receiverPeer, envelope, p2pcommon.ProtocolForDID(&receiverCentID))
->>>>>>> 33bdbf22
+		recv, err := s.mes.SendMessage(ctx, receiverPeer, envelope, p2pcommon.ProtocolForDID(&id))
 		if err != nil {
 			return nil, err
 		}
@@ -207,12 +190,12 @@
 		header = recvEnvelope.Header
 	}
 
-	err = validateSignatureResp(s.idService, cid, cd.SigningRoot, header, resp)
-	if err != nil {
-		return nil, err
-	}
-
-	log.Infof("Signature successfully received from %s\n", cid)
+	err = validateSignatureResp(s.idService, id, cd.SigningRoot, header, resp)
+	if err != nil {
+		return nil, err
+	}
+
+	log.Infof("Signature successfully received from %s\n", id)
 	return resp, nil
 }
 
@@ -221,13 +204,8 @@
 	err  error
 }
 
-<<<<<<< HEAD
-func (s *peer) getSignatureAsync(ctx context.Context, cd coredocumentpb.CoreDocument, id identity.CentID, out chan<- signatureResponseWrap) {
+func (s *peer) getSignatureAsync(ctx context.Context, cd coredocumentpb.CoreDocument, id identity.DID, out chan<- signatureResponseWrap) {
 	resp, err := s.getSignatureForDocument(ctx, cd, id)
-=======
-func (s *peer) getSignatureAsync(ctx context.Context, model documents.CoreDocumentModel, receiverCentID identity.DID, out chan<- signatureResponseWrap) {
-	resp, err := s.getSignatureForDocument(ctx, model, receiverCentID)
->>>>>>> 33bdbf22
 	out <- signatureResponseWrap{
 		resp: resp,
 		err:  err,
@@ -261,12 +239,7 @@
 
 	var count int
 	peerCtx, _ := context.WithTimeout(ctx, nc.GetP2PConnectionTimeout())
-<<<<<<< HEAD
 	for _, c := range cs {
-=======
-	for _, collaborator := range extCollaborators {
-		collaboratorID := identity.NewDIDFromBytes(collaborator)
->>>>>>> 33bdbf22
 		count++
 		go s.getSignatureAsync(peerCtx, cd, c, in)
 	}
@@ -298,17 +271,13 @@
 	return errors.New(resp.Message)
 }
 
-<<<<<<< HEAD
 func validateSignatureResp(
-	identityService identity.Service,
-	receiver identity.CentID,
+	identityService identity.ServiceDID,
+	receiver identity.DID,
 	signingRoot []byte,
 	header *p2ppb.Header,
 	resp *p2ppb.SignatureResponse) error {
 
-=======
-func validateSignatureResp(identityService identity.ServiceDID, receiver identity.DID, model *documents.CoreDocumentModel, header *p2ppb.Header, resp *p2ppb.SignatureResponse) error {
->>>>>>> 33bdbf22
 	compatible := version.CheckVersion(header.NodeVersion)
 	if !compatible {
 		return version.IncompatibleVersionError(header.NodeVersion)
