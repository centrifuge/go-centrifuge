--- conflicted
+++ resolved
@@ -359,24 +359,6 @@
 
 	signingRoot, err := model.CalculateSigningRoot()
 	if err != nil {
-<<<<<<< HEAD
-		return errors.New("signature invalid with err: %s", err.Error())
-	}
-
-	tm, err := model.Timestamp()
-	if err != nil {
-		return errors.New("cannot get model timestamp : %s", err.Error())
-	}
-
-	signingRoot, err := model.CalculateSigningRoot()
-	if err != nil {
-		return errors.New("failed to calculate signing root: %s", err.Error())
-	}
-
-	err = s.idService.ValidateSignature(receiver, resp.Signature.PublicKey, resp.Signature.Signature, signingRoot, tm)
-	if err != nil {
-		return errors.New("signature invalid with err: %s", err.Error())
-=======
 		return errors.New("failed to calculate signing root: %s", err.Error())
 	}
 
@@ -390,7 +372,6 @@
 		if err != nil {
 			return errors.New("signature invalid with err: %s", err.Error())
 		}
->>>>>>> 1a1bd4b0
 	}
 
 	return nil
