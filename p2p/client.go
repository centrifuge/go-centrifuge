--- conflicted
+++ resolved
@@ -4,14 +4,10 @@
 	"context"
 	"fmt"
 
-<<<<<<< HEAD
 	"github.com/centrifuge/go-centrifuge/protobufs/gen/go/protocol"
 	"github.com/golang/protobuf/proto"
 
-	context2 "github.com/centrifuge/go-centrifuge/context"
-=======
 	"github.com/centrifuge/go-centrifuge/contextutil"
->>>>>>> a4f33156
 
 	"github.com/centrifuge/centrifuge-protobufs/gen/go/coredocument"
 	"github.com/centrifuge/centrifuge-protobufs/gen/go/errors"
@@ -29,10 +25,9 @@
 
 // Client defines methods that can be implemented by any type handling p2p communications.
 type Client interface {
-<<<<<<< HEAD
 
 	// GetSignaturesForDocument gets the signatures for document
-	GetSignaturesForDocument(ctx *context2.Header, identityService identity.Service, doc *coredocumentpb.CoreDocument) error
+	GetSignaturesForDocument(ctx context.Context, identityService identity.Service, doc *coredocumentpb.CoreDocument) error
 
 	// after all signatures are collected the sender sends the document including the signatures
 	SendAnchoredDocument(ctx context.Context, id identity.Identity, in *p2ppb.AnchorDocumentRequest) (*p2ppb.AnchorDocumentResponse, error)
@@ -66,10 +61,6 @@
 		return nil, err
 	}
 	return r, nil
-=======
-	OpenClient(id identity.Identity) (p2ppb.P2PServiceClient, error)
-	GetSignaturesForDocument(ctx context.Context, identityService identity.Service, doc *coredocumentpb.CoreDocument) error
->>>>>>> a4f33156
 }
 
 // OpenClient returns P2PServiceClient to contact the remote peer
@@ -206,13 +197,8 @@
 		// for now going with context.background, once we have a timeout for request
 		// we can use context.Timeout for that
 		count++
-<<<<<<< HEAD
-		c, _ := context.WithTimeout(ctx.Context(), s.config.GetP2PConnectionTimeout())
+		c, _ := context.WithTimeout(ctx, s.config.GetP2PConnectionTimeout())
 		go s.getSignatureAsync(c, identityService, *doc, receiverPeer, collaboratorID, in)
-=======
-		c, _ := context.WithTimeout(ctx, s.config.GetP2PConnectionTimeout())
-		go s.getSignatureAsync(c, identityService, *doc, client, collaboratorID, in)
->>>>>>> a4f33156
 	}
 
 	var responses []signatureResponseWrap
