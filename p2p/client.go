--- conflicted
+++ resolved
@@ -20,11 +20,7 @@
 
 type Client interface {
 	OpenClient(target string) (p2ppb.P2PServiceClient, error)
-<<<<<<< HEAD
-	GetSignaturesForDocument(ctx *header.ContextHeader, doc *coredocumentpb.CoreDocument) error
-=======
-	GetSignaturesForDocument(ctx context.Context, identityService identity.Service, doc *coredocumentpb.CoreDocument) error
->>>>>>> 1f2df572
+	GetSignaturesForDocument(ctx *header.ContextHeader, identityService identity.Service, doc *coredocumentpb.CoreDocument) error
 }
 
 // OpenClient returns P2PServiceClient to contact the remote peer
@@ -124,11 +120,7 @@
 }
 
 // GetSignaturesForDocument requests peer nodes for the signature and verifies them
-<<<<<<< HEAD
-func (s *p2pServer) GetSignaturesForDocument(ctx *header.ContextHeader, doc *coredocumentpb.CoreDocument) error {
-=======
-func (s *p2pServer) GetSignaturesForDocument(ctx context.Context, identityService identity.Service, doc *coredocumentpb.CoreDocument) error {
->>>>>>> 1f2df572
+func (s *p2pServer) GetSignaturesForDocument(ctx *header.ContextHeader, identityService identity.Service, doc *coredocumentpb.CoreDocument) error {
 	in := make(chan signatureResponseWrap)
 	defer close(in)
 
@@ -158,11 +150,7 @@
 		// for now going with context.background, once we have a timeout for request
 		// we can use context.Timeout for that
 		count++
-<<<<<<< HEAD
-		go s.getSignatureAsync(ctx.Context(), *doc, client, collaboratorID, in)
-=======
-		go s.getSignatureAsync(ctx, identityService, *doc, client, collaboratorID, in)
->>>>>>> 1f2df572
+		go s.getSignatureAsync(ctx.Context(), identityService, *doc, client, collaboratorID, in)
 	}
 
 	var responses []signatureResponseWrap
