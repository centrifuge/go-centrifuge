--- conflicted
+++ resolved
@@ -25,26 +25,7 @@
 	"github.com/paralin/go-libp2p-grpc"
 )
 
-<<<<<<< HEAD
 var log = logging.Logger("p2p-server")
-
-// p2pServer implements api.Server
-type p2pServer struct {
-	port           int
-	bootstrapPeers []string
-	publicKey      ed25519.PublicKey
-	privateKey     ed25519.PrivateKey
-	host           host.Host
-	protocol       *p2pgrpc.GRPCProtocol
-}
-
-// Name returns the P2PServer
-func (*p2pServer) Name() string {
-	return "P2PServer"
-=======
-var log = logging.Logger("cent-p2p-server")
-var HostInstance host.Host
-var GRPCProtoInstance p2pgrpc.GRPCProtocol
 
 type Config interface {
 	GetP2PExternalIP() string
@@ -55,51 +36,38 @@
 	GetIdentityID() ([]byte, error)
 }
 
-type CentP2PServer struct {
-	config Config
-}
-
-func NewCentP2PServer(config Config) *CentP2PServer {
-	return &CentP2PServer{config}
-}
-
-func (*CentP2PServer) Name() string {
-	return "CentP2PServer"
->>>>>>> b58fbc9f
+// p2pServer implements api.Server
+type p2pServer struct {
+	config   Config
+	host     host.Host
+	protocol *p2pgrpc.GRPCProtocol
+}
+
+// Name returns the P2PServer
+func (*p2pServer) Name() string {
+	return "P2PServer"
 }
 
 // Start starts the DHT and GRPC server for p2p communications
 func (s *p2pServer) Start(ctx context.Context, wg *sync.WaitGroup, startupErr chan<- error) {
 	defer wg.Done()
 
-<<<<<<< HEAD
-	if s.port == 0 {
-=======
-	if c.config.GetP2PPort() == 0 {
->>>>>>> b58fbc9f
+	if s.config.GetP2PPort() == 0 {
 		startupErr <- errors.New("please provide a port to bind on")
 		return
 	}
 
 	// Make a host that listens on the given multiaddress
-<<<<<<< HEAD
 	var err error
-	s.host, err = s.makeBasicHost(s.port)
-=======
-	hostInstance, err := c.makeBasicHost(c.config.GetP2PPort())
->>>>>>> b58fbc9f
+	s.host, err = s.makeBasicHost(s.config.GetP2PPort())
 	if err != nil {
 		startupErr <- err
 		return
 	}
 
-<<<<<<< HEAD
 	// Set the grpc protocol handler on it
 	s.protocol = p2pgrpc.NewGRPCProtocol(context.Background(), s.host)
-	p2ppb.RegisterP2PServiceServer(s.protocol.GetGRPCServer(), &Handler{Notifier: &notification.WebhookSender{}})
-=======
-	p2ppb.RegisterP2PServiceServer(grpcProto.GetGRPCServer(), &Handler{})
->>>>>>> b58fbc9f
+	p2ppb.RegisterP2PServiceServer(s.protocol.GetGRPCServer(), &Handler{})
 	errOut := make(chan error)
 	go func(proto *p2pgrpc.GRPCProtocol, errOut chan<- error) {
 		errOut <- proto.Serve()
@@ -128,14 +96,11 @@
 func (s *p2pServer) runDHT(ctx context.Context, h host.Host) error {
 	// Run it as a Bootstrap Node
 	dhtClient := dht.NewDHT(ctx, h, ds.NewMapDatastore())
-	log.Infof("Bootstrapping %s\n", s.bootstrapPeers)
-
-<<<<<<< HEAD
-	for _, addr := range s.bootstrapPeers {
-=======
-	log.Infof("Bootstrapping %s\n", c.config.GetBootstrapPeers())
-	for _, addr := range c.config.GetBootstrapPeers() {
->>>>>>> b58fbc9f
+
+	bootstrapPeers := s.config.GetBootstrapPeers()
+	log.Infof("Bootstrapping %s\n", bootstrapPeers)
+
+	for _, addr := range bootstrapPeers {
 		iaddr, _ := ipfsaddr.ParseString(addr)
 		pinfo, _ := pstore.InfoFromP2pAddr(iaddr.Multiaddr())
 		if err := h.Connect(ctx, *pinfo); err != nil {
@@ -211,13 +176,14 @@
 		log.Infof("Could not enable encryption: %v\n", err)
 		return nil, err
 	}
+
 	err = ps.AddPrivKey(pid, priv)
 	if err != nil {
 		log.Infof("Could not enable encryption: %v\n", err)
 		return nil, err
 	}
 
-	externalIP := c.config.GetP2PExternalIP()
+	externalIP := s.config.GetP2PExternalIP()
 	var extMultiAddr ma.Multiaddr
 	if externalIP == "" {
 		log.Warning("External IP not defined, Peers might not be able to resolve this node if behind NAT\n")
@@ -265,18 +231,14 @@
 	}
 
 	var key []byte
-<<<<<<< HEAD
-	key = append(key, s.privateKey...)
-	key = append(key, s.publicKey...)
-=======
 	key = append(key, privateKey...)
 	key = append(key, publicKey...)
->>>>>>> b58fbc9f
 
 	priv, err = crypto.UnmarshalEd25519PrivateKey(key)
 	if err != nil {
 		return nil, nil, err
 	}
+
 	pub = priv.GetPublic()
 	return priv, pub, nil
 }