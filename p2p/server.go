--- conflicted
+++ resolved
@@ -10,6 +10,7 @@
 
 	"github.com/centrifuge/go-centrifuge/config/configstore"
 
+	"github.com/centrifuge/go-centrifuge/p2p/common"
 	"github.com/centrifuge/go-centrifuge/p2p/receiver"
 
 	"github.com/libp2p/go-libp2p-protocol"
@@ -33,39 +34,9 @@
 
 var log = logging.Logger("p2p-server")
 
-<<<<<<< HEAD
-// CentrifugeProtocol is the centrifuge wire protocol
-const CentrifugeProtocol protocol.ID = "/centrifuge/0.0.1"
-
-// Config defines methods that are required for the package p2p.
-type Config interface {
-	GetP2PExternalIP() string
-	GetP2PPort() int
-	GetBootstrapPeers() []string
-	GetP2PConnectionTimeout() time.Duration
-	GetNetworkID() uint32
-	GetIdentityID() ([]byte, error)
-	GetSigningKeyPair() (pub, priv string)
-}
-
-// p2pServer implements api.Server
-type p2pServer struct {
-	// TODO [multi-tenancy] replace this with config service
-	config         Config
-=======
-// messenger is an interface to wrap p2p messaging implementation
-type messenger interface {
-	addHandler(mType pb.MessageType, handler func(ctx context.Context, peer libp2pPeer.ID, protoc protocol.ID, msg *pb.P2PEnvelope) (*pb.P2PEnvelope, error))
-
-	init(protocols ...protocol.ID)
-
-	sendMessage(ctx context.Context, p libp2pPeer.ID, pmes *pb.P2PEnvelope, protoc protocol.ID) (*pb.P2PEnvelope, error)
-}
-
 // peer implements node.Server
 type peer struct {
 	config         configstore.Service
->>>>>>> 8697a9b7
 	host           host.Host
 	handlerCreator func() *receiver.Handler
 	mes            messenger
@@ -104,15 +75,7 @@
 		return
 	}
 
-<<<<<<< HEAD
-	s.mes = newP2PMessenger(ctx, s.host, s.config.GetP2PConnectionTimeout(), s.handlerCreator().HandleInterceptor)
-	s.mes.init(CentrifugeProtocol)
-=======
-	s.mes = newP2PMessenger(ctx, s.host, nc.GetP2PConnectionTimeout())
-	handler := s.handlerCreator()
-	s.mes.addHandler(pb.MessageType_MESSAGE_TYPE_SEND_ANCHORED_DOC, handler.HandleSendAnchoredDocument)
-	s.mes.addHandler(pb.MessageType_MESSAGE_TYPE_REQUEST_SIGNATURE, handler.HandleRequestDocumentSignature)
-
+	s.mes = newP2PMessenger(ctx, s.host, nc.P2PConnectionTimeout, s.handlerCreator().HandleInterceptor)
 	tcs, err := s.config.GetAllTenants()
 	if err != nil {
 		startupErr <- err
@@ -125,10 +88,9 @@
 			startupErr <- err
 			return
 		}
-		protocols = append(protocols, receiver.ProtocolForCID(CID))
+		protocols = append(protocols, p2pcommon.ProtocolForCID(CID))
 	}
 	s.mes.init(protocols...)
->>>>>>> 8697a9b7
 
 	// Start DHT and properly ignore errors :)
 	_ = runDHT(ctx, s.host, nc.GetBootstrapPeers())
