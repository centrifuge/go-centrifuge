--- conflicted
+++ resolved
@@ -55,18 +55,10 @@
 
 // p2pServer implements api.Server
 type p2pServer struct {
-<<<<<<< HEAD
-	// TODO [multi-tenancy] replace this with config service
-	config             Config
-	host               host.Host
-	grpcSrvs           map[identity.CentID]*p2pgrpc.GRPCProtocol
-	grpcHandlerCreator func() p2ppb.P2PServiceServer
-=======
 	config         Config
 	host           host.Host
 	handlerCreator func() *receiver.Handler
 	mes            messenger
->>>>>>> 277972a3
 }
 
 // Name returns the P2PServer
