--- conflicted
+++ resolved
@@ -116,11 +116,7 @@
 	pu, pr := c.GetP2PKeyPair()
 	priv, pub, err := crypto.ObtainP2PKeypair(pu, pr)
 	assert.NoError(t, err)
-<<<<<<< HEAD
-	h, err := makeBasicHost(context.Background(), priv, pub, "", listenPort)
-=======
 	h, _, err := makeBasicHost(context.Background(), priv, pub, "", listenPort)
->>>>>>> 1a1bd4b0
 	assert.Nil(t, err)
 	assert.NotNil(t, h)
 }
@@ -134,11 +130,7 @@
 	pu, pr := c.GetP2PKeyPair()
 	priv, pub, err := crypto.ObtainP2PKeypair(pu, pr)
 	assert.NoError(t, err)
-<<<<<<< HEAD
-	h, err := makeBasicHost(context.Background(), priv, pub, externalIP, listenPort)
-=======
 	h, _, err := makeBasicHost(context.Background(), priv, pub, externalIP, listenPort)
->>>>>>> 1a1bd4b0
 	assert.Nil(t, err)
 	assert.NotNil(t, h)
 	addr, err := ma.NewMultiaddr(fmt.Sprintf("/ip4/%s/tcp/%d", externalIP, listenPort))
@@ -156,11 +148,7 @@
 	pu, pr := c.GetP2PKeyPair()
 	priv, pub, err := crypto.ObtainP2PKeypair(pu, pr)
 	assert.NoError(t, err)
-<<<<<<< HEAD
-	h, err := makeBasicHost(context.Background(), priv, pub, externalIP, listenPort)
-=======
 	h, _, err := makeBasicHost(context.Background(), priv, pub, externalIP, listenPort)
->>>>>>> 1a1bd4b0
 	assert.NotNil(t, err)
 	assert.Nil(t, h)
 }
