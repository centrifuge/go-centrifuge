--- conflicted
+++ resolved
@@ -42,19 +42,8 @@
 }
 
 func TestGetSignatureForDocument_fail_connect(t *testing.T) {
-<<<<<<< HEAD
-	centrifugeId, err := identity.ToCentID(utils.RandomSlice(identity.CentIDLength))
-	idService := getIDMocks(centrifugeId)
-	m := &MockMessenger{}
-	testClient := &peer{config: cfg, idService: idService, mes: m, disablePeerStore: true}
-
-	coreDocModel, err := testingdocuments.GenerateCoreDocumentModel()
-	assert.NoError(t, err)
-	coreDoc := coreDocModel.Document
-=======
 	centrifugeId, err := identity.NewDIDFromString("0xBAEb33a61f05e6F269f1c4b4CFF91A901B54DaF7")
 	assert.NoError(t, err)
->>>>>>> f99ab737
 	c, err := cfg.GetConfig()
 	assert.NoError(t, err)
 	c = updateKeys(c)
@@ -62,7 +51,8 @@
 	idService := getIDMocks(ctx, centrifugeId)
 	m := &MockMessenger{}
 	testClient := &peer{config: cfg, idService: idService, mes: m, disablePeerStore: true}
-	coreDocModel := testingdocuments.GenerateCoreDocumentModel()
+	coreDocModel, err := testingdocuments.GenerateCoreDocumentModel()
+	assert.NoError(t, err)
 	coreDoc := coreDocModel.Document
 
 	assert.Nil(t, err, "centrifugeId not initialized correctly ")
@@ -78,20 +68,8 @@
 }
 
 func TestGetSignatureForDocument_fail_version_check(t *testing.T) {
-<<<<<<< HEAD
-	centrifugeId, err := identity.ToCentID(utils.RandomSlice(identity.CentIDLength))
-	assert.Nil(t, err, "centrifugeId not initialized correctly ")
-
-	idService := getIDMocks(centrifugeId)
-	m := &MockMessenger{}
-	testClient := &peer{config: cfg, idService: idService, mes: m, disablePeerStore: true}
-	coreDocModel, err := testingdocuments.GenerateCoreDocumentModel()
-	assert.NoError(t, err)
-	coreDoc := coreDocModel.Document
-=======
 	centrifugeId, err := identity.NewDIDFromString("0xBAEb33a61f05e6F269f1c4b4CFF91A901B54DaF7")
 	assert.NoError(t, err)
->>>>>>> f99ab737
 	c, err := cfg.GetConfig()
 	assert.NoError(t, err)
 	c = updateKeys(c)
@@ -99,7 +77,8 @@
 	idService := getIDMocks(ctx, centrifugeId)
 	m := &MockMessenger{}
 	testClient := &peer{config: cfg, idService: idService, mes: m, disablePeerStore: true}
-	coreDocModel := testingdocuments.GenerateCoreDocumentModel()
+	coreDocModel, err := testingdocuments.GenerateCoreDocumentModel()
+	assert.NoError(t, err)
 	coreDoc := coreDocModel.Document
 
 	_, err = p2pcommon.PrepareP2PEnvelope(ctx, c.GetNetworkID(), p2pcommon.MessageTypeRequestSignature, &p2ppb.SignatureRequest{Document: coreDoc})
@@ -114,18 +93,8 @@
 }
 
 func TestGetSignatureForDocument_fail_centrifugeId(t *testing.T) {
-<<<<<<< HEAD
-	centrifugeId, err := identity.ToCentID(utils.RandomSlice(identity.CentIDLength))
-	idService := getIDMocks(centrifugeId)
-	m := &MockMessenger{}
-	testClient := &peer{config: cfg, idService: idService, mes: m, disablePeerStore: true}
-	coreDocModel, err := testingdocuments.GenerateCoreDocumentModel()
-	assert.NoError(t, err)
-	coreDoc := coreDocModel.Document
-=======
 	centrifugeId, err := identity.NewDIDFromString("0xBAEb33a61f05e6F269f1c4b4CFF91A901B54DaF7")
 	assert.NoError(t, err)
->>>>>>> f99ab737
 	c, err := cfg.GetConfig()
 	assert.NoError(t, err)
 	c = updateKeys(c)
@@ -133,7 +102,8 @@
 	idService := getIDMocks(ctx, centrifugeId)
 	m := &MockMessenger{}
 	testClient := &peer{config: cfg, idService: idService, mes: m, disablePeerStore: true}
-	coreDocModel := testingdocuments.GenerateCoreDocumentModel()
+	coreDocModel, err := testingdocuments.GenerateCoreDocumentModel()
+	assert.NoError(t, err)
 	coreDoc := coreDocModel.Document
 
 	assert.Nil(t, err, "centrifugeId not initialized correctly ")
