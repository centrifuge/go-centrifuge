package api

// LICENSE: Apache
// This is taken from https://github.com/philips/grpc-gateway-example/
// PLEASE DO NOT call any config.* stuff here as it creates dependencies that can't be injected easily when testing

import (
	"crypto/tls"
	"crypto/x509"
	"errors"
	"net"
	"net/http"
	"strings"
	"sync"
	"time"

	"github.com/centrifuge/go-centrifuge/centerrors"
	"github.com/grpc-ecosystem/grpc-gateway/runtime"
	logging "github.com/ipfs/go-log"
	"golang.org/x/net/context"
	"google.golang.org/grpc"
	"google.golang.org/grpc/credentials"
)

var log = logging.Logger("api-server")

<<<<<<< HEAD
// apiServer is an implementation of node.Server interface for serving HTTP based Centrifuge API
type apiServer struct {
	addr    string
	port    int
	network string
}

func (apiServer) Name() string {
	return "APIServer"
=======
type Config interface {
	GetServerAddress() string
	GetServerPort() int
	GetNetworkString() string
}

// CentAPIServer is an implementation of node.Server interface for serving HTTP based Centrifuge API
type CentAPIServer struct {
	config Config
}

func NewCentAPIServer(config Config) *CentAPIServer {
	return &CentAPIServer{config}
}

func (*CentAPIServer) Name() string {
	return "CentAPIServer"
>>>>>>> b58fbc9f
}

// Serve exposes the client APIs for interacting with a centrifuge node
func (c apiServer) Start(ctx context.Context, wg *sync.WaitGroup, startupErr chan<- error) {
	defer wg.Done()
	certPool, err := loadCertPool()
	if err != nil {
		startupErr <- err
	}
	keyPair, err := loadKeyPair()
	if err != nil {
		startupErr <- err
	}
<<<<<<< HEAD
	addr := c.addr
=======
	addr := c.config.GetServerAddress()
>>>>>>> b58fbc9f

	creds := credentials.NewTLS(&tls.Config{
		RootCAs:            certPool,
		ServerName:         addr,
		Certificates:       []tls.Certificate{keyPair},
		InsecureSkipVerify: true,
	})

	opts := []grpc.ServerOption{grpc.Creds(creds)}

	grpcServer := grpc.NewServer(opts...)

	dcreds := credentials.NewTLS(&tls.Config{
		ServerName:         addr,
		RootCAs:            certPool,
		InsecureSkipVerify: true,
	})
	dopts := []grpc.DialOption{grpc.WithTransportCredentials(dcreds)}

	mux := http.NewServeMux()
	gwmux := runtime.NewServeMux()

	err = registerServices(ctx, c.config, grpcServer, gwmux, addr, dopts)
	if err != nil {
		startupErr <- err
		return
	}

	mux.Handle("/", gwmux)
	srv := &http.Server{
		Addr:    addr,
		Handler: grpcHandlerFunc(grpcServer, mux),
		TLSConfig: &tls.Config{
			Certificates: []tls.Certificate{keyPair},
			NextProtos:   []string{"h2"},
		},
	}

	startUpErrOut := make(chan error)
	go func(startUpErrInner chan<- error) {
<<<<<<< HEAD
		conn, err := net.Listen("tcp", c.addr)
=======
		conn, err := net.Listen("tcp", c.config.GetServerAddress())
>>>>>>> b58fbc9f
		if err != nil {
			startUpErrInner <- err
			return
		}
<<<<<<< HEAD
		log.Infof("HTTP/gRpc listening on Port: %d\n", c.port)
		log.Infof("Connecting to Network: %s\n", c.network)
=======
		log.Infof("HTTP/gRpc listening on Port: %d\n", c.config.GetServerPort())
		log.Infof("Connecting to Network: %s\n", c.config.GetNetworkString())
>>>>>>> b58fbc9f
		err = srv.Serve(tls.NewListener(conn, srv.TLSConfig))
		if err != nil {
			startUpErrInner <- err
		}
	}(startUpErrOut)

	// listen to context events as well as http server startup errors
	for {
		select {
		case err := <-startUpErrOut:
			// this could create an issue if the listeners are blocking.
			// We need to only propagate the error if its an error other than a server closed
			if err != nil && err.Error() != http.ErrServerClosed.Error() {
				startupErr <- err
				return
			}
			// most probably a graceful shutdown
			log.Info(err)
			return
		case <-ctx.Done():
			ctxn, _ := context.WithTimeout(context.Background(), 1*time.Second)
			// gracefully shutdown the server
			// we can only do this because srv is thread safe
			log.Info("Shutting down API server")
			err := srv.Shutdown(ctxn)
			if err != nil {
				panic(err)
			}
			log.Info("API server stopped")
			return
		}
	}

}

// grpcHandlerFunc returns an http.Handler that delegates to grpcServer on incoming gRPC
// connections or otherHandler otherwise. Copied from cockroachdb.
func grpcHandlerFunc(grpcServer *grpc.Server, otherHandler http.Handler) http.Handler {
	return http.HandlerFunc(func(w http.ResponseWriter, r *http.Request) {
		// This is a partial recreation of gRPC's internal checks https://github.com/grpc/grpc-go/pull/514/files#diff-95e9a25b738459a2d3030e1e6fa2a718R61
		if r.ProtoMajor == 2 && strings.Contains(r.Header.Get("Content-Type"), "application/grpc") {
			grpcServer.ServeHTTP(w, r)
		} else {
			otherHandler.ServeHTTP(w, r)
		}
	})
}

func loadCertPool() (certPool *x509.CertPool, err error) {
	certPool = x509.NewCertPool()
	ok := certPool.AppendCertsFromPEM([]byte(InsecureCert))
	if !ok {
		return nil, centerrors.Wrap(errors.New("could not load certpool"), "")
	}
	return certPool, nil
}

func loadKeyPair() (keyPair tls.Certificate, err error) {
	pair, err := tls.X509KeyPair([]byte(InsecureCert), []byte(InsecureKey))
	if err != nil {
		return pair, err
	}
	return pair, nil
}<|MERGE_RESOLUTION|>--- conflicted
+++ resolved
@@ -24,35 +24,19 @@
 
 var log = logging.Logger("api-server")
 
-<<<<<<< HEAD
-// apiServer is an implementation of node.Server interface for serving HTTP based Centrifuge API
-type apiServer struct {
-	addr    string
-	port    int
-	network string
-}
-
-func (apiServer) Name() string {
-	return "APIServer"
-=======
 type Config interface {
 	GetServerAddress() string
 	GetServerPort() int
 	GetNetworkString() string
 }
 
-// CentAPIServer is an implementation of node.Server interface for serving HTTP based Centrifuge API
-type CentAPIServer struct {
+// apiServer is an implementation of node.Server interface for serving HTTP based Centrifuge API
+type apiServer struct {
 	config Config
 }
 
-func NewCentAPIServer(config Config) *CentAPIServer {
-	return &CentAPIServer{config}
-}
-
-func (*CentAPIServer) Name() string {
-	return "CentAPIServer"
->>>>>>> b58fbc9f
+func (apiServer) Name() string {
+	return "APIServer"
 }
 
 // Serve exposes the client APIs for interacting with a centrifuge node
@@ -66,12 +50,8 @@
 	if err != nil {
 		startupErr <- err
 	}
-<<<<<<< HEAD
-	addr := c.addr
-=======
+
 	addr := c.config.GetServerAddress()
->>>>>>> b58fbc9f
-
 	creds := credentials.NewTLS(&tls.Config{
 		RootCAs:            certPool,
 		ServerName:         addr,
@@ -111,22 +91,16 @@
 
 	startUpErrOut := make(chan error)
 	go func(startUpErrInner chan<- error) {
-<<<<<<< HEAD
-		conn, err := net.Listen("tcp", c.addr)
-=======
 		conn, err := net.Listen("tcp", c.config.GetServerAddress())
->>>>>>> b58fbc9f
+
 		if err != nil {
 			startUpErrInner <- err
 			return
 		}
-<<<<<<< HEAD
-		log.Infof("HTTP/gRpc listening on Port: %d\n", c.port)
-		log.Infof("Connecting to Network: %s\n", c.network)
-=======
+
 		log.Infof("HTTP/gRpc listening on Port: %d\n", c.config.GetServerPort())
 		log.Infof("Connecting to Network: %s\n", c.config.GetNetworkString())
->>>>>>> b58fbc9f
+
 		err = srv.Serve(tls.NewListener(conn, srv.TLSConfig))
 		if err != nil {
 			startUpErrInner <- err
