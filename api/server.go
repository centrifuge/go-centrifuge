--- conflicted
+++ resolved
@@ -3,10 +3,7 @@
 import (
 	"crypto/tls"
 	"crypto/x509"
-<<<<<<< HEAD
 	"io"
-=======
->>>>>>> a601f01c
 	"net"
 	"net/http"
 	_ "net/http/pprof" // we need this side effect that loads the pprof endpoints to defaultServerMux
@@ -14,15 +11,8 @@
 	"sync"
 	"time"
 
-<<<<<<< HEAD
+	"github.com/centrifuge/go-centrifuge/errors"
 	"github.com/centrifuge/go-centrifuge/utils"
-
-	"github.com/centrifuge/go-centrifuge/errors"
-=======
-	"github.com/centrifuge/go-centrifuge/errors"
-
-	"github.com/centrifuge/go-centrifuge/centerrors"
->>>>>>> a601f01c
 	"github.com/grpc-ecosystem/grpc-gateway/runtime"
 	logging "github.com/ipfs/go-log"
 	"golang.org/x/net/context"
@@ -73,7 +63,7 @@
 		InsecureSkipVerify: true,
 	})
 
-	// set http interceptor
+	// set http error interceptor
 	runtime.HTTPError = httpResponseInterceptor
 
 	opts := []grpc.ServerOption{
