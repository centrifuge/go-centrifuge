--- conflicted
+++ resolved
@@ -108,15 +108,7 @@
 	txSrv := nodeObjReg[transactions.BootstrappedService].(transactions.Manager)
 	h := txv1.GRPCHandler(txSrv, configService)
 	transactionspb.RegisterTransactionServiceServer(grpcServer, h)
-<<<<<<< HEAD
 	return transactionspb.RegisterTransactionServiceHandlerFromEndpoint(ctx, gwmux, addr, dopts)
-=======
-	if err := transactionspb.RegisterTransactionServiceHandlerFromEndpoint(ctx, gwmux, addr, dopts); err != nil {
-		return err
-	}
-
-	return nil
-
 }
 
 func registerDocumentTypes(ctx context.Context, nodeObjReg map[string]interface{}, grpcServer *grpc.Server, gwmux *runtime.ServeMux, addr string, dopts []grpc.DialOption) error {
@@ -151,10 +143,5 @@
 	}
 
 	entitypb.RegisterDocumentServiceServer(grpcServer, entityHandler)
-	err = entitypb.RegisterDocumentServiceHandlerFromEndpoint(ctx, gwmux, addr, dopts)
-	if err != nil {
-		return err
-	}
-	return nil
->>>>>>> d4be2911
+	return entitypb.RegisterDocumentServiceHandlerFromEndpoint(ctx, gwmux, addr, dopts)
 }