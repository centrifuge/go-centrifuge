package api

import (
	"github.com/centrifuge/go-centrifuge/bootstrap"
<<<<<<< HEAD
=======
	"github.com/centrifuge/go-centrifuge/config/configstore"
	"github.com/centrifuge/go-centrifuge/documents"
>>>>>>> fb1db871
	"github.com/centrifuge/go-centrifuge/errors"
)

// Bootstrapper implements bootstrapper.Bootstrapper
type Bootstrapper struct{}

// Bootstrap initiates api server
func (b Bootstrapper) Bootstrap(ctx map[string]interface{}) error {
	cfg, ok := ctx[bootstrap.BootstrappedConfig].(Config)
	if !ok {
		return errors.New("config not initialised")
	}

<<<<<<< HEAD
=======
	_, ok = ctx[configstore.BootstrappedConfigStorage].(configstore.Service)
	if !ok {
		return errors.New("config store not initialised")
	}

	// just check to make sure that registry is initialised
	_, ok = ctx[documents.BootstrappedRegistry].(*documents.ServiceRegistry)
	if !ok {
		return errors.New("service registry not initialised")
	}

>>>>>>> fb1db871
	srv := apiServer{config: cfg}
	ctx[bootstrap.BootstrappedAPIServer] = srv
	return nil
}<|MERGE_RESOLUTION|>--- conflicted
+++ resolved
@@ -2,11 +2,8 @@
 
 import (
 	"github.com/centrifuge/go-centrifuge/bootstrap"
-<<<<<<< HEAD
-=======
 	"github.com/centrifuge/go-centrifuge/config/configstore"
 	"github.com/centrifuge/go-centrifuge/documents"
->>>>>>> fb1db871
 	"github.com/centrifuge/go-centrifuge/errors"
 )
 
@@ -20,8 +17,6 @@
 		return errors.New("config not initialised")
 	}
 
-<<<<<<< HEAD
-=======
 	_, ok = ctx[configstore.BootstrappedConfigStorage].(configstore.Service)
 	if !ok {
 		return errors.New("config store not initialised")
@@ -33,7 +28,6 @@
 		return errors.New("service registry not initialised")
 	}
 
->>>>>>> fb1db871
 	srv := apiServer{config: cfg}
 	ctx[bootstrap.BootstrappedAPIServer] = srv
 	return nil
