package coreapi

import (
	"github.com/centrifuge/go-centrifuge/config"
	"github.com/centrifuge/go-centrifuge/documents"
	"github.com/centrifuge/go-centrifuge/jobs"
	"github.com/centrifuge/go-centrifuge/nft"
	"github.com/go-chi/chi"
)

const (
<<<<<<< HEAD
	documentIDParam = "document_id"
	versionIDParam  = "version_id"
	jobIDParam      = "job_id"
	accountIDParam  = "account_id"
=======
	documentIDParam      = "document_id"
	versionIDParam       = "version_id"
	jobIDParam           = "job_id"
	tokenIDParam         = "token_id"
	registryAddressParam = "registry_address"
>>>>>>> 0a286575
)

// Register registers the core apis to the router.
func Register(r *chi.Mux,
<<<<<<< HEAD
	registry documents.TokenRegistry,
	accountSrv config.Service,
	docSrv documents.Service,
	jobsSrv jobs.Manager) {
	h := handler{srv: Service{docService: docSrv, jobsService: jobsSrv, accountsService: accountSrv}, tokenRegistry: registry}
=======
	nftSrv nft.Service,
	docSrv documents.Service,
	jobsSrv jobs.Manager) {
	h := handler{
		srv:           Service{docService: docSrv, jobsService: jobsSrv, nftService: nftSrv},
		tokenRegistry: nftSrv.(documents.TokenRegistry),
	}
>>>>>>> 0a286575
	r.Post("/documents", h.CreateDocument)
	r.Put("/documents", h.UpdateDocument)
	r.Get("/documents/{"+documentIDParam+"}", h.GetDocument)
	r.Get("/documents/{"+documentIDParam+"}/versions/{"+versionIDParam+"}", h.GetDocumentVersion)
	r.Post("/documents/{"+documentIDParam+"}/proofs", h.GenerateProofs)
	r.Post("/documents/{"+documentIDParam+"}/versions/{"+versionIDParam+"}/proofs", h.GenerateProofsForVersion)
	r.Get("/jobs/{"+jobIDParam+"}", h.GetJobStatus)
<<<<<<< HEAD
	r.Post("/accounts/{"+accountIDParam+"}/sign", h.SignPayload)
=======
	r.Post("/nfts/mint", h.MintNFT)
	r.Post("/nfts/{"+tokenIDParam+"}/transfer", h.TransferNFT)
	r.Get("/nfts/{"+tokenIDParam+"}/registry/{"+registryAddressParam+"}/owner", h.OwnerOfNFT)
>>>>>>> 0a286575
}<|MERGE_RESOLUTION|>--- conflicted
+++ resolved
@@ -9,37 +9,24 @@
 )
 
 const (
-<<<<<<< HEAD
-	documentIDParam = "document_id"
-	versionIDParam  = "version_id"
-	jobIDParam      = "job_id"
-	accountIDParam  = "account_id"
-=======
 	documentIDParam      = "document_id"
 	versionIDParam       = "version_id"
 	jobIDParam           = "job_id"
 	tokenIDParam         = "token_id"
 	registryAddressParam = "registry_address"
->>>>>>> 0a286575
+	accountIDParam       = "account_id"
 )
 
 // Register registers the core apis to the router.
 func Register(r *chi.Mux,
-<<<<<<< HEAD
-	registry documents.TokenRegistry,
+	nftSrv nft.Service,
 	accountSrv config.Service,
 	docSrv documents.Service,
 	jobsSrv jobs.Manager) {
-	h := handler{srv: Service{docService: docSrv, jobsService: jobsSrv, accountsService: accountSrv}, tokenRegistry: registry}
-=======
-	nftSrv nft.Service,
-	docSrv documents.Service,
-	jobsSrv jobs.Manager) {
 	h := handler{
-		srv:           Service{docService: docSrv, jobsService: jobsSrv, nftService: nftSrv},
+		srv:           Service{docService: docSrv, jobsService: jobsSrv, nftService: nftSrv, accountsService: accountSrv},
 		tokenRegistry: nftSrv.(documents.TokenRegistry),
 	}
->>>>>>> 0a286575
 	r.Post("/documents", h.CreateDocument)
 	r.Put("/documents", h.UpdateDocument)
 	r.Get("/documents/{"+documentIDParam+"}", h.GetDocument)
@@ -47,11 +34,8 @@
 	r.Post("/documents/{"+documentIDParam+"}/proofs", h.GenerateProofs)
 	r.Post("/documents/{"+documentIDParam+"}/versions/{"+versionIDParam+"}/proofs", h.GenerateProofsForVersion)
 	r.Get("/jobs/{"+jobIDParam+"}", h.GetJobStatus)
-<<<<<<< HEAD
-	r.Post("/accounts/{"+accountIDParam+"}/sign", h.SignPayload)
-=======
 	r.Post("/nfts/mint", h.MintNFT)
 	r.Post("/nfts/{"+tokenIDParam+"}/transfer", h.TransferNFT)
 	r.Get("/nfts/{"+tokenIDParam+"}/registry/{"+registryAddressParam+"}/owner", h.OwnerOfNFT)
->>>>>>> 0a286575
+	r.Post("/accounts/{"+accountIDParam+"}/sign", h.SignPayload)
 }