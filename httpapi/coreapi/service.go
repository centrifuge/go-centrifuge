package coreapi

import (
	"context"

	coredocumentpb "github.com/centrifuge/centrifuge-protobufs/gen/go/coredocument"
	"github.com/centrifuge/go-centrifuge/config"
	"github.com/centrifuge/go-centrifuge/documents"
	"github.com/centrifuge/go-centrifuge/identity"
	"github.com/centrifuge/go-centrifuge/jobs"
	"github.com/centrifuge/go-centrifuge/nft"
	"github.com/ethereum/go-ethereum/common"
)

// Service provides functionality for Core APIs.
type Service struct {
<<<<<<< HEAD
	docService      documents.Service
	jobsService     jobs.Manager
	accountsService config.Service
=======
	docService  documents.Service
	jobsService jobs.Manager
	nftService  nft.Service
>>>>>>> 0a286575
}

// CreateDocument creates the document from the payload and anchors it.
func (s Service) CreateDocument(ctx context.Context, payload documents.CreatePayload) (documents.Model, jobs.JobID, error) {
	return s.docService.CreateModel(ctx, payload)
}

// UpdateDocument updates the document from the payload and anchors the next version.
func (s Service) UpdateDocument(ctx context.Context, payload documents.UpdatePayload) (documents.Model, jobs.JobID, error) {
	return s.docService.UpdateModel(ctx, payload)
}

// GetJobStatus returns the job status.
func (s Service) GetJobStatus(account identity.DID, id jobs.JobID) (jobs.StatusResponse, error) {
	return s.jobsService.GetJobStatus(account, id)
}

// GetDocument returns the latest version of the document.
func (s Service) GetDocument(ctx context.Context, docID []byte) (documents.Model, error) {
	return s.docService.GetCurrentVersion(ctx, docID)
}

// GetDocumentVersion returns the specific version of the document
func (s Service) GetDocumentVersion(ctx context.Context, docID, versionID []byte) (documents.Model, error) {
	return s.docService.GetVersion(ctx, docID, versionID)
}

// GenerateProofs returns the proofs for the latest version of the document.
func (s Service) GenerateProofs(ctx context.Context, docID []byte, fields []string) (*documents.DocumentProof, error) {
	return s.docService.CreateProofs(ctx, docID, fields)
}

// GenerateProofsForVersion returns the proofs for the specific version of the document.
func (s Service) GenerateProofsForVersion(ctx context.Context, docID, versionID []byte, fields []string) (*documents.DocumentProof, error) {
	return s.docService.CreateProofsForVersion(ctx, docID, versionID, fields)
}

<<<<<<< HEAD
// SignPayload uses the accountID's secret key to sign the payload and returns the signature
func (s Service) SignPayload(accountID, payload []byte) (*coredocumentpb.Signature, error) {
	return s.accountsService.Sign(accountID, payload)
=======
// MintNFT mints an NFT.
func (s Service) MintNFT(ctx context.Context, request nft.MintNFTRequest) (*nft.TokenResponse, error) {
	resp, _, err := s.nftService.MintNFT(ctx, request)
	return resp, err
}

// TransferNFT transfers NFT with tokenID in a given registry to `to` address.
func (s Service) TransferNFT(ctx context.Context, to, registry common.Address, tokenID nft.TokenID) (*nft.TokenResponse, error) {
	resp, _, err := s.nftService.TransferFrom(ctx, registry, to, tokenID)
	return resp, err
}

// OwnerOfNFT returns the owner of the NFT.
func (s Service) OwnerOfNFT(registry common.Address, tokenID nft.TokenID) (common.Address, error) {
	return s.nftService.OwnerOf(registry, tokenID[:])
>>>>>>> 0a286575
}<|MERGE_RESOLUTION|>--- conflicted
+++ resolved
@@ -14,15 +14,10 @@
 
 // Service provides functionality for Core APIs.
 type Service struct {
-<<<<<<< HEAD
 	docService      documents.Service
 	jobsService     jobs.Manager
+	nftService      nft.Service
 	accountsService config.Service
-=======
-	docService  documents.Service
-	jobsService jobs.Manager
-	nftService  nft.Service
->>>>>>> 0a286575
 }
 
 // CreateDocument creates the document from the payload and anchors it.
@@ -60,11 +55,6 @@
 	return s.docService.CreateProofsForVersion(ctx, docID, versionID, fields)
 }
 
-<<<<<<< HEAD
-// SignPayload uses the accountID's secret key to sign the payload and returns the signature
-func (s Service) SignPayload(accountID, payload []byte) (*coredocumentpb.Signature, error) {
-	return s.accountsService.Sign(accountID, payload)
-=======
 // MintNFT mints an NFT.
 func (s Service) MintNFT(ctx context.Context, request nft.MintNFTRequest) (*nft.TokenResponse, error) {
 	resp, _, err := s.nftService.MintNFT(ctx, request)
@@ -80,5 +70,9 @@
 // OwnerOfNFT returns the owner of the NFT.
 func (s Service) OwnerOfNFT(registry common.Address, tokenID nft.TokenID) (common.Address, error) {
 	return s.nftService.OwnerOf(registry, tokenID[:])
->>>>>>> 0a286575
+}
+
+// SignPayload uses the accountID's secret key to sign the payload and returns the signature
+func (s Service) SignPayload(accountID, payload []byte) (*coredocumentpb.Signature, error) {
+	return s.accountsService.Sign(accountID, payload)
 }