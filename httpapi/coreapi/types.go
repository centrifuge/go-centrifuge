package coreapi

import (
	"encoding/json"
	"strings"
	"time"

	"github.com/centrifuge/centrifuge-protobufs/gen/go/coredocument"
	"github.com/centrifuge/go-centrifuge/config"
	"github.com/centrifuge/go-centrifuge/config/configstore"
	"github.com/centrifuge/go-centrifuge/documents"
	"github.com/centrifuge/go-centrifuge/errors"
	"github.com/centrifuge/go-centrifuge/identity"
	"github.com/centrifuge/go-centrifuge/jobs"
	"github.com/centrifuge/go-centrifuge/nft"
	"github.com/centrifuge/go-centrifuge/utils/byteutils"
	"github.com/ethereum/go-ethereum/common"
	"github.com/ethereum/go-ethereum/common/hexutil"
)

// AttributeMapRequest defines a map of attributes with attribute key as key
type AttributeMapRequest map[string]AttributeRequest

// CreateDocumentRequest defines the payload for creating documents.
type CreateDocumentRequest struct {
	Scheme      string              `json:"scheme" enums:"generic,invoice,purchase_order,entity"`
	ReadAccess  []identity.DID      `json:"read_access" swaggertype:"array,string"`
	WriteAccess []identity.DID      `json:"write_access" swaggertype:"array,string"`
	Data        interface{}         `json:"data"`
	Attributes  AttributeMapRequest `json:"attributes"`
}

// AttributeRequest defines a single attribute.
type AttributeRequest struct {
	Type  string `json:"type" enums:"integer,decimal,string,bytes,timestamp"`
	Value string `json:"value"`
}

// AttributeResponse adds key to the attribute.
type AttributeResponse struct {
	AttributeRequest
	Key byteutils.HexBytes `json:"key" swaggertype:"primitive,string"`
}

// AttributeMapResponse maps attribute label to AttributeResponse
type AttributeMapResponse map[string]AttributeResponse

// NFT defines a single NFT.
type NFT struct {
	Registry   string `json:"registry"`
	Owner      string `json:"owner"`
	TokenID    string `json:"token_id"`
	TokenIndex string `json:"token_index"`
}

// ResponseHeader holds the common response header fields
type ResponseHeader struct {
	DocumentID  string         `json:"document_id"`
	VersionID   string         `json:"version_id"`
	Author      string         `json:"author"`
	CreatedAt   string         `json:"created_at"`
	ReadAccess  []identity.DID `json:"read_access" swaggertype:"array,string"`
	WriteAccess []identity.DID `json:"write_access" swaggertype:"array,string"`
	JobID       string         `json:"job_id,omitempty"`
	NFTs        []NFT          `json:"nfts"`
}

// DocumentResponse is the common response for Document APIs.
type DocumentResponse struct {
	Header     ResponseHeader       `json:"header"`
	Scheme     string               `json:"scheme" enums:"generic,invoice,purchase_order,entity"`
	Data       interface{}          `json:"data"`
	Attributes AttributeMapResponse `json:"attributes"`
}

<<<<<<< HEAD
// ToDocumentAttributes converts client api attributes to internal format
func ToDocumentAttributes(cattrs map[string]Attribute) (map[documents.AttrKey]documents.Attribute, error) {
=======
func toDocumentAttributes(cattrs map[string]AttributeRequest) (map[documents.AttrKey]documents.Attribute, error) {
>>>>>>> 12ab1b28
	attrs := make(map[documents.AttrKey]documents.Attribute)
	for k, v := range cattrs {
		attr, err := documents.NewAttribute(k, documents.AttributeType(v.Type), v.Value)
		if err != nil {
			return nil, err
		}

		attrs[attr.Key] = attr
	}

	return attrs, nil
}

// ToDocumentsCreatePayload converts CoreAPI create payload to documents payload.
func ToDocumentsCreatePayload(request CreateDocumentRequest) (documents.CreatePayload, error) {
	payload := documents.CreatePayload{
		Scheme: request.Scheme,
		Collaborators: documents.CollaboratorsAccess{
			ReadCollaborators:      request.ReadAccess,
			ReadWriteCollaborators: request.WriteAccess,
		},
	}

	data, err := json.Marshal(request.Data)
	if err != nil {
		return payload, err
	}
	payload.Data = data

	attrs, err := ToDocumentAttributes(request.Attributes)
	if err != nil {
		return payload, err
	}
	payload.Attributes = attrs

	return payload, nil
}

func convertNFTs(tokenRegistry documents.TokenRegistry, nfts []*coredocumentpb.NFT) (nnfts []NFT, err error) {
	for _, n := range nfts {
		regAddress := common.BytesToAddress(n.RegistryId[:common.AddressLength])
		i, errn := tokenRegistry.CurrentIndexOfToken(regAddress, n.TokenId)
		if errn != nil || i == nil {
			err = errors.AppendError(err, errors.New("token index received is nil or other error: %v", errn))
			continue
		}

		o, errn := tokenRegistry.OwnerOf(regAddress, n.TokenId)
		if errn != nil {
			err = errors.AppendError(err, errn)
			continue
		}

		nnfts = append(nnfts, NFT{
			Registry:   regAddress.Hex(),
			Owner:      o.Hex(),
			TokenID:    hexutil.Encode(n.TokenId),
			TokenIndex: hexutil.Encode(i.Bytes()),
		})
	}
	return nnfts, err
}

func toAttributeMapResponse(attrs []documents.Attribute) (AttributeMapResponse, error) {
	m := make(AttributeMapResponse)
	for _, v := range attrs {
		val, err := v.Value.String()
		if err != nil {
			return nil, err
		}

		m[v.KeyLabel] = AttributeResponse{
			AttributeRequest: AttributeRequest{
				Type:  v.Value.Type.String(),
				Value: val,
			},
			Key: v.Key[:],
		}
	}

	return m, nil
}

// DeriveResponseHeader derives an appropriate response header
func DeriveResponseHeader(tokenRegistry documents.TokenRegistry, model documents.Model, id jobs.JobID) (response ResponseHeader, err error) {
	cs, err := model.GetCollaborators()
	if err != nil {
		return response, err
	}

	// we ignore error here because it can happen when a model is first created but its not anchored yet
	author, _ := model.Author()

	// we ignore error here because it can happen when a model is first created but its not anchored yet
	var ts string
	t, err := model.Timestamp()
	if err == nil {
		ts = t.UTC().Format(time.RFC3339)
	}

	nfts := model.NFTs()
	cnfts, err := convertNFTs(tokenRegistry, nfts)
	if err != nil {
		// this could be a temporary failure, so we ignore but warn about the error
		log.Warningf("errors encountered when trying to set nfts to the response: %v", err)
	}

	return ResponseHeader{
		DocumentID:  hexutil.Encode(model.ID()),
		VersionID:   hexutil.Encode(model.CurrentVersion()),
		Author:      author.String(),
		CreatedAt:   ts,
		ReadAccess:  cs.ReadCollaborators,
		WriteAccess: cs.ReadWriteCollaborators,
		NFTs:        cnfts,
		JobID:       id.String(),
	}, nil
}

<<<<<<< HEAD
=======
// GetDocumentResponse converts model to a client api format.
>>>>>>> 12ab1b28
func GetDocumentResponse(model documents.Model, tokenRegistry documents.TokenRegistry, jobID jobs.JobID) (resp DocumentResponse, err error) {
	docData := model.GetData()
	scheme := model.Scheme()
	attrMap, err := toAttributeMapResponse(model.GetAttributes())
	if err != nil {
		return resp, err
	}

	header, err := DeriveResponseHeader(tokenRegistry, model, jobID)
	if err != nil {
		return resp, err
	}

	return DocumentResponse{Header: header, Scheme: scheme, Data: docData, Attributes: attrMap}, nil
}

// ProofsRequest holds the fields for which proofs are generated.
type ProofsRequest struct {
	Fields []string `json:"fields"`
}

// ProofResponseHeader holds the document details.
type ProofResponseHeader struct {
	DocumentID byteutils.HexBytes `json:"document_id" swaggertype:"primitive,string"`
	VersionID  byteutils.HexBytes `json:"version_id" swaggertype:"primitive,string"`
	State      string             `json:"state"`
}

// Proof represents a single proof
type Proof struct {
	Property     byteutils.HexBytes   `json:"property" swaggertype:"primitive,string"`
	Value        byteutils.HexBytes   `json:"value" swaggertype:"primitive,string"`
	Salt         byteutils.HexBytes   `json:"salt" swaggertype:"primitive,string"`
	Hash         byteutils.HexBytes   `json:"hash" swaggertype:"primitive,string"`
	SortedHashes []byteutils.HexBytes `json:"sorted_hashes" swaggertype:"array,string"`
}

// ProofsResponse holds the proofs for the fields given for a document.
type ProofsResponse struct {
	Header      ProofResponseHeader `json:"header"`
	FieldProofs []Proof             `json:"field_proofs"`
}

func convertProofs(proof *documents.DocumentProof) ProofsResponse {
	resp := ProofsResponse{
		Header: ProofResponseHeader{
			DocumentID: proof.DocumentID,
			VersionID:  proof.VersionID,
			State:      proof.State,
		},
	}

	var proofs []Proof
	for _, pf := range proof.FieldProofs {
		pff := Proof{
			Value:    pf.Value,
			Hash:     pf.Hash,
			Salt:     pf.Salt,
			Property: pf.GetCompactName(),
		}

		var hashes []byteutils.HexBytes
		for _, h := range pf.SortedHashes {
			h := h
			hashes = append(hashes, h)
		}

		pff.SortedHashes = hashes
		proofs = append(proofs, pff)
	}

	resp.FieldProofs = proofs
	return resp
}

// MintNFTRequest holds required fields for minting NFT
type MintNFTRequest struct {
	DocumentID               byteutils.HexBytes `json:"document_id" swaggertype:"primitive,string"`
	DepositAddress           common.Address     `json:"deposit_address" swaggertype:"primitive,string"`
	ProofFields              []string           `json:"proof_fields"`
	GrantNFTReadAccess       bool               `json:"grant_nft_access"`
	SubmitTokenProof         bool               `json:"submit_token_proof"`
	SubmitNFTReadAccessProof bool               `json:"submit_nft_owner_access_proof"`
}

// NFTResponseHeader holds the NFT mint job ID.
type NFTResponseHeader struct {
	JobID string `json:"job_id"`
}

// MintNFTResponse holds the details of the minted NFT.
type MintNFTResponse struct {
	Header          NFTResponseHeader  `json:"header"`
	DocumentID      byteutils.HexBytes `json:"document_id" swaggertype:"primitive,string"`
	TokenID         string             `json:"token_id"`
	RegistryAddress common.Address     `json:"registry_address" swaggertype:"primitive,string"`
	DepositAddress  common.Address     `json:"deposit_address" swaggertype:"primitive,string"`
}

func toNFTMintRequest(req MintNFTRequest, registryAddress common.Address) nft.MintNFTRequest {
	return nft.MintNFTRequest{
		DocumentID:               req.DocumentID,
		DepositAddress:           req.DepositAddress,
		GrantNFTReadAccess:       req.GrantNFTReadAccess,
		ProofFields:              req.ProofFields,
		RegistryAddress:          registryAddress,
		SubmitNFTReadAccessProof: req.SubmitNFTReadAccessProof,
		SubmitTokenProof:         req.SubmitTokenProof,
	}
}

// TransferNFTRequest holds Registry Address and To address for NFT transfer
type TransferNFTRequest struct {
	To common.Address `json:"to" swaggertype:"primitive,string"`
}

// TransferNFTResponse is the response for NFT transfer.
type TransferNFTResponse struct {
	Header          NFTResponseHeader `json:"header"`
	TokenID         string            `json:"token_id"`
	RegistryAddress common.Address    `json:"registry_address" swaggertype:"primitive,string"`
	To              common.Address    `json:"to" swaggertype:"primitive,string"`
}

// NFTOwnerResponse is the response for NFT owner request.
type NFTOwnerResponse struct {
	TokenID         string         `json:"token_id"`
	RegistryAddress common.Address `json:"registry_address" swaggertype:"primitive,string"`
	Owner           common.Address `json:"owner" swaggertype:"primitive,string"`
}

// SignRequest holds the payload to be signed.
type SignRequest struct {
	Payload byteutils.HexBytes `json:"payload" swaggertype:"primitive,string"`
}

// SignResponse holds the signature, pk and Payload for the Sign request.
type SignResponse struct {
	Payload   byteutils.HexBytes `json:"payload" swaggertype:"primitive,string"`
	Signature byteutils.HexBytes `json:"signature" swaggertype:"primitive,string"`
	PublicKey byteutils.HexBytes `json:"public_key" swaggertype:"primitive,string"`
	SignerID  byteutils.HexBytes `json:"signer_id" swaggertype:"primitive,string"`
}

// KeyPair represents the public and private key.
type KeyPair struct {
	Pub string `json:"pub"`
	Pvt string `json:"pvt"`
}

// EthAccount holds address of the account.
type EthAccount struct {
	Address  string `json:"address"`
	Key      string `json:"key,omitempty"`
	Password string `json:"password,omitempty"`
}

// Account holds the single account details.
type Account struct {
	EthereumAccount                  EthAccount         `json:"eth_account"`
	EthereumDefaultAccountName       string             `json:"eth_default_account_name"`
	ReceiveEventNotificationEndpoint string             `json:"receive_event_notification_endpoint"`
	IdentityID                       byteutils.HexBytes `json:"identity_id" swaggertype:"primitive,string"`
	SigningKeyPair                   KeyPair            `json:"signing_key_pair"`
	P2PKeyPair                       KeyPair            `json:"p2p_key_pair"`
}

// Accounts holds a list of accounts
type Accounts struct {
	Data []Account `json:"data"`
}

func toClientAccount(acc config.Account) Account {
	var p2pkp, signingkp KeyPair
	p2pkp.Pub, p2pkp.Pvt = acc.GetP2PKeyPair()
	signingkp.Pub, signingkp.Pvt = acc.GetSigningKeyPair()

	return Account{
		EthereumAccount: EthAccount{
			Address: acc.GetEthereumAccount().Address,
		},
		IdentityID:                       acc.GetIdentityID(),
		ReceiveEventNotificationEndpoint: acc.GetReceiveEventNotificationEndpoint(),
		EthereumDefaultAccountName:       acc.GetEthereumDefaultAccountName(),
		P2PKeyPair:                       p2pkp,
		SigningKeyPair:                   signingkp,
	}
}

func toClientAccounts(accs []config.Account) Accounts {
	var caccs Accounts
	for _, acc := range accs {
		caccs.Data = append(caccs.Data, toClientAccount(acc))
	}

	return caccs
}

func isKeyPairEmpty(kp *KeyPair) bool {
	kp.Pvt, kp.Pub = strings.TrimSpace(kp.Pvt), strings.TrimSpace(kp.Pub)
	return kp.Pvt == "" || kp.Pub == ""
}

func fromClientAccount(cacc Account) (config.Account, error) {
	acc := new(configstore.Account)
	if cacc.EthereumAccount.Address == "" || cacc.EthereumAccount.Key == "" {
		return nil, errors.New("ethereum address/key cannot be empty")
	}
	ca := config.AccountConfig(cacc.EthereumAccount)
	acc.EthereumAccount = &ca
	acc.EthereumDefaultAccountName = cacc.EthereumDefaultAccountName

	if isKeyPairEmpty(&cacc.P2PKeyPair) {
		return nil, errors.New("p2p key pair is invalid")
	}
	acc.P2PKeyPair = configstore.KeyPair(cacc.P2PKeyPair)

	if isKeyPairEmpty(&cacc.SigningKeyPair) {
		return nil, errors.New("signing key pair is invalid")
	}
	acc.SigningKeyPair = configstore.KeyPair(cacc.SigningKeyPair)

	if len(cacc.IdentityID) < 1 {
		return nil, errors.New("Identity ID cannot be empty")
	}

	acc.IdentityID = cacc.IdentityID
	acc.ReceiveEventNotificationEndpoint = cacc.ReceiveEventNotificationEndpoint
	return acc, nil
}<|MERGE_RESOLUTION|>--- conflicted
+++ resolved
@@ -73,12 +73,7 @@
 	Attributes AttributeMapResponse `json:"attributes"`
 }
 
-<<<<<<< HEAD
-// ToDocumentAttributes converts client api attributes to internal format
-func ToDocumentAttributes(cattrs map[string]Attribute) (map[documents.AttrKey]documents.Attribute, error) {
-=======
 func toDocumentAttributes(cattrs map[string]AttributeRequest) (map[documents.AttrKey]documents.Attribute, error) {
->>>>>>> 12ab1b28
 	attrs := make(map[documents.AttrKey]documents.Attribute)
 	for k, v := range cattrs {
 		attr, err := documents.NewAttribute(k, documents.AttributeType(v.Type), v.Value)
@@ -198,10 +193,7 @@
 	}, nil
 }
 
-<<<<<<< HEAD
-=======
 // GetDocumentResponse converts model to a client api format.
->>>>>>> 12ab1b28
 func GetDocumentResponse(model documents.Model, tokenRegistry documents.TokenRegistry, jobID jobs.JobID) (resp DocumentResponse, err error) {
 	docData := model.GetData()
 	scheme := model.Scheme()
