--- conflicted
+++ resolved
@@ -83,16 +83,11 @@
 	r, err := Router(ctx)
 	assert.NoError(t, err)
 	assert.Len(t, r.Middlewares(), 3)
-<<<<<<< HEAD
 	assert.Len(t, r.Routes(), 3)
 	// beta routes
 	assert.Len(t, r.Routes()[0].SubRoutes.Routes(), 3)
 	// health pattern
 	assert.Equal(t, "/ping", r.Routes()[1].Pattern)
 	// v1 routes
-	assert.Len(t, r.Routes()[2].SubRoutes.Routes(), 27)
-=======
-	assert.Len(t, r.Routes(), 2)
-	assert.Len(t, r.Routes()[1].SubRoutes.Routes(), 32)
->>>>>>> 77d14fd6
+	assert.Len(t, r.Routes()[2].SubRoutes.Routes(), 32)
 }