package userapi

import (
	"context"

	"github.com/centrifuge/go-centrifuge/documents"
	"github.com/centrifuge/go-centrifuge/documents/purchaseorder"
	"github.com/centrifuge/go-centrifuge/extensions/transferdetails"
	"github.com/centrifuge/go-centrifuge/httpapi/coreapi"
	"github.com/centrifuge/go-centrifuge/jobs"
)

// Service provides functionality for User APIs.
type Service struct {
	coreAPISrv             coreapi.Service
	transferDetailsService transferdetails.Service
}

// TODO: this can be refactored into a generic Service which handles all kinds of custom attributes

// CreateTransferDetail creates and anchors a Transfer Detail
func (s Service) CreateTransferDetail(ctx context.Context, req transferdetails.CreateTransferDetailRequest) (documents.Model, jobs.JobID, error) {
	return s.transferDetailsService.CreateTransferDetail(ctx, req)
}

// UpdateTransferDetail updates and anchors a Transfer Detail
func (s Service) UpdateTransferDetail(ctx context.Context, req transferdetails.UpdateTransferDetailRequest) (documents.Model, jobs.JobID, error) {
	return s.transferDetailsService.UpdateTransferDetail(ctx, req)
}

// GetCurrentTransferDetail returns the current version on a Transfer Detail
func (s Service) GetCurrentTransferDetail(ctx context.Context, docID, transferID []byte) (*transferdetails.TransferDetail, documents.Model, error) {
	model, err := s.coreAPISrv.GetDocument(ctx, docID)
	if err != nil {
		return nil, nil, err
	}
	data, model, err := s.transferDetailsService.DeriveTransferDetail(ctx, model, transferID)
	if err != nil {
		return nil, nil, err
	}

	return data, model, nil
}

// GetCurrentTransferDetailsList returns a list of Transfer Details on the current version of a document
func (s Service) GetCurrentTransferDetailsList(ctx context.Context, docID []byte) (*transferdetails.TransferDetailList, documents.Model, error) {
	model, err := s.coreAPISrv.GetDocument(ctx, docID)
	if err != nil {
		return nil, nil, err
	}

	data, model, err := s.transferDetailsService.DeriveTransferList(ctx, model)
	if err != nil {
		return nil, nil, err
	}

	return data, model, nil
}

// GetVersionTransferDetail returns a Transfer Detail on a particular version of a Document
func (s Service) GetVersionTransferDetail(ctx context.Context, docID, versionID, transferID []byte) (*transferdetails.TransferDetail, documents.Model, error) {
	model, err := s.coreAPISrv.GetDocumentVersion(ctx, docID, versionID)
	if err != nil {
		return nil, nil, err
	}

	data, model, err := s.transferDetailsService.DeriveTransferDetail(ctx, model, transferID)
	if err != nil {
		return nil, nil, err
	}

	return data, model, nil
}

// GetVersionTransferDetailsList returns a list of Transfer Details on a particular version of a Document
func (s Service) GetVersionTransferDetailsList(ctx context.Context, docID, versionID []byte) (*transferdetails.TransferDetailList, documents.Model, error) {
	model, err := s.coreAPISrv.GetDocumentVersion(ctx, docID, versionID)
	if err != nil {
		return nil, nil, err
	}

	data, model, err := s.transferDetailsService.DeriveTransferList(ctx, model)
	if err != nil {
		return nil, nil, err
	}

	return data, model, nil
}

func convertPORequest(req CreatePurchaseOrderRequest) (documents.CreatePayload, error) {
	coreAPIReq := coreapi.CreateDocumentRequest{
		Scheme:      purchaseorder.Scheme,
		WriteAccess: req.WriteAccess,
		ReadAccess:  req.ReadAccess,
		Data:        req.Data,
		Attributes:  req.Attributes,
	}

	return coreapi.ToDocumentsCreatePayload(coreAPIReq)
}

// CreatePurchaseOrder creates a purchase Order.
func (s Service) CreatePurchaseOrder(ctx context.Context, req CreatePurchaseOrderRequest) (documents.Model, jobs.JobID, error) {
	docReq, err := convertPORequest(req)
	if err != nil {
		return nil, jobs.NilJobID(), err
	}

	return s.coreAPISrv.CreateDocument(ctx, docReq)
}

// GetPurchaseOrder returns the latest version of the PurchaseOrder associated with Document ID.
func (s Service) GetPurchaseOrder(ctx context.Context, docID []byte) (documents.Model, error) {
	return s.coreAPISrv.GetDocument(ctx, docID)
}

<<<<<<< HEAD
// GetPurchaseOrderVersion returns specific version of the PurchaseOrder associated with Document ID.
func (s Service) GetPurchaseOrderVersion(ctx context.Context, docID, versionID []byte) (documents.Model, error) {
	return s.coreAPISrv.GetDocumentVersion(ctx, docID, versionID)
=======
// UpdatePurchaseOrder updates a purchase Order.
func (s Service) UpdatePurchaseOrder(ctx context.Context, docID []byte, req CreatePurchaseOrderRequest) (documents.Model, jobs.JobID, error) {
	docReq, err := convertPORequest(req)
	if err != nil {
		return nil, jobs.NilJobID(), err
	}

	return s.coreAPISrv.UpdateDocument(ctx, documents.UpdatePayload{CreatePayload: docReq, DocumentID: docID})
>>>>>>> c6e22d4a
}<|MERGE_RESOLUTION|>--- conflicted
+++ resolved
@@ -114,11 +114,6 @@
 	return s.coreAPISrv.GetDocument(ctx, docID)
 }
 
-<<<<<<< HEAD
-// GetPurchaseOrderVersion returns specific version of the PurchaseOrder associated with Document ID.
-func (s Service) GetPurchaseOrderVersion(ctx context.Context, docID, versionID []byte) (documents.Model, error) {
-	return s.coreAPISrv.GetDocumentVersion(ctx, docID, versionID)
-=======
 // UpdatePurchaseOrder updates a purchase Order.
 func (s Service) UpdatePurchaseOrder(ctx context.Context, docID []byte, req CreatePurchaseOrderRequest) (documents.Model, jobs.JobID, error) {
 	docReq, err := convertPORequest(req)
@@ -127,5 +122,9 @@
 	}
 
 	return s.coreAPISrv.UpdateDocument(ctx, documents.UpdatePayload{CreatePayload: docReq, DocumentID: docID})
->>>>>>> c6e22d4a
+}
+
+// GetPurchaseOrderVersion returns specific version of the PurchaseOrder associated with Document ID.
+func (s Service) GetPurchaseOrderVersion(ctx context.Context, docID, versionID []byte) (documents.Model, error) {
+	return s.coreAPISrv.GetDocumentVersion(ctx, docID, versionID)
 }