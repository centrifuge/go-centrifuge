--- conflicted
+++ resolved
@@ -38,15 +38,14 @@
 		return errors.New("failed to get %s", entity.BootstrappedEntityService)
 	}
 
-<<<<<<< HEAD
 	fundingSrv, ok := ctx[funding.BootstrappedFundingService].(funding.Service)
 	if !ok {
 		return errors.New("failed to get %s", funding.BootstrappedFundingService)
-=======
+	}
+
 	configSrv, ok := ctx[config.BootstrappedConfigStorage].(config.Service)
 	if !ok {
 		return errors.New("failed to get %s", config.BootstrappedConfigStorage)
->>>>>>> f5bf08b4
 	}
 
 	ctx[BootstrappedUserAPIService] = Service{
@@ -54,11 +53,8 @@
 		transferDetailsService: tdSrv,
 		entityRelationshipSrv:  erSrv,
 		entitySrv:              eSrv,
-<<<<<<< HEAD
 		fundingSrv:             fundingSrv,
-=======
 		config:                 configSrv,
->>>>>>> f5bf08b4
 	}
 	return nil
 }