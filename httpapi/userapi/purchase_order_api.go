--- conflicted
+++ resolved
@@ -85,11 +85,7 @@
 	var code int
 	defer httputils.RespondIfError(&code, &err, w, r)
 
-<<<<<<< HEAD
 	docID, err := hexutil.Decode(chi.URLParam(r, coreapi.DocumentIDParam))
-=======
-	docID, err := hexutil.Decode(chi.URLParam(r, documentIDParam))
->>>>>>> c6e22d4a
 	if err != nil {
 		code = http.StatusBadRequest
 		log.Error(err)
@@ -116,7 +112,68 @@
 	render.JSON(w, r, resp)
 }
 
-<<<<<<< HEAD
+// UpdatePurchaseOrder updates an existing PurchaseOrder.
+// @summary Updates an existing PurchaseOrder and anchors it.
+// @description Updates an existing PurchaseOrder and anchors it.
+// @id update_purchase_order
+// @tags PurchaseOrders
+// @accept json
+// @param authorization header string true "Hex encoded centrifuge ID of the account for the intended API action"
+// @param document_id path string true "Document Identifier"
+// @param body body userapi.CreatePurchaseOrderRequest true "PurchaseOrder Update request"
+// @produce json
+// @Failure 500 {object} httputils.HTTPError
+// @Failure 400 {object} httputils.HTTPError
+// @Failure 403 {object} httputils.HTTPError
+// @success 201 {object} userapi.PurchaseOrderResponse
+// @router /v1/purchase_orders/{document_id} [put]
+func (h handler) UpdatePurchaseOrder(w http.ResponseWriter, r *http.Request) {
+	var err error
+	var code int
+	defer httputils.RespondIfError(&code, &err, w, r)
+
+	docID, err := hexutil.Decode(chi.URLParam(r, coreapi.DocumentIDParam))
+	if err != nil {
+		code = http.StatusBadRequest
+		log.Error(err)
+		err = coreapi.ErrInvalidDocumentID
+		return
+	}
+
+	ctx := r.Context()
+	data, err := ioutil.ReadAll(r.Body)
+	if err != nil {
+		code = http.StatusInternalServerError
+		log.Error(err)
+		return
+	}
+
+	var request CreatePurchaseOrderRequest
+	err = json.Unmarshal(data, &request)
+	if err != nil {
+		code = http.StatusBadRequest
+		log.Error(err)
+		return
+	}
+
+	model, jobID, err := h.srv.UpdatePurchaseOrder(ctx, docID, request)
+	if err != nil {
+		code = http.StatusBadRequest
+		log.Error(err)
+		return
+	}
+
+	resp, err := toPurchaseOrderResponse(model, h.tokenRegistry, jobID)
+	if err != nil {
+		code = http.StatusInternalServerError
+		log.Error(err)
+		return
+	}
+
+	render.Status(r, http.StatusCreated)
+	render.JSON(w, r, resp)
+}
+
 // GetPurchaseOrderVersion returns the specific version of a PurchaseOrder.
 // @summary Returns the specific version of a PurchaseOrder.
 // @description Returns the specific version of a PurchaseOrder.
@@ -133,29 +190,10 @@
 // @success 200 {object} userapi.PurchaseOrderResponse
 // @router /v1/purchase_orders/{document_id}/versions/{version_id} [get]
 func (h handler) GetPurchaseOrderVersion(w http.ResponseWriter, r *http.Request) {
-=======
-// UpdatePurchaseOrder updates an existing PurchaseOrder.
-// @summary Updates an existing PurchaseOrder and anchors it.
-// @description Updates an existing PurchaseOrder and anchors it.
-// @id update_purchase_order
-// @tags PurchaseOrders
-// @accept json
-// @param authorization header string true "Hex encoded centrifuge ID of the account for the intended API action"
-// @param document_id path string true "Document Identifier"
-// @param body body userapi.CreatePurchaseOrderRequest true "PurchaseOrder Update request"
-// @produce json
-// @Failure 500 {object} httputils.HTTPError
-// @Failure 400 {object} httputils.HTTPError
-// @Failure 403 {object} httputils.HTTPError
-// @success 201 {object} userapi.PurchaseOrderResponse
-// @router /v1/purchase_orders/{document_id} [put]
-func (h handler) UpdatePurchaseOrder(w http.ResponseWriter, r *http.Request) {
->>>>>>> c6e22d4a
-	var err error
-	var code int
-	defer httputils.RespondIfError(&code, &err, w, r)
-
-<<<<<<< HEAD
+	var err error
+	var code int
+	defer httputils.RespondIfError(&code, &err, w, r)
+
 	ids := make([][]byte, 2, 2)
 	for i, idStr := range []string{chi.URLParam(r, coreapi.DocumentIDParam), chi.URLParam(r, coreapi.VersionIDParam)} {
 		var id []byte
@@ -179,50 +217,12 @@
 	}
 
 	resp, err := toPurchaseOrderResponse(model, h.tokenRegistry, jobs.NilJobID())
-=======
-	docID, err := hexutil.Decode(chi.URLParam(r, documentIDParam))
-	if err != nil {
-		code = http.StatusBadRequest
-		log.Error(err)
-		err = coreapi.ErrInvalidDocumentID
-		return
-	}
-
-	ctx := r.Context()
-	data, err := ioutil.ReadAll(r.Body)
-	if err != nil {
-		code = http.StatusInternalServerError
-		log.Error(err)
-		return
-	}
-
-	var request CreatePurchaseOrderRequest
-	err = json.Unmarshal(data, &request)
-	if err != nil {
-		code = http.StatusBadRequest
-		log.Error(err)
-		return
-	}
-
-	model, jobID, err := h.srv.UpdatePurchaseOrder(ctx, docID, request)
-	if err != nil {
-		code = http.StatusBadRequest
-		log.Error(err)
-		return
-	}
-
-	resp, err := toPurchaseOrderResponse(model, h.tokenRegistry, jobID)
->>>>>>> c6e22d4a
-	if err != nil {
-		code = http.StatusInternalServerError
-		log.Error(err)
-		return
-	}
-
-<<<<<<< HEAD
+	if err != nil {
+		code = http.StatusInternalServerError
+		log.Error(err)
+		return
+	}
+
 	render.Status(r, http.StatusOK)
-=======
-	render.Status(r, http.StatusCreated)
->>>>>>> c6e22d4a
 	render.JSON(w, r, resp)
 }