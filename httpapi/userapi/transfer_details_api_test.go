--- conflicted
+++ resolved
@@ -150,13 +150,8 @@
 	m.On("GetAttributes").Return(nil)
 
 	w, r = getHTTPReqAndResp(ctx)
-<<<<<<< HEAD
 	d := &extensions.TransferDetail{
-		Data: extensions.TransferDetailData{
-=======
-	d := &transferdetails.TransferDetail{
-		Data: transferdetails.Data{
->>>>>>> 3ed5c7a0
+		Data: extensions.Data{
 			TransferID: transferID,
 		},
 	}
