// nolint
package userapi

import (
<<<<<<< HEAD
	"github.com/centrifuge/go-centrifuge/documents/invoice"
	"github.com/centrifuge/go-centrifuge/extensions/transferdetails"
	"github.com/centrifuge/go-centrifuge/httpapi/coreapi"
	"github.com/ethereum/go-ethereum/common"
=======
	"github.com/centrifuge/go-centrifuge/documents"
	"github.com/centrifuge/go-centrifuge/documents/purchaseorder"
	"github.com/centrifuge/go-centrifuge/extensions/transferdetails"
	"github.com/centrifuge/go-centrifuge/httpapi/coreapi"
	"github.com/centrifuge/go-centrifuge/identity"
	"github.com/centrifuge/go-centrifuge/jobs"
>>>>>>> 12ab1b28
)

// TODO: think: generic custom attribute set creation?

//CreateTransferDetailRequest is the request body for creating a Transfer Detail
type CreateTransferDetailRequest struct {
	DocumentID string               `json:"document_id"`
	Data       transferdetails.Data `json:"data"`
}

// UpdateTransferDetailRequest is the request body for updating a Transfer Detail
type UpdateTransferDetailRequest struct {
	DocumentID string               `json:"document_id"`
	TransferID string               `json:"transfer_id"`
	Data       transferdetails.Data `json:"data"`
}

// TransferDetailResponse is the response body when fetching a Transfer Detail
type TransferDetailResponse struct {
	Header coreapi.ResponseHeader `json:"header"`
	Data   transferdetails.Data   `json:"data"`
}

// TransferDetailListResponse is the response body when fetching a list of Transfer Details
type TransferDetailListResponse struct {
	Header coreapi.ResponseHeader `json:"header"`
	Data   []transferdetails.Data `json:"data"`
}

func toTransferDetailCreatePayload(request CreateTransferDetailRequest) (*transferdetails.CreateTransferDetailRequest, error) {
	payload := transferdetails.CreateTransferDetailRequest{
		DocumentID: request.DocumentID,
		Data:       request.Data,
	}
	return &payload, nil
}

func toTransferDetailUpdatePayload(request UpdateTransferDetailRequest) (*transferdetails.UpdateTransferDetailRequest, error) {
	payload := transferdetails.UpdateTransferDetailRequest{
		DocumentID: request.DocumentID,
		Data:       request.Data,
		TransferID: request.TransferID,
	}
	return &payload, nil
}

<<<<<<< HEAD
// CreateInvoiceRequest defines the payload for creating documents.
type CreateInvoiceRequest struct {
	ReadAccess  []common.Address     `json:"read_access" swaggertype:"array,string"`
	WriteAccess []common.Address     `json:"write_access" swaggertype:"array,string"`
	Data        invoice.Data         `json:"data"`
	Attributes  coreapi.AttributeMap `json:"attributes"`
=======
// CreatePurchaseOrderRequest holds details for creating Purchase order Document.
type CreatePurchaseOrderRequest struct {
	ReadAccess  []identity.DID              `json:"read_access" swaggertype:"array,string"`
	WriteAccess []identity.DID              `json:"write_access" swaggertype:"array,string"`
	Data        purchaseorder.Data          `json:"data"`
	Attributes  coreapi.AttributeMapRequest `json:"attributes"`
}

// PurchaseOrderResponse represents the purchase order in client API format.
type PurchaseOrderResponse struct {
	Header     coreapi.ResponseHeader       `json:"header"`
	Data       purchaseorder.Data           `json:"data"`
	Attributes coreapi.AttributeMapResponse `json:"attributes"`
}

func toPurchaseOrderResponse(model documents.Model, tokenRegistry documents.TokenRegistry, jobID jobs.JobID) (resp PurchaseOrderResponse, err error) {
	docResp, err := coreapi.GetDocumentResponse(model, tokenRegistry, jobID)
	if err != nil {
		return resp, err
	}

	return PurchaseOrderResponse{
		Header:     docResp.Header,
		Attributes: docResp.Attributes,
		Data:       docResp.Data.(purchaseorder.Data),
	}, nil
>>>>>>> 12ab1b28
}<|MERGE_RESOLUTION|>--- conflicted
+++ resolved
@@ -2,19 +2,14 @@
 package userapi
 
 import (
-<<<<<<< HEAD
-	"github.com/centrifuge/go-centrifuge/documents/invoice"
-	"github.com/centrifuge/go-centrifuge/extensions/transferdetails"
-	"github.com/centrifuge/go-centrifuge/httpapi/coreapi"
-	"github.com/ethereum/go-ethereum/common"
-=======
 	"github.com/centrifuge/go-centrifuge/documents"
 	"github.com/centrifuge/go-centrifuge/documents/purchaseorder"
+	"github.com/centrifuge/go-centrifuge/documents/invoice"
 	"github.com/centrifuge/go-centrifuge/extensions/transferdetails"
 	"github.com/centrifuge/go-centrifuge/httpapi/coreapi"
 	"github.com/centrifuge/go-centrifuge/identity"
 	"github.com/centrifuge/go-centrifuge/jobs"
->>>>>>> 12ab1b28
+	"github.com/ethereum/go-ethereum/common"
 )
 
 // TODO: think: generic custom attribute set creation?
@@ -61,14 +56,14 @@
 	return &payload, nil
 }
 
-<<<<<<< HEAD
 // CreateInvoiceRequest defines the payload for creating documents.
 type CreateInvoiceRequest struct {
 	ReadAccess  []common.Address     `json:"read_access" swaggertype:"array,string"`
 	WriteAccess []common.Address     `json:"write_access" swaggertype:"array,string"`
 	Data        invoice.Data         `json:"data"`
-	Attributes  coreapi.AttributeMap `json:"attributes"`
-=======
+	Attributes  coreapi.AttributeMapRequest `json:"attributes"`
+}
+
 // CreatePurchaseOrderRequest holds details for creating Purchase order Document.
 type CreatePurchaseOrderRequest struct {
 	ReadAccess  []identity.DID              `json:"read_access" swaggertype:"array,string"`
@@ -95,5 +90,4 @@
 		Attributes: docResp.Attributes,
 		Data:       docResp.Data.(purchaseorder.Data),
 	}, nil
->>>>>>> 12ab1b28
 }