--- conflicted
+++ resolved
@@ -8,11 +8,8 @@
 	"time"
 
 	"github.com/centrifuge/go-centrifuge/documents"
-<<<<<<< HEAD
 	"github.com/centrifuge/go-centrifuge/documents/invoice"
-=======
 	"github.com/centrifuge/go-centrifuge/documents/entity"
->>>>>>> 9fb38b95
 	"github.com/centrifuge/go-centrifuge/documents/purchaseorder"
 	"github.com/centrifuge/go-centrifuge/errors"
 	"github.com/centrifuge/go-centrifuge/extensions/transferdetails"
@@ -266,7 +263,54 @@
 	docSrv.AssertExpectations(t)
 }
 
-<<<<<<< HEAD
+func TestService_CreateEntity(t *testing.T) {
+	ctx := context.Background()
+	did := testingidentity.GenerateRandomDID()
+	req := CreateEntityRequest{
+		WriteAccess: []identity.DID{did},
+		Data: entity.Data{
+			Identity:  &did,
+			LegalName: "John Doe",
+			Addresses: []entity.Address{
+				{
+					IsMain:  true,
+					Country: "Germany",
+					Label:   "home",
+				},
+			},
+		},
+		Attributes: coreapi.AttributeMapRequest{
+			"string_test": {
+				Type:  "invalid",
+				Value: "hello, world!",
+			},
+
+			"decimal_test": {
+				Type:  "decimal",
+				Value: "100001.001",
+			},
+		},
+	}
+	s := Service{}
+
+	// invalid attribute map
+	_, _, err := s.CreateEntity(ctx, req)
+	assert.Error(t, err)
+	assert.True(t, errors.IsOfType(documents.ErrNotValidAttrType, err))
+
+	// success
+	docSrv := new(testingdocuments.MockService)
+	m := new(testingdocuments.MockModel)
+	docSrv.On("CreateModel", ctx, mock.Anything).Return(m, jobs.NewJobID(), nil)
+	s.coreAPISrv = newCoreAPIService(docSrv)
+	strAttr := req.Attributes["string_test"]
+	strAttr.Type = "string"
+	req.Attributes["string_test"] = strAttr
+	_, _, err = s.CreateEntity(ctx, req)
+	assert.NoError(t, err)
+	docSrv.AssertExpectations(t)
+}
+
 func TestService_CreateInvoice(t *testing.T) {
 	ctx := context.Background()
 	did := testingidentity.GenerateRandomDID()
@@ -284,21 +328,6 @@
 					Size:     1000202,
 					Data:     byteutils.HexBytes(utils.RandomSlice(32)),
 					Checksum: byteutils.HexBytes(utils.RandomSlice(32)),
-=======
-func TestService_CreateEntity(t *testing.T) {
-	ctx := context.Background()
-	did := testingidentity.GenerateRandomDID()
-	req := CreateEntityRequest{
-		WriteAccess: []identity.DID{did},
-		Data: entity.Data{
-			Identity:  &did,
-			LegalName: "John Doe",
-			Addresses: []entity.Address{
-				{
-					IsMain:  true,
-					Country: "Germany",
-					Label:   "home",
->>>>>>> 9fb38b95
 				},
 			},
 		},
@@ -317,11 +346,7 @@
 	s := Service{}
 
 	// invalid attribute map
-<<<<<<< HEAD
 	_, _, err := s.CreateInvoice(ctx, req)
-=======
-	_, _, err := s.CreateEntity(ctx, req)
->>>>>>> 9fb38b95
 	assert.Error(t, err)
 	assert.True(t, errors.IsOfType(documents.ErrNotValidAttrType, err))
 
@@ -333,11 +358,7 @@
 	strAttr := req.Attributes["string_test"]
 	strAttr.Type = "string"
 	req.Attributes["string_test"] = strAttr
-<<<<<<< HEAD
 	_, _, err = s.CreateInvoice(ctx, req)
-=======
-	_, _, err = s.CreateEntity(ctx, req)
->>>>>>> 9fb38b95
 	assert.NoError(t, err)
 	docSrv.AssertExpectations(t)
 }