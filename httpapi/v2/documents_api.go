--- conflicted
+++ resolved
@@ -80,23 +80,6 @@
 	render.JSON(w, r, resp)
 }
 
-<<<<<<< HEAD
-// Commit creates a document.
-// @summary Commits a pending document.
-// @description Commits a pending document.
-// @id commit_document_v2
-// @tags Documents
-// @accept json
-// @param authorization header string true "Hex encoded centrifuge ID of the account for the intended API action"
-// @param document_id path string true "Document Identifier"
-// @produce json
-// @Failure 400 {object} httputils.HTTPError
-// @Failure 500 {object} httputils.HTTPError
-// @Failure 403 {object} httputils.HTTPError
-// @success 202 {object} coreapi.DocumentResponse
-// @router /v2/documents/{document_id}/commit [post]
-func (h handler) Commit(w http.ResponseWriter, r *http.Request) {
-=======
 // Update updates a pending document.
 // @summary Updates a pending document.
 // @description Updates a pending document.
@@ -114,7 +97,6 @@
 // @success 200 {object} coreapi.DocumentResponse
 // @router /v2/documents/{document_id} [patch]
 func (h handler) UpdateDocument(w http.ResponseWriter, r *http.Request) {
->>>>>>> c1b0cd0f
 	var err error
 	var code int
 	defer httputils.RespondIfError(&code, &err, w, r)
@@ -128,21 +110,14 @@
 	}
 
 	ctx := r.Context()
-<<<<<<< HEAD
-	model, jobID, err := h.srv.Commit(ctx, docID)
-=======
 	var req UpdateDocumentRequest
 	err = unmarshalBody(r, &req)
->>>>>>> c1b0cd0f
 	if err != nil {
 		code = http.StatusBadRequest
 		log.Error(err)
 		return
 	}
 
-<<<<<<< HEAD
-	resp, err := toDocumentResponse(model, h.srv.tokenRegistry, jobID)
-=======
 	payload, err := toDocumentsPayload(req.DocumentRequest, docID)
 	if err != nil {
 		code = http.StatusBadRequest
@@ -158,17 +133,58 @@
 	}
 
 	resp, err := toDocumentResponse(doc, h.srv.tokenRegistry, jobs.NilJobID())
->>>>>>> c1b0cd0f
 	if err != nil {
 		code = http.StatusInternalServerError
 		log.Error(err)
 		return
 	}
 
-<<<<<<< HEAD
+	render.Status(r, http.StatusOK)
+	render.JSON(w, r, resp)
+}
+
+// Commit creates a document.
+// @summary Commits a pending document.
+// @description Commits a pending document.
+// @id commit_document_v2
+// @tags Documents
+// @accept json
+// @param authorization header string true "Hex encoded centrifuge ID of the account for the intended API action"
+// @param document_id path string true "Document Identifier"
+// @produce json
+// @Failure 400 {object} httputils.HTTPError
+// @Failure 500 {object} httputils.HTTPError
+// @Failure 403 {object} httputils.HTTPError
+// @success 202 {object} coreapi.DocumentResponse
+// @router /v2/documents/{document_id}/commit [post]
+func (h handler) Commit(w http.ResponseWriter, r *http.Request) {
+	var err error
+	var code int
+	defer httputils.RespondIfError(&code, &err, w, r)
+
+	docID, err := hexutil.Decode(chi.URLParam(r, coreapi.DocumentIDParam))
+	if err != nil {
+		code = http.StatusBadRequest
+		log.Error(err)
+		err = coreapi.ErrInvalidDocumentID
+		return
+	}
+
+	ctx := r.Context()
+	model, jobID, err := h.srv.Commit(ctx, docID)
+	if err != nil {
+		code = http.StatusBadRequest
+		log.Error(err)
+		return
+	}
+
+	resp, err := toDocumentResponse(model, h.srv.tokenRegistry, jobID)
+	if err != nil {
+		code = http.StatusInternalServerError
+		log.Error(err)
+		return
+	}
+
 	render.Status(r, http.StatusAccepted)
-=======
-	render.Status(r, http.StatusOK)
->>>>>>> c1b0cd0f
 	render.JSON(w, r, resp)
 }