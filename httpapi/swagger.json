--- conflicted
+++ resolved
@@ -2825,15 +2825,9 @@
                 }
             }
         },
-<<<<<<< HEAD
-        "/v2/documents/{document_id}/commit": {
-            "post": {
-                "description": "Commits a pending document.",
-=======
         "/v2/documents/{document_id}": {
             "patch": {
                 "description": "Updates a pending document.",
->>>>>>> c1b0cd0f
                 "consumes": [
                     "application/json"
                 ],
@@ -2843,13 +2837,8 @@
                 "tags": [
                     "Documents"
                 ],
-<<<<<<< HEAD
-                "summary": "Commits a pending document.",
-                "operationId": "commit_document_v2",
-=======
                 "summary": "Updates a pending document.",
                 "operationId": "update_document_v2",
->>>>>>> c1b0cd0f
                 "parameters": [
                     {
                         "type": "string",
@@ -2859,8 +2848,6 @@
                         "required": true
                     },
                     {
-<<<<<<< HEAD
-=======
                         "description": "Document Update request",
                         "name": "body",
                         "in": "body",
@@ -2871,7 +2858,6 @@
                         }
                     },
                     {
->>>>>>> c1b0cd0f
                         "type": "string",
                         "description": "Document Identifier",
                         "name": "document_id",
@@ -2880,13 +2866,77 @@
                     }
                 ],
                 "responses": {
-<<<<<<< HEAD
+                    "200": {
+                        "description": "OK",
+                        "schema": {
+                            "type": "object",
+                            "$ref": "#/definitions/coreapi.DocumentResponse"
+                        }
+                    },
+                    "400": {
+                        "description": "Bad Request",
+                        "schema": {
+                            "type": "object",
+                            "$ref": "#/definitions/httputils.HTTPError"
+                        }
+                    },
+                    "403": {
+                        "description": "Forbidden",
+                        "schema": {
+                            "type": "object",
+                            "$ref": "#/definitions/httputils.HTTPError"
+                        }
+                    },
+                    "404": {
+                        "description": "Not Found",
+                        "schema": {
+                            "type": "object",
+                            "$ref": "#/definitions/httputils.HTTPError"
+                        }
+                    },
+                    "500": {
+                        "description": "Internal Server Error",
+                        "schema": {
+                            "type": "object",
+                            "$ref": "#/definitions/httputils.HTTPError"
+                        }
+                    }
+                }
+            }
+        },
+        "/v2/documents/{document_id}/commit": {
+            "post": {
+                "description": "Commits a pending document.",
+                "consumes": [
+                    "application/json"
+                ],
+                "produces": [
+                    "application/json"
+                ],
+                "tags": [
+                    "Documents"
+                ],
+                "summary": "Commits a pending document.",
+                "operationId": "commit_document_v2",
+                "parameters": [
+                    {
+                        "type": "string",
+                        "description": "Hex encoded centrifuge ID of the account for the intended API action",
+                        "name": "authorization",
+                        "in": "header",
+                        "required": true
+                    },
+                    {
+                        "type": "string",
+                        "description": "Document Identifier",
+                        "name": "document_id",
+                        "in": "path",
+                        "required": true
+                    }
+                ],
+                "responses": {
                     "202": {
                         "description": "Accepted",
-=======
-                    "200": {
-                        "description": "OK",
->>>>>>> c1b0cd0f
                         "schema": {
                             "type": "object",
                             "$ref": "#/definitions/coreapi.DocumentResponse"
@@ -2906,16 +2956,6 @@
                             "$ref": "#/definitions/httputils.HTTPError"
                         }
                     },
-<<<<<<< HEAD
-=======
-                    "404": {
-                        "description": "Not Found",
-                        "schema": {
-                            "type": "object",
-                            "$ref": "#/definitions/httputils.HTTPError"
-                        }
-                    },
->>>>>>> c1b0cd0f
                     "500": {
                         "description": "Internal Server Error",
                         "schema": {
