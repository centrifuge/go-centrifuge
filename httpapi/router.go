package httpapi

import (
	"context"
	"net/http"

	"github.com/centrifuge/go-centrifuge/config"
	"github.com/centrifuge/go-centrifuge/contextutil"
	"github.com/centrifuge/go-centrifuge/documents"
	"github.com/centrifuge/go-centrifuge/httpapi/coreapi"
	"github.com/centrifuge/go-centrifuge/httpapi/health"
	"github.com/centrifuge/go-centrifuge/jobs"
	"github.com/centrifuge/go-centrifuge/nft"
	"github.com/centrifuge/go-centrifuge/utils"
	"github.com/centrifuge/go-centrifuge/utils/httputils"
	"github.com/ethereum/go-ethereum/common"
	"github.com/go-chi/chi"
	"github.com/go-chi/chi/middleware"
	"github.com/go-chi/render"
)

// Router returns the http mux for the server.
// @title Centrifuge OS Node API
// @description Centrifuge OS Node API
// @version 0.0.5
// @contact.name Centrifuge
// @contact.url https://github.com/centrifuge/go-centrifuge
// @contact.email hello@centrifuge.io
// @BasePath /
// @license.name MIT
// @host localhost:8082
// @schemes http
func Router(
	config Config,
	configSrv config.Service,
<<<<<<< HEAD
	registry documents.TokenRegistry,
	docsSrv documents.Service,
=======
	nftSrv nft.Service,
	service documents.Service,
>>>>>>> 0a286575
	jobsSrv jobs.Manager) *chi.Mux {
	r := chi.NewRouter()

	// add middlewares. do not change the order. Add any new middlewares to the bottom
	r.Use(middleware.Recoverer)
	r.Use(middleware.DefaultLogger)
	r.Use(auth(configSrv))

	// health check
	health.Register(r, config)

	// core apis
<<<<<<< HEAD
	coreapi.Register(r, registry, configSrv, docsSrv, jobsSrv)
=======
	coreapi.Register(r, nftSrv, service, jobsSrv)
>>>>>>> 0a286575
	return r
}

// Config defines required methods for http API
// this will be the super set for the configs defined in sub packages
type Config interface {
	GetNetworkString() string
}

func auth(configSrv config.Service) func(handler http.Handler) http.Handler {
	skippedURLs := []string{
		"/ping",
		"/accounts", // since we use default account DID for endpoints
	}
	return func(handler http.Handler) http.Handler {
		return http.HandlerFunc(func(w http.ResponseWriter, r *http.Request) {
			path := r.URL.Path
			if utils.ContainsString(skippedURLs, path) {
				handler.ServeHTTP(w, r)
				return
			}

			did := r.Header.Get("authorization")
			if !common.IsHexAddress(did) {
				render.Status(r, http.StatusForbidden)
				render.JSON(w, r, httputils.HTTPError{Message: "'authorization' header missing"})
				return
			}

			ctx, err := contextutil.Context(context.WithValue(r.Context(), config.AccountHeaderKey, did), configSrv)
			if err != nil {
				render.Status(r, http.StatusForbidden)
				render.JSON(w, r, httputils.HTTPError{Message: err.Error()})
				return
			}
			r = r.WithContext(ctx)
			handler.ServeHTTP(w, r)
		})
	}
}<|MERGE_RESOLUTION|>--- conflicted
+++ resolved
@@ -33,13 +33,8 @@
 func Router(
 	config Config,
 	configSrv config.Service,
-<<<<<<< HEAD
-	registry documents.TokenRegistry,
+	nftSrv nft.Service,
 	docsSrv documents.Service,
-=======
-	nftSrv nft.Service,
-	service documents.Service,
->>>>>>> 0a286575
 	jobsSrv jobs.Manager) *chi.Mux {
 	r := chi.NewRouter()
 
@@ -52,11 +47,7 @@
 	health.Register(r, config)
 
 	// core apis
-<<<<<<< HEAD
-	coreapi.Register(r, registry, configSrv, docsSrv, jobsSrv)
-=======
-	coreapi.Register(r, nftSrv, service, jobsSrv)
->>>>>>> 0a286575
+	coreapi.Register(r, nftSrv, configSrv, docsSrv, jobsSrv)
 	return r
 }
 
