package testingdocuments

import (
	"context"
<<<<<<< HEAD

	"github.com/centrifuge/centrifuge-protobufs/gen/go/coredocument"
	"github.com/centrifuge/go-centrifuge/documents"
=======
	"github.com/centrifuge/centrifuge-protobufs/documenttypes"
	"github.com/centrifuge/centrifuge-protobufs/gen/go/coredocument"
	"github.com/centrifuge/go-centrifuge/documents"
	"github.com/centrifuge/go-centrifuge/protobufs/gen/go/invoice"
	"github.com/ethereum/go-ethereum/common/hexutil"
	"github.com/gogo/protobuf/proto"
	"github.com/golang/protobuf/ptypes/any"
	"github.com/golang/protobuf/ptypes/timestamp"
>>>>>>> 33bdbf22
	"github.com/stretchr/testify/mock"
	"time"
)

type MockService struct {
	documents.Service
	mock.Mock
}

func (m *MockService) GetCurrentVersion(ctx context.Context, documentID []byte) (documents.Model, error) {
	args := m.Called(documentID)
	return args.Get(0).(documents.Model), args.Error(1)
}

func (m *MockService) GetVersion(ctx context.Context, documentID []byte, version []byte) (documents.Model, error) {
	args := m.Called(documentID, version)
	return args.Get(0).(documents.Model), args.Error(1)
}

func (m *MockService) CreateProofs(ctx context.Context, documentID []byte, fields []string) (*documents.DocumentProof, error) {
	args := m.Called(documentID, fields)
	return args.Get(0).(*documents.DocumentProof), args.Error(1)
}

func (m *MockService) CreateProofsForVersion(ctx context.Context, documentID, version []byte, fields []string) (*documents.DocumentProof, error) {
	args := m.Called(documentID, version, fields)
	return args.Get(0).(*documents.DocumentProof), args.Error(1)
}

func (m *MockService) DeriveFromCoreDocument(cd coredocumentpb.CoreDocument) (documents.Model, error) {
	args := m.Called(cd)
	return args.Get(0).(documents.Model), args.Error(1)
}

func (m *MockService) RequestDocumentSignature(ctx context.Context, model documents.Model) (*coredocumentpb.Signature, error) {
	args := m.Called()
	return args.Get(0).(*coredocumentpb.Signature), args.Error(1)
}

func (m *MockService) ReceiveAnchoredDocument(ctx context.Context, model documents.Model, senderID []byte) error {
	args := m.Called()
	return args.Error(0)
}

func (m *MockService) Exists(ctx context.Context, documentID []byte) bool {
	args := m.Called()
	return args.Get(0).(bool)
}

type MockModel struct {
	documents.Model
	mock.Mock
}

func (m *MockModel) CurrentVersion() []byte {
	args := m.Called()
	return args.Get(0).([]byte)
}

func (m *MockModel) PackCoreDocument() (coredocumentpb.CoreDocument, error) {
	args := m.Called()
	dm, _ := args.Get(0).(coredocumentpb.CoreDocument)
	return dm, args.Error(1)
}

func (m *MockModel) UnpackCoreDocument(model *documents.CoreDocumentModel) error {
	args := m.Called(model)
	return args.Error(0)
}

func (m *MockModel) JSON() ([]byte, error) {
	args := m.Called()
	data, _ := args.Get(0).([]byte)
	return data, args.Error(1)
<<<<<<< HEAD
=======
}

func GenerateCoreDocumentModelWithCollaborators(collaborators [][]byte) (*documents.CoreDocumentModel, error) {
	dueDate := time.Now().Add(4 * 24 * time.Hour)
	invData := &invoicepb.InvoiceData{
		InvoiceNumber: "2132131",
		GrossAmount:   123,
		NetAmount:     123,
		Currency:      "EUR",
		DueDate:       &timestamp.Timestamp{Seconds: dueDate.Unix()},
	}
	dataSalts, _ := documents.GenerateNewSalts(invData, "invoice", []byte{1, 0, 0, 0})
	serializedInv, _ := proto.Marshal(invData)
	var dm *documents.CoreDocumentModel
	if collaborators != nil {
		var collabs []string
		for _, c := range collaborators {
			encoded := hexutil.Encode(c)
			collabs = append(collabs, encoded)
		}
		m, err := documents.NewWithCollaborators(collabs)
		if err != nil {
			return nil, err
		}
	dm = m
	} else {
			dm = documents.NewCoreDocModel()
		}
	dm.Document.EmbeddedData = &any.Any{
		TypeUrl: documenttypes.InvoiceDataTypeUrl,
		Value:   serializedInv,
	}
	dm.Document.EmbeddedDataSalts = documents.ConvertToProtoSalts(dataSalts)

	cdSalts, _ := documents.GenerateCoreDocSalts(dm.Document)
	dm.Document.CoredocumentSalts = documents.ConvertToProtoSalts(cdSalts)
	mockModel := MockModel{
		CoreDocumentModel: dm,
	}
	return mockModel.CoreDocumentModel, nil
}

func GenerateCoreDocumentModel() (*documents.CoreDocumentModel, error) {
	dm, err := GenerateCoreDocumentModelWithCollaborators(nil)
	if err != nil {
		return nil, err
	}
	return dm, nil
>>>>>>> 33bdbf22
}<|MERGE_RESOLUTION|>--- conflicted
+++ resolved
@@ -2,22 +2,11 @@
 
 import (
 	"context"
-<<<<<<< HEAD
 
 	"github.com/centrifuge/centrifuge-protobufs/gen/go/coredocument"
 	"github.com/centrifuge/go-centrifuge/documents"
-=======
-	"github.com/centrifuge/centrifuge-protobufs/documenttypes"
-	"github.com/centrifuge/centrifuge-protobufs/gen/go/coredocument"
-	"github.com/centrifuge/go-centrifuge/documents"
-	"github.com/centrifuge/go-centrifuge/protobufs/gen/go/invoice"
-	"github.com/ethereum/go-ethereum/common/hexutil"
-	"github.com/gogo/protobuf/proto"
-	"github.com/golang/protobuf/ptypes/any"
-	"github.com/golang/protobuf/ptypes/timestamp"
->>>>>>> 33bdbf22
+	"github.com/ethereum/go-ethereum/common"
 	"github.com/stretchr/testify/mock"
-	"time"
 )
 
 type MockService struct {
@@ -81,8 +70,8 @@
 	return dm, args.Error(1)
 }
 
-func (m *MockModel) UnpackCoreDocument(model *documents.CoreDocumentModel) error {
-	args := m.Called(model)
+func (m *MockModel) UnpackCoreDocument(cd coredocumentpb.CoreDocument) error {
+	args := m.Called(cd)
 	return args.Error(0)
 }
 
@@ -90,55 +79,14 @@
 	args := m.Called()
 	data, _ := args.Get(0).([]byte)
 	return data, args.Error(1)
-<<<<<<< HEAD
-=======
 }
 
-func GenerateCoreDocumentModelWithCollaborators(collaborators [][]byte) (*documents.CoreDocumentModel, error) {
-	dueDate := time.Now().Add(4 * 24 * time.Hour)
-	invData := &invoicepb.InvoiceData{
-		InvoiceNumber: "2132131",
-		GrossAmount:   123,
-		NetAmount:     123,
-		Currency:      "EUR",
-		DueDate:       &timestamp.Timestamp{Seconds: dueDate.Unix()},
-	}
-	dataSalts, _ := documents.GenerateNewSalts(invData, "invoice", []byte{1, 0, 0, 0})
-	serializedInv, _ := proto.Marshal(invData)
-	var dm *documents.CoreDocumentModel
-	if collaborators != nil {
-		var collabs []string
-		for _, c := range collaborators {
-			encoded := hexutil.Encode(c)
-			collabs = append(collabs, encoded)
-		}
-		m, err := documents.NewWithCollaborators(collabs)
-		if err != nil {
-			return nil, err
-		}
-	dm = m
-	} else {
-			dm = documents.NewCoreDocModel()
-		}
-	dm.Document.EmbeddedData = &any.Any{
-		TypeUrl: documenttypes.InvoiceDataTypeUrl,
-		Value:   serializedInv,
-	}
-	dm.Document.EmbeddedDataSalts = documents.ConvertToProtoSalts(dataSalts)
-
-	cdSalts, _ := documents.GenerateCoreDocSalts(dm.Document)
-	dm.Document.CoredocumentSalts = documents.ConvertToProtoSalts(cdSalts)
-	mockModel := MockModel{
-		CoreDocumentModel: dm,
-	}
-	return mockModel.CoreDocumentModel, nil
+type MockRegistry struct {
+	mock.Mock
 }
 
-func GenerateCoreDocumentModel() (*documents.CoreDocumentModel, error) {
-	dm, err := GenerateCoreDocumentModelWithCollaborators(nil)
-	if err != nil {
-		return nil, err
-	}
-	return dm, nil
->>>>>>> 33bdbf22
+func (m MockRegistry) OwnerOf(registry common.Address, tokenID []byte) (common.Address, error) {
+	args := m.Called(registry, tokenID)
+	addr, _ := args.Get(0).(common.Address)
+	return addr, args.Error(1)
 }