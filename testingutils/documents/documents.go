package testingdocuments

import (
	"context"
	"github.com/centrifuge/centrifuge-protobufs/documenttypes"
	"github.com/centrifuge/centrifuge-protobufs/gen/go/coredocument"
	"github.com/centrifuge/go-centrifuge/documents"
	"github.com/centrifuge/go-centrifuge/protobufs/gen/go/invoice"
	"github.com/ethereum/go-ethereum/common/hexutil"
	"github.com/gogo/protobuf/proto"
	"github.com/golang/protobuf/ptypes/any"
	"github.com/golang/protobuf/ptypes/timestamp"
	"github.com/stretchr/testify/mock"
	"time"
)

type MockService struct {
	documents.Service
	mock.Mock
}

func (m *MockService) GetCurrentVersion(ctx context.Context, documentID []byte) (documents.Model, error) {
	args := m.Called(documentID)
	return args.Get(0).(documents.Model), args.Error(1)
}

func (m *MockService) GetVersion(ctx context.Context, documentID []byte, version []byte) (documents.Model, error) {
	args := m.Called(documentID, version)
	return args.Get(0).(documents.Model), args.Error(1)
}

func (m *MockService) CreateProofs(ctx context.Context, documentID []byte, fields []string) (*documents.DocumentProof, error) {
	args := m.Called(documentID, fields)
	return args.Get(0).(*documents.DocumentProof), args.Error(1)
}

func (m *MockService) CreateProofsForVersion(ctx context.Context, documentID, version []byte, fields []string) (*documents.DocumentProof, error) {
	args := m.Called(documentID, version, fields)
	return args.Get(0).(*documents.DocumentProof), args.Error(1)
}

func (m *MockService) DeriveFromCoreDocument(cd *coredocumentpb.CoreDocument) (documents.Model, error) {
	args := m.Called(cd)
	return args.Get(0).(documents.Model), args.Error(1)
}

func (m *MockService) RequestDocumentSignature(ctx context.Context, model documents.Model) (*coredocumentpb.Signature, error) {
	args := m.Called()
	return args.Get(0).(*coredocumentpb.Signature), args.Error(1)
}

func (m *MockService) ReceiveAnchoredDocument(ctx context.Context, model documents.Model, senderID []byte) error {
	args := m.Called()
	return args.Error(0)
}

func (m *MockService) Exists(ctx context.Context, documentID []byte) bool {
	args := m.Called()
	return args.Get(0).(bool)
}

type MockModel struct {
	documents.Model
	mock.Mock
	CoreDocumentModel *documents.CoreDocumentModel
}

func (m *MockModel) PackCoreDocument() (*documents.CoreDocumentModel, error) {
	args := m.Called()
	dm, _ := args.Get(0).(*documents.CoreDocumentModel)
	return dm, args.Error(1)
}

func (m *MockModel) UnpackCoreDocument(model *documents.CoreDocumentModel) error {
	args := m.Called(model)
	return args.Error(0)
}

func (m *MockModel) JSON() ([]byte, error) {
	args := m.Called()
	data, _ := args.Get(0).([]byte)
	return data, args.Error(1)
}

func GenerateCoreDocumentModelWithCollaborators(collaborators [][]byte) (*documents.CoreDocumentModel, error) {
	dueDate := time.Now().Add(4 * 24 * time.Hour)
	invData := &invoicepb.InvoiceData{
		InvoiceNumber: "2132131",
		GrossAmount:   123,
		NetAmount:     123,
		Currency:      "EUR",
		DueDate:       &timestamp.Timestamp{Seconds: dueDate.Unix()},
	}
	dataSalts, _ := documents.GenerateNewSalts(invData, "invoice", []byte{1, 0, 0, 0})
	serializedInv, _ := proto.Marshal(invData)
	var dm *documents.CoreDocumentModel
	if collaborators != nil {
		var collabs []string
		for _, c := range collaborators {
			encoded := hexutil.Encode(c)
			collabs = append(collabs, encoded)
		}
		m, err := documents.NewWithCollaborators(collabs)
		if err != nil {
			return nil, err
		}
	dm = m
	} else {
			dm = documents.NewCoreDocModel()
		}
	dm.Document.EmbeddedData = &any.Any{
		TypeUrl: documenttypes.InvoiceDataTypeUrl,
		Value:   serializedInv,
	}
<<<<<<< HEAD
	dm.Document.EmbeddedDataSalts = documents.ConvertToProtoSalts(dataSalts)
	cdSalts, _ := documents.GenerateNewSalts(dm.Document, "", nil)
	dm.Document.CoredocumentSalts = documents.ConvertToProtoSalts(cdSalts)

=======
	cdSalts, _ := documents.GenerateCoreDocSalts(doc)
	doc.CoredocumentSalts = documents.ConvertToProtoSalts(cdSalts)
	dm := documents.NewCoreDocModel()
>>>>>>> c82033c0
	mockModel := MockModel{
		CoreDocumentModel: dm,
	}
	return mockModel.CoreDocumentModel, nil
}

func GenerateCoreDocumentModel() (*documents.CoreDocumentModel, error) {
	dm, err := GenerateCoreDocumentModelWithCollaborators(nil)
	if err != nil {
		return nil, err
	}
	return dm, nil
}<|MERGE_RESOLUTION|>--- conflicted
+++ resolved
@@ -112,16 +112,11 @@
 		TypeUrl: documenttypes.InvoiceDataTypeUrl,
 		Value:   serializedInv,
 	}
-<<<<<<< HEAD
 	dm.Document.EmbeddedDataSalts = documents.ConvertToProtoSalts(dataSalts)
-	cdSalts, _ := documents.GenerateNewSalts(dm.Document, "", nil)
-	dm.Document.CoredocumentSalts = documents.ConvertToProtoSalts(cdSalts)
 
-=======
 	cdSalts, _ := documents.GenerateCoreDocSalts(doc)
 	doc.CoredocumentSalts = documents.ConvertToProtoSalts(cdSalts)
 	dm := documents.NewCoreDocModel()
->>>>>>> c82033c0
 	mockModel := MockModel{
 		CoreDocumentModel: dm,
 	}
