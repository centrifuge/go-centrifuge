package testingdocuments

import (
	"context"
<<<<<<< HEAD

=======
>>>>>>> 3b787845
	"github.com/centrifuge/centrifuge-protobufs/documenttypes"
	"github.com/centrifuge/centrifuge-protobufs/gen/go/coredocument"
	"github.com/centrifuge/go-centrifuge/documents"
	"github.com/centrifuge/go-centrifuge/protobufs/gen/go/invoice"
	"github.com/centrifuge/go-centrifuge/utils"
	"github.com/gogo/protobuf/proto"
	"github.com/golang/protobuf/ptypes/any"
	"github.com/stretchr/testify/mock"
)

type MockService struct {
	documents.Service
	mock.Mock
}

func (m *MockService) GetCurrentVersion(ctx context.Context, documentID []byte) (documents.Model, error) {
	args := m.Called(documentID)
	return args.Get(0).(documents.Model), args.Error(1)
}

func (m *MockService) GetVersion(ctx context.Context, documentID []byte, version []byte) (documents.Model, error) {
	args := m.Called(documentID, version)
	return args.Get(0).(documents.Model), args.Error(1)
}

func (m *MockService) CreateProofs(ctx context.Context, documentID []byte, fields []string) (*documents.DocumentProof, error) {
	args := m.Called(documentID, fields)
	return args.Get(0).(*documents.DocumentProof), args.Error(1)
}

func (m *MockService) CreateProofsForVersion(ctx context.Context, documentID, version []byte, fields []string) (*documents.DocumentProof, error) {
	args := m.Called(documentID, version, fields)
	return args.Get(0).(*documents.DocumentProof), args.Error(1)
}

func (m *MockService) DeriveFromCoreDocument(cd *coredocumentpb.CoreDocument) (documents.Model, error) {
	args := m.Called(cd)
	return args.Get(0).(documents.Model), args.Error(1)
}

func (m *MockService) RequestDocumentSignature(ctx context.Context, model documents.Model) (*coredocumentpb.Signature, error) {
	args := m.Called()
	return args.Get(0).(*coredocumentpb.Signature), args.Error(1)
}

func (m *MockService) ReceiveAnchoredDocument(ctx context.Context, model documents.Model, senderID []byte) error {
	args := m.Called()
	return args.Error(0)
}

func (m *MockService) Exists(ctx context.Context, documentID []byte) bool {
	args := m.Called()
	return args.Get(0).(bool)
}

type MockModel struct {
	documents.Model
	mock.Mock
	CoreDocumentModel *documents.CoreDocumentModel
}

func (m *MockModel) PackCoreDocument() (*documents.CoreDocumentModel, error) {
	args := m.Called()
	dm, _ := args.Get(0).(*documents.CoreDocumentModel)
	return dm, args.Error(1)
}

func (m *MockModel) JSON() ([]byte, error) {
	args := m.Called()
	data, _ := args.Get(0).([]byte)
	return data, args.Error(1)
}

func GenerateCoreDocumentModelWithCollaborators(collaborators [][]byte) *documents.CoreDocumentModel {
	identifier := utils.RandomSlice(32)
	invData := &invoicepb.InvoiceData{}
	dataSalts, _ := documents.GenerateNewSalts(invData, "invoice", []byte{1, 0, 0, 0})

	serializedInv, _ := proto.Marshal(invData)
	doc := &coredocumentpb.CoreDocument{
		Collaborators:      collaborators,
		DocumentIdentifier: identifier,
		CurrentVersion:     identifier,
		NextVersion:        utils.RandomSlice(32),
		EmbeddedData: &any.Any{
			TypeUrl: documenttypes.InvoiceDataTypeUrl,
			Value:   serializedInv,
		},
		EmbeddedDataSalts: documents.ConvertToProtoSalts(dataSalts),
	}
	cdSalts, _ := documents.GenerateNewSalts(doc, "", nil)
	doc.CoredocumentSalts = documents.ConvertToProtoSalts(cdSalts)
	dm := documents.NewCoreDocModel()
<<<<<<< HEAD
	mockModel := MockModel{
=======
	mockModel := MockModel {
>>>>>>> 3b787845
		CoreDocumentModel: dm,
	}
	dm.Document = doc
	return mockModel.CoreDocumentModel
}

func GenerateCoreDocumentModel() *documents.CoreDocumentModel {
	return GenerateCoreDocumentModelWithCollaborators(nil)
}<|MERGE_RESOLUTION|>--- conflicted
+++ resolved
@@ -2,10 +2,7 @@
 
 import (
 	"context"
-<<<<<<< HEAD
 
-=======
->>>>>>> 3b787845
 	"github.com/centrifuge/centrifuge-protobufs/documenttypes"
 	"github.com/centrifuge/centrifuge-protobufs/gen/go/coredocument"
 	"github.com/centrifuge/go-centrifuge/documents"
@@ -73,6 +70,11 @@
 	return dm, args.Error(1)
 }
 
+func (m *MockModel) UnpackCoreDocument(model *documents.CoreDocumentModel) (error) {
+	args := m.Called(model)
+	return args.Error(0)
+}
+
 func (m *MockModel) JSON() ([]byte, error) {
 	args := m.Called()
 	data, _ := args.Get(0).([]byte)
@@ -99,11 +101,7 @@
 	cdSalts, _ := documents.GenerateNewSalts(doc, "", nil)
 	doc.CoredocumentSalts = documents.ConvertToProtoSalts(cdSalts)
 	dm := documents.NewCoreDocModel()
-<<<<<<< HEAD
 	mockModel := MockModel{
-=======
-	mockModel := MockModel {
->>>>>>> 3b787845
 		CoreDocumentModel: dm,
 	}
 	dm.Document = doc
