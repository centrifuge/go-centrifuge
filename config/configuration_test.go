--- conflicted
+++ resolved
@@ -32,10 +32,6 @@
 		"apiPort":           int64(8082),
 		"p2pPort":           int64(38202),
 		"grpcPort":          int64(28202),
-<<<<<<< HEAD
-		"txpoolaccess":      false,
-=======
->>>>>>> 1a1bd4b0
 		"p2pConnectTimeout": "",
 		"preCommitEnabled":  false,
 		"centChainURL":      "ws://127.0.0.1:9944",
