--- conflicted
+++ resolved
@@ -23,16 +23,12 @@
 	return args.Get(0).(string)
 }
 
-<<<<<<< HEAD
-func (m *MockConfig) GetConfigStoragePath() string {
-	args := m.Called()
-	return args.Get(0).(string)
-}
-
-func (m *MockConfig) GetP2PPort() int {
-=======
+func (m *mockConfig) GetConfigStoragePath() string {
+	args := m.Called()
+	return args.Get(0).(string)
+}
+
 func (m *mockConfig) GetP2PPort() int {
->>>>>>> d1a8004a
 	args := m.Called()
 	return args.Get(0).(int)
 }
