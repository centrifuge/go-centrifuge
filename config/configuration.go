--- conflicted
+++ resolved
@@ -75,12 +75,9 @@
 
 	// NftTransferFrom nft transferFrom operation
 	NftTransferFrom ContractOp = "nftTransferFrom"
-<<<<<<< HEAD
-=======
 
 	// AssetStore is the operation name to store asset on chain
 	AssetStore ContractOp = "assetStore"
->>>>>>> 1a1bd4b0
 )
 
 // ContractNames returns the list of smart contract names currently used in the system, please update this when adding new contracts
@@ -89,13 +86,8 @@
 }
 
 // ContractOps returns the list of smart contract ops currently used in the system, please update this when adding new ops
-<<<<<<< HEAD
-func ContractOps() [7]ContractOp {
-	return [7]ContractOp{IDCreate, IDAddKey, IDRevokeKey, AnchorCommit, AnchorPreCommit, NftMint, NftTransferFrom}
-=======
 func ContractOps() [8]ContractOp {
 	return [8]ContractOp{IDCreate, IDAddKey, IDRevokeKey, AnchorCommit, AnchorPreCommit, NftMint, NftTransferFrom, AssetStore}
->>>>>>> 1a1bd4b0
 }
 
 // Configuration defines the methods that a config type should implement.
@@ -159,8 +151,6 @@
 	// debug specific methods
 	IsPProfEnabled() bool
 	IsDebugLogEnabled() bool
-<<<<<<< HEAD
-=======
 
 	// CentChain specific details.
 	GetCentChainAccount() (CentChainAccount, error)
@@ -168,7 +158,6 @@
 	GetCentChainMaxRetries() int
 	GetCentChainNodeURL() string
 	GetCentChainAnchorLifespan() time.Duration
->>>>>>> 1a1bd4b0
 }
 
 // Account exposes account options
@@ -184,10 +173,7 @@
 	GetSigningKeyPair() (pub, priv string)
 	GetEthereumContextWaitTimeout() time.Duration
 	GetPrecommitEnabled() bool
-<<<<<<< HEAD
-=======
 	GetCentChainAccount() CentChainAccount
->>>>>>> 1a1bd4b0
 }
 
 // Service exposes functions over the config objects
@@ -432,8 +418,6 @@
 	return account, nil
 }
 
-<<<<<<< HEAD
-=======
 // GetCentChainAccount returns Cent chain account from YAMl.
 func (c *configuration) GetCentChainAccount() (acc CentChainAccount, err error) {
 	k := "centChain.account"
@@ -469,7 +453,6 @@
 	return c.GetDuration("centChain.anchorLifespan")
 }
 
->>>>>>> 1a1bd4b0
 // GetNetworkString returns defined network the node is connected to.
 func (c *configuration) GetNetworkString() string {
 	return c.GetString("centrifugeNetwork")
@@ -611,13 +594,10 @@
 	preCommitEnabled := args["preCommitEnabled"].(bool)
 	apiHost := args["apiHost"].(string)
 	webhookURL, _ := args["webhookURL"].(string)
-<<<<<<< HEAD
-=======
 	centChainURL, _ := args["centChainURL"].(string)
 	centChainID, _ := args["centChainID"].(string)
 	centChainSecret, _ := args["centChainSecret"].(string)
 	centChainAddr, _ := args["centChainAddr"].(string)
->>>>>>> 1a1bd4b0
 
 	if targetDataDir == "" {
 		return nil, errors.New("targetDataDir not provided")
@@ -652,13 +632,10 @@
 		return nil, err
 	}
 
-<<<<<<< HEAD
-=======
 	if centChainAddr == "" || centChainSecret == "" || centChainID == "" {
 		return nil, errors.New("Centrifuge chain ID, Secret, and Address are required")
 	}
 
->>>>>>> 1a1bd4b0
 	v := viper.New()
 	v.SetConfigType("yaml")
 	v.Set("storage.path", targetDataDir+"/db/centrifuge_data.leveldb")
@@ -675,18 +652,12 @@
 		v.Set("p2p.connectTimeout", p2pConnectTimeout)
 	}
 	v.Set("ethereum.nodeURL", ethNodeURL)
-<<<<<<< HEAD
-	v.Set("ethereum.txPoolAccessEnabled", txPoolAccess)
-	v.Set("ethereum.accounts.main.key", "")
-	v.Set("ethereum.accounts.main.password", "")
-=======
 	v.Set("ethereum.accounts.main.key", "")
 	v.Set("ethereum.accounts.main.password", "")
 	v.Set("centChain.nodeURL", centChainURL)
 	v.Set("centChain.account.id", centChainID)
 	v.Set("centChain.account.secret", centChainSecret)
 	v.Set("centChain.account.address", centChainAddr)
->>>>>>> 1a1bd4b0
 	v.Set("keys.p2p.privateKey", targetDataDir+"/p2p.key.pem")
 	v.Set("keys.p2p.publicKey", targetDataDir+"/p2p.pub.pem")
 	v.Set("keys.signing.privateKey", targetDataDir+"/signing.key.pem")
