package config

// Package the default resources into binary data that is embedded in centrifuge
// executable
//
//go:generate go-bindata -pkg resources -prefix "../../" -o ../resources/data.go ../build/configs/...

import (
	"bytes"
	"fmt"
	"io/ioutil"
	"math/big"
	"os"
	"reflect"
	"strings"
	"sync"
	"time"

	"github.com/centrifuge/centrifuge-protobufs/gen/go/coredocument"
	"github.com/centrifuge/go-centrifuge/centerrors"
	"github.com/centrifuge/go-centrifuge/errors"
	"github.com/centrifuge/go-centrifuge/protobufs/gen/go/account"
	"github.com/centrifuge/go-centrifuge/protobufs/gen/go/config"
	"github.com/centrifuge/go-centrifuge/resources"
	"github.com/centrifuge/go-centrifuge/storage"
	"github.com/ethereum/go-ethereum/common"
	"github.com/ethereum/go-ethereum/common/hexutil"
	logging "github.com/ipfs/go-log"
	"github.com/spf13/cast"
	"github.com/spf13/viper"
)

var log = logging.Logger("config")

// AccountHeaderKey is used as key for the account identity in the context.ContextWithValue.
var AccountHeaderKey struct{}

// ContractName is a type to indicate a contract name parameter
type ContractName string

const (
	// AnchorRepo is the contract name for AnchorRepo
	AnchorRepo ContractName = "anchorRepository"

	// Identity is the contract name for Identity
	Identity ContractName = "identity"

	// IdentityFactory is the contract name for IdentityFactory
	IdentityFactory ContractName = "identityFactory"

	// IdentityRegistry is the contract name for IdentityRegistry
	IdentityRegistry ContractName = "identityRegistry"

	// PaymentObligation is the contract name for PaymentObligation
	PaymentObligation ContractName = "paymentObligation"
)

// ContractNames returns the list of smart contract names currently used in the system, please update this when adding new contracts
func ContractNames() [5]ContractName {
	return [5]ContractName{AnchorRepo, IdentityFactory, Identity, IdentityRegistry, PaymentObligation}
}

// Configuration defines the methods that a config type should implement.
type Configuration interface {
	storage.Model

	// generic methods
	IsSet(key string) bool
	Set(key string, value interface{})
	SetDefault(key string, value interface{})
	SetupSmartContractAddresses(network string, smartContractAddresses *SmartContractAddresses)
	Get(key string) interface{}
	GetString(key string) string
	GetBool(key string) bool
	GetInt(key string) int
	GetDuration(key string) time.Duration

	GetStoragePath() string
	GetConfigStoragePath() string
	GetAccountsKeystore() string
	GetP2PPort() int
	GetP2PExternalIP() string
	GetP2PConnectionTimeout() time.Duration
	GetServerPort() int
	GetServerAddress() string
	GetNumWorkers() int
	GetWorkerWaitTimeMS() int
	GetTaskRetries() int
	GetEthereumNodeURL() string
	GetEthereumContextReadWaitTimeout() time.Duration
	GetEthereumContextWaitTimeout() time.Duration
	GetEthereumIntervalRetry() time.Duration
	GetEthereumMaxRetries() int
	GetEthereumGasPrice() *big.Int
	GetEthereumGasLimit() uint64
	GetTxPoolAccessEnabled() bool
	GetNetworkString() string
	GetNetworkKey(k string) string
	GetContractAddressString(address string) string
	GetContractAddress(contractName ContractName) common.Address
	GetBootstrapPeers() []string
	GetNetworkID() uint32

	// CentID specific configs (eg: for multi tenancy)
	GetEthereumAccount(accountName string) (account *AccountConfig, err error)
	GetEthereumDefaultAccountName() string
	GetReceiveEventNotificationEndpoint() string
	GetIdentityID() ([]byte, error)
	GetP2PKeyPair() (pub, priv string)
	GetSigningKeyPair() (pub, priv string)
<<<<<<< HEAD
	GetEthAuthKeyPair() (pub, priv string)
	GetPrecommitEnabled() bool
=======
>>>>>>> 1007c107

	// debug specific methods
	IsPProfEnabled() bool

	// CreateProtobuf creates protobuf
	CreateProtobuf() *configpb.ConfigData
}

// Account exposes account options
type Account interface {
	storage.Model
	GetKeys() (map[string]IDKey, error)
	SignMsg(msg []byte) (*coredocumentpb.Signature, error)
	GetEthereumAccount() *AccountConfig
	GetEthereumDefaultAccountName() string
	GetReceiveEventNotificationEndpoint() string
	GetIdentityID() ([]byte, error)
	GetP2PKeyPair() (pub, priv string)
	GetSigningKeyPair() (pub, priv string)
	GetEthereumContextWaitTimeout() time.Duration
	GetPrecommitEnabled() bool

	// CreateProtobuf creates protobuf
	CreateProtobuf() (*accountpb.AccountData, error)
}

// Service exposes functions over the config objects
type Service interface {
	GetConfig() (Configuration, error)
	GetAccount(identifier []byte) (Account, error)
	GetAllAccounts() ([]Account, error)
	CreateConfig(data Configuration) (Configuration, error)
	CreateAccount(data Account) (Account, error)
	GenerateAccount() (Account, error)
	UpdateAccount(data Account) (Account, error)
	DeleteAccount(identifier []byte) error
}

// IDKey represents a key pair
type IDKey struct {
	PublicKey  []byte
	PrivateKey []byte
}

// configuration holds the configuration details for the node.
type configuration struct {
	mu         sync.RWMutex
	configFile string
	v          *viper.Viper
}

func (c *configuration) Type() reflect.Type {
	panic("irrelevant, configuration#Type must not be used")
}

func (c *configuration) JSON() ([]byte, error) {
	panic("irrelevant, configuration#JSON must not be used")
}

func (c *configuration) FromJSON(json []byte) error {
	panic("irrelevant, configuration#FromJSON must not be used")
}

func (c *configuration) CreateProtobuf() *configpb.ConfigData {
	panic("irrelevant, configuration#CreateProtobuf must not be used")
}

// AccountConfig holds the account details.
type AccountConfig struct {
	Address  string
	Key      string
	Password string
}

// IsSet check if the key is set in the config.
func (c *configuration) IsSet(key string) bool {
	c.mu.RLock()
	defer c.mu.RUnlock()
	return c.v.IsSet(key)
}

// Set update the key and the value it holds in the configuration.
func (c *configuration) Set(key string, value interface{}) {
	c.mu.Lock()
	defer c.mu.Unlock()
	c.v.Set(key, value)
}

// SetDefault sets the default value for the given key.
func (c *configuration) SetDefault(key string, value interface{}) {
	c.mu.Lock()
	defer c.mu.Unlock()
	c.v.SetDefault(key, value)
}

// Get returns associated value for the key.
func (c *configuration) Get(key string) interface{} {
	return c.get(key)
}

// GetString returns value string associated with key.
func (c *configuration) GetString(key string) string {
	return cast.ToString(c.get(key))
}

// GetInt returns value int associated with key.
func (c *configuration) GetInt(key string) int {
	return cast.ToInt(c.get(key))
}

// GetBool returns value bool associated with key.
func (c *configuration) GetBool(key string) bool {
	return cast.ToBool(c.get(key))
}

// GetDuration returns value duration associated with key.
func (c *configuration) GetDuration(key string) time.Duration {
	return cast.ToDuration(c.get(key))
}

func (c *configuration) get(key string) interface{} {
	c.mu.RLock()
	defer c.mu.RUnlock()
	return c.v.Get(key)
}

// GetStoragePath returns the data storage backend.
func (c *configuration) GetStoragePath() string {
	return c.GetString("storage.path")
}

// GetConfigStoragePath returns the config storage backend.
func (c *configuration) GetConfigStoragePath() string {
	return c.GetString("configStorage.path")
}

// GetAccountsKeystore returns the accounts keystore location.
func (c *configuration) GetAccountsKeystore() string {
	return c.GetString("accounts.keystore")
}

// GetP2PPort returns P2P Port.
func (c *configuration) GetP2PPort() int {
	return c.GetInt("p2p.port")
}

// GetP2PExternalIP returns P2P External IP.
func (c *configuration) GetP2PExternalIP() string {
	return c.GetString("p2p.externalIP")
}

// GetP2PConnectionTimeout returns P2P Connect Timeout.
func (c *configuration) GetP2PConnectionTimeout() time.Duration {
	return c.GetDuration("p2p.connectTimeout")
}

// GetReceiveEventNotificationEndpoint returns the webhook endpoint defined in the config.
func (c *configuration) GetReceiveEventNotificationEndpoint() string {
	return c.GetString("notifications.endpoint")
}

// GetServerPort returns the defined server port in the config.
func (c *configuration) GetServerPort() int {
	return c.GetInt("nodePort")
}

// GetServerAddress returns the defined server address of form host:port in the config.
func (c *configuration) GetServerAddress() string {
	return fmt.Sprintf("%s:%s", c.GetString("nodeHostname"), c.GetString("nodePort"))
}

// GetNumWorkers returns number of queue workers defined in the config.
func (c *configuration) GetNumWorkers() int {
	return c.GetInt("queue.numWorkers")
}

// GetTaskRetries returns the number of retries allowed for a queued task
func (c *configuration) GetTaskRetries() int {
	return c.GetInt("queue.taskRetries")
}

// GetWorkerWaitTimeMS returns the queue worker sleep time between cycles.
func (c *configuration) GetWorkerWaitTimeMS() int {
	return c.GetInt("queue.workerWaitTimeMS")
}

// GetEthereumNodeURL returns the URL of the Ethereum Node.
func (c *configuration) GetEthereumNodeURL() string {
	return c.GetString("ethereum.nodeURL")
}

// GetEthereumContextReadWaitTimeout returns the read duration to pass for context.Deadline.
func (c *configuration) GetEthereumContextReadWaitTimeout() time.Duration {
	return c.GetDuration("ethereum.contextReadWaitTimeout")
}

// GetEthereumContextWaitTimeout returns the commit duration to pass for context.Deadline.
func (c *configuration) GetEthereumContextWaitTimeout() time.Duration {
	return c.GetDuration("ethereum.contextWaitTimeout")
}

// GetEthereumIntervalRetry returns duration to wait between retries.
func (c *configuration) GetEthereumIntervalRetry() time.Duration {
	return c.GetDuration("ethereum.intervalRetry")
}

// GetEthereumMaxRetries returns the max acceptable retries.
func (c *configuration) GetEthereumMaxRetries() int {
	return c.GetInt("ethereum.maxRetries")
}

// GetEthereumGasPrice returns the gas price to use for a ethereum transaction.
func (c *configuration) GetEthereumGasPrice() *big.Int {
	return big.NewInt(cast.ToInt64(c.get("ethereum.gasPrice")))
}

// GetEthereumGasLimit returns the gas limit to use for a ethereum transaction.
func (c *configuration) GetEthereumGasLimit() uint64 {
	return cast.ToUint64(c.get("ethereum.gasLimit"))
}

// GetEthereumDefaultAccountName returns the default account to use for the transaction.
func (c *configuration) GetEthereumDefaultAccountName() string {
	return c.GetString("ethereum.defaultAccountName")
}

// GetEthereumAccount returns the account details associated with the account name.
func (c *configuration) GetEthereumAccount(accountName string) (account *AccountConfig, err error) {
	k := fmt.Sprintf("ethereum.accounts.%s", accountName)

	if !c.IsSet(k) {
		return nil, errors.New("no account found with account name %s", accountName)
	}

	// Workaround for bug https://github.com/spf13/viper/issues/309 && https://github.com/spf13/viper/issues/513
	account = &AccountConfig{
		Address:  c.GetString(fmt.Sprintf("%s.address", k)),
		Key:      c.GetString(fmt.Sprintf("%s.key", k)),
		Password: c.GetString(fmt.Sprintf("%s.password", k)),
	}

	return account, nil
}

// GetTxPoolAccessEnabled returns if the node can check the txpool for nonce increment.
// Note:Important flag for concurrency handling. Disable if Ethereum client doesn't support txpool API (INFURA).
func (c *configuration) GetTxPoolAccessEnabled() bool {
	return c.GetBool("ethereum.txPoolAccessEnabled")
}

// GetNetworkString returns defined network the node is connected to.
func (c *configuration) GetNetworkString() string {
	return c.GetString("centrifugeNetwork")
}

// GetNetworkKey returns the specific key(k) value defined in the default network.
func (c *configuration) GetNetworkKey(k string) string {
	return fmt.Sprintf("networks.%s.%s", c.GetNetworkString(), k)
}

// GetContractAddressString returns the deployed contract address for a given contract.
func (c *configuration) GetContractAddressString(contract string) (address string) {
	return c.GetString(c.GetNetworkKey(fmt.Sprintf("contractAddresses.%s", contract)))
}

// GetContractAddress returns the deployed contract address for a given contract.
func (c *configuration) GetContractAddress(contractName ContractName) common.Address {
	return common.HexToAddress(c.GetContractAddressString(string(contractName)))
}

// GetBootstrapPeers returns the list of configured bootstrap nodes for the given network.
func (c *configuration) GetBootstrapPeers() []string {
	return cast.ToStringSlice(c.get(c.GetNetworkKey("bootstrapPeers")))
}

// GetNetworkID returns the numerical network id.
func (c *configuration) GetNetworkID() uint32 {
	return uint32(c.GetInt(c.GetNetworkKey("id")))
}

// GetIdentityID returns the self centID in bytes.
func (c *configuration) GetIdentityID() ([]byte, error) {
	id, err := hexutil.Decode(c.GetString("identityId"))
	if err != nil {
		return nil, centerrors.Wrap(err, "can't read identityId from config")
	}
	return id, err
}

// GetP2PKeyPair returns the P2P key pair.
func (c *configuration) GetP2PKeyPair() (pub, priv string) {
	return c.GetString("keys.p2p.publicKey"), c.GetString("keys.p2p.privateKey")
}

// GetSigningKeyPair returns the signing key pair.
func (c *configuration) GetSigningKeyPair() (pub, priv string) {
	return c.GetString("keys.signing.publicKey"), c.GetString("keys.signing.privateKey")
}

// IsPProfEnabled returns true if the pprof is enabled
func (c *configuration) IsPProfEnabled() bool {
	return c.GetBool("debug.pprof")
}

// GetPrecommitEnabled returns true if precommit for anchors is enabled
func (c *configuration) GetPrecommitEnabled() bool {
	return c.GetBool("anchoring.precommit")
}

// LoadConfiguration loads the configuration from the given file.
func LoadConfiguration(configFile string) Configuration {
	cfg := &configuration{configFile: configFile, mu: sync.RWMutex{}}
	cfg.initializeViper()
	return cfg
}

func (c *configuration) readConfigFile(path string) error {
	c.mu.Lock()
	defer c.mu.Unlock()
	file, err := os.Open(path)
	if err != nil {
		return err
	}
	err = c.v.MergeConfig(file)
	return err
}

// initializeViper loads viper if not loaded already.
// This method should not have any effects if Viper is already initialized.
func (c *configuration) initializeViper() {
	if c.v != nil {
		return
	}

	c.v = viper.New()
	c.v.SetConfigType("yaml")

	// Load defaults
	data, err := resources.Asset("go-centrifuge/build/configs/default_config.yaml")
	if err != nil {
		log.Panicf("failed to load (go-centrifuge/build/configs/default_config.yaml): %s", err)
	}

	err = c.v.ReadConfig(bytes.NewReader(data))
	if err != nil {
		log.Panicf("Error reading from default configuration (go-centrifuge/build/configs/default_config.yaml): %s", err)
	}
	// Load user specified config
	if c.configFile != "" {
		log.Infof("Loading user specified config from %s", c.configFile)
		err = c.readConfigFile(c.configFile)
		if err != nil {
			log.Panicf("Error reading config %s, %s", c.configFile, err)
		}
	} else {
		log.Info("No user config specified")
	}
	c.v.AutomaticEnv()
	c.v.SetEnvKeyReplacer(strings.NewReplacer(".", "_"))
	c.v.SetEnvPrefix("CENT")
}

// SmartContractAddresses encapsulates the smart contract addresses
type SmartContractAddresses struct {
	IdentityFactoryAddr, AnchorRepositoryAddr, PaymentObligationAddr string
}

// CreateConfigFile creates minimum config file with arguments
func CreateConfigFile(args map[string]interface{}) (*viper.Viper, error) {
	targetDataDir := args["targetDataDir"].(string)
	accountKeyPath := args["accountKeyPath"].(string)
	accountPassword := args["accountPassword"].(string)
	network := args["network"].(string)
	ethNodeURL := args["ethNodeURL"].(string)
	bootstraps := args["bootstraps"].([]string)
	apiPort := args["apiPort"].(int64)
	p2pPort := args["p2pPort"].(int64)
	p2pConnectTimeout := args["p2pConnectTimeout"].(string)
	txPoolAccess := args["txpoolaccess"].(bool)
	preCommitEnabled := args["preCommitEnabled"].(bool)

	if targetDataDir == "" {
		return nil, errors.New("targetDataDir not provided")
	}
	if _, err := os.Stat(targetDataDir); os.IsNotExist(err) {
		err := os.MkdirAll(targetDataDir, os.ModePerm)
		if err != nil {
			return nil, err
		}
	}

	if _, err := os.Stat(accountKeyPath); os.IsNotExist(err) {
		return nil, errors.New("account Key Path [%s] does not exist", accountKeyPath)
	}

	bfile, err := ioutil.ReadFile(accountKeyPath)
	if err != nil {
		return nil, err
	}

	if accountPassword == "" {
		log.Warningf("Account Password not provided")
	}

	v := viper.New()
	v.SetConfigType("yaml")
	v.Set("storage.path", targetDataDir+"/db/centrifuge_data.leveldb")
	v.Set("configStorage.path", targetDataDir+"/db/centrifuge_config_data.leveldb")
	v.Set("accounts.keystore", targetDataDir+"/accounts")
	v.Set("anchoring.precommit", preCommitEnabled)
	v.Set("identityId", "")
	v.Set("centrifugeNetwork", network)
	v.Set("nodeHostname", "0.0.0.0")
	v.Set("nodePort", apiPort)
	v.Set("p2p.port", p2pPort)
	if p2pConnectTimeout != "" {
		v.Set("p2p.connectTimeout", p2pConnectTimeout)
	}
	v.Set("ethereum.nodeURL", ethNodeURL)
	v.Set("ethereum.txPoolAccessEnabled", txPoolAccess)
	v.Set("ethereum.accounts.main.key", string(bfile))
	v.Set("ethereum.accounts.main.password", accountPassword)
	v.Set("keys.p2p.privateKey", targetDataDir+"/p2p.key.pem")
	v.Set("keys.p2p.publicKey", targetDataDir+"/p2p.pub.pem")
	v.Set("keys.signing.privateKey", targetDataDir+"/signing.key.pem")
	v.Set("keys.signing.publicKey", targetDataDir+"/signing.pub.pem")

	if bootstraps != nil {
		v.Set("networks."+network+".bootstrapPeers", bootstraps)
	}

	if smartContractAddresses, ok := args["smartContractAddresses"].(*SmartContractAddresses); ok {
		v.Set("networks."+network+".contractAddresses.identityFactory", smartContractAddresses.IdentityFactoryAddr)
		v.Set("networks."+network+".contractAddresses.anchorRepository", smartContractAddresses.AnchorRepositoryAddr)
		v.Set("networks."+network+".contractAddresses.paymentObligation", smartContractAddresses.PaymentObligationAddr)
	}

	v.SetConfigFile(targetDataDir + "/config.yaml")

	err = v.WriteConfig()
	if err != nil {
		log.Fatalf("error: %v", err)
	}
	return v, nil
}

func (c *configuration) SetupSmartContractAddresses(network string, smartContractAddresses *SmartContractAddresses) {
	c.v.Set("networks."+network+".contractAddresses.identityFactory", smartContractAddresses.IdentityFactoryAddr)
	c.v.Set("networks."+network+".contractAddresses.anchorRepository", smartContractAddresses.AnchorRepositoryAddr)
	c.v.Set("networks."+network+".contractAddresses.paymentObligation", smartContractAddresses.PaymentObligationAddr)
}<|MERGE_RESOLUTION|>--- conflicted
+++ resolved
@@ -108,11 +108,7 @@
 	GetIdentityID() ([]byte, error)
 	GetP2PKeyPair() (pub, priv string)
 	GetSigningKeyPair() (pub, priv string)
-<<<<<<< HEAD
-	GetEthAuthKeyPair() (pub, priv string)
 	GetPrecommitEnabled() bool
-=======
->>>>>>> 1007c107
 
 	// debug specific methods
 	IsPProfEnabled() bool
