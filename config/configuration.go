package config

// Package the default resources into binary data that is embedded in centrifuge
// executable
//
//go:generate go-bindata -pkg resources -prefix "../../" -o ../resources/data.go ../build/configs/...

import (
	"bytes"
	"errors"
	"fmt"
	"io/ioutil"
	"math/big"
	"os"
	"strings"
	"sync"
	"time"

	"github.com/centrifuge/go-centrifuge/centerrors"
	"github.com/centrifuge/go-centrifuge/resources"
	"github.com/ethereum/go-ethereum/common"
	"github.com/ethereum/go-ethereum/common/hexutil"
	logging "github.com/ipfs/go-log"
	"github.com/spf13/cast"
	"github.com/spf13/viper"
)

var log = logging.Logger("config")

// Configuration defines the methods that a config type should implement.
type Configuration interface {
	// generic methods
	IsSet(key string) bool
	Set(key string, value interface{})
	SetDefault(key string, value interface{})
	Get(key string) interface{}
	GetString(key string) string
	GetBool(key string) bool
	GetInt(key string) int
	GetDuration(key string) time.Duration

	GetStoragePath() string
	GetConfigStoragePath() string
	GetP2PPort() int
	GetP2PExternalIP() string
	GetP2PConnectionTimeout() time.Duration
	GetServerPort() int
	GetServerAddress() string
	GetNumWorkers() int
	GetWorkerWaitTimeMS() int
	GetEthereumNodeURL() string
	GetEthereumContextReadWaitTimeout() time.Duration
	GetEthereumContextWaitTimeout() time.Duration
	GetEthereumIntervalRetry() time.Duration
	GetEthereumMaxRetries() int
	GetEthereumGasPrice() *big.Int
	GetEthereumGasLimit() uint64
	GetTxPoolAccessEnabled() bool
	GetNetworkString() string
	GetNetworkKey(k string) string
	GetContractAddressString(address string) string
	GetContractAddress(address string) common.Address
	GetBootstrapPeers() []string
	GetNetworkID() uint32

	// CentID specific configs (eg: for multi tenancy)
	GetEthereumAccount(accountName string) (account *AccountConfig, err error)
	GetEthereumDefaultAccountName() string
	GetReceiveEventNotificationEndpoint() string
	GetIdentityID() ([]byte, error)
	GetSigningKeyPair() (pub, priv string)
	GetEthAuthKeyPair() (pub, priv string)

	// debug specific methods
	IsPProfEnabled() bool
}

// configuration holds the configuration details for the node.
type configuration struct {
	mu         sync.RWMutex
	configFile string
	v          *viper.Viper
}

// AccountConfig holds the account details.
type AccountConfig struct {
	Address  string
	Key      string
	Password string
}

// IsSet check if the key is set in the config.
func (c *configuration) IsSet(key string) bool {
	c.mu.RLock()
	defer c.mu.RUnlock()
	return c.v.IsSet(key)
}

// Set update the key and the value it holds in the configuration.
func (c *configuration) Set(key string, value interface{}) {
	c.mu.Lock()
	defer c.mu.Unlock()
	c.v.Set(key, value)
}

// SetDefault sets the default value for the given key.
func (c *configuration) SetDefault(key string, value interface{}) {
	c.mu.Lock()
	defer c.mu.Unlock()
	c.v.SetDefault(key, value)
}

// Get returns associated value for the key.
func (c *configuration) Get(key string) interface{} {
	return c.get(key)
}

// GetString returns value string associated with key.
func (c *configuration) GetString(key string) string {
	return cast.ToString(c.get(key))
}

// GetInt returns value int associated with key.
func (c *configuration) GetInt(key string) int {
	return cast.ToInt(c.get(key))
}

// GetBool returns value bool associated with key.
func (c *configuration) GetBool(key string) bool {
	return cast.ToBool(c.get(key))
}

// GetDuration returns value duration associated with key.
func (c *configuration) GetDuration(key string) time.Duration {
	return cast.ToDuration(c.get(key))
}

func (c *configuration) get(key string) interface{} {
	c.mu.RLock()
	defer c.mu.RUnlock()
	return c.v.Get(key)
}

// GetStoragePath returns the data storage backend.
<<<<<<< HEAD
func (c *Configuration) GetStoragePath() string {
	return c.GetString("storage.path")
}

// GetConfigStoragePath returns the data storage backend.
func (c *Configuration) GetConfigStoragePath() string {
	return c.GetString("configStorage.path")
=======
func (c *configuration) GetStoragePath() string {
	return c.GetString("storage.Path")
>>>>>>> d1a8004a
}

// GetP2PPort returns P2P Port.
func (c *configuration) GetP2PPort() int {
	return c.GetInt("p2p.port")
}

// GetP2PExternalIP returns P2P External IP.
func (c *configuration) GetP2PExternalIP() string {
	return c.GetString("p2p.externalIP")
}

// GetP2PConnectionTimeout returns P2P Connect Timeout.
func (c *configuration) GetP2PConnectionTimeout() time.Duration {
	return c.GetDuration("p2p.connectTimeout")
}

// GetReceiveEventNotificationEndpoint returns the webhook endpoint defined in the config.
func (c *configuration) GetReceiveEventNotificationEndpoint() string {
	return c.GetString("notifications.endpoint")
}

// GetServerPort returns the defined server port in the config.
func (c *configuration) GetServerPort() int {
	return c.GetInt("nodePort")
}

// GetServerAddress returns the defined server address of form host:port in the config.
func (c *configuration) GetServerAddress() string {
	return fmt.Sprintf("%s:%s", c.GetString("nodeHostname"), c.GetString("nodePort"))
}

// GetNumWorkers returns number of queue workers defined in the config.
func (c *configuration) GetNumWorkers() int {
	return c.GetInt("queue.numWorkers")
}

// GetWorkerWaitTimeMS returns the queue worker sleep time between cycles.
func (c *configuration) GetWorkerWaitTimeMS() int {
	return c.GetInt("queue.workerWaitTimeMS")
}

// GetEthereumNodeURL returns the URL of the Ethereum Node.
func (c *configuration) GetEthereumNodeURL() string {
	return c.GetString("ethereum.nodeURL")
}

// GetEthereumContextReadWaitTimeout returns the read duration to pass for context.Deadline.
func (c *configuration) GetEthereumContextReadWaitTimeout() time.Duration {
	return c.GetDuration("ethereum.contextReadWaitTimeout")
}

// GetEthereumContextWaitTimeout returns the commit duration to pass for context.Deadline.
func (c *configuration) GetEthereumContextWaitTimeout() time.Duration {
	return c.GetDuration("ethereum.contextWaitTimeout")
}

// GetEthereumIntervalRetry returns duration to wait between retries.
func (c *configuration) GetEthereumIntervalRetry() time.Duration {
	return c.GetDuration("ethereum.intervalRetry")
}

// GetEthereumMaxRetries returns the max acceptable retries.
func (c *configuration) GetEthereumMaxRetries() int {
	return c.GetInt("ethereum.maxRetries")
}

// GetEthereumGasPrice returns the gas price to use for a ethereum transaction.
func (c *configuration) GetEthereumGasPrice() *big.Int {
	return big.NewInt(cast.ToInt64(c.get("ethereum.gasPrice")))
}

// GetEthereumGasLimit returns the gas limit to use for a ethereum transaction.
func (c *configuration) GetEthereumGasLimit() uint64 {
	return cast.ToUint64(c.get("ethereum.gasLimit"))
}

// GetEthereumDefaultAccountName returns the default account to use for the transaction.
func (c *configuration) GetEthereumDefaultAccountName() string {
	return c.GetString("ethereum.defaultAccountName")
}

// GetEthereumAccount returns the account details associated with the account name.
func (c *configuration) GetEthereumAccount(accountName string) (account *AccountConfig, err error) {
	k := fmt.Sprintf("ethereum.accounts.%s", accountName)

	if !c.IsSet(k) {
		return nil, fmt.Errorf("no account found with account name %s", accountName)
	}

	// Workaround for bug https://github.com/spf13/viper/issues/309 && https://github.com/spf13/viper/issues/513
	account = &AccountConfig{
		Address:  c.GetString(fmt.Sprintf("%s.address", k)),
		Key:      c.GetString(fmt.Sprintf("%s.key", k)),
		Password: c.GetString(fmt.Sprintf("%s.password", k)),
	}

	return account, nil
}

// GetTxPoolAccessEnabled returns if the node can check the txpool for nonce increment.
// Note:Important flag for concurrency handling. Disable if Ethereum client doesn't support txpool API (INFURA).
func (c *configuration) GetTxPoolAccessEnabled() bool {
	return c.GetBool("ethereum.txPoolAccessEnabled")
}

// GetNetworkString returns defined network the node is connected to.
func (c *configuration) GetNetworkString() string {
	return c.GetString("centrifugeNetwork")
}

// GetNetworkKey returns the specific key(k) value defined in the default network.
func (c *configuration) GetNetworkKey(k string) string {
	return fmt.Sprintf("networks.%s.%s", c.GetNetworkString(), k)
}

// GetContractAddressString returns the deployed contract address for a given contract.
func (c *configuration) GetContractAddressString(contract string) (address string) {
	return c.GetString(c.GetNetworkKey(fmt.Sprintf("contractAddresses.%s", contract)))
}

// GetContractAddress returns the deployed contract address for a given contract.
func (c *configuration) GetContractAddress(contract string) (address common.Address) {
	return common.HexToAddress(c.GetContractAddressString(contract))
}

// GetBootstrapPeers returns the list of configured bootstrap nodes for the given network.
func (c *configuration) GetBootstrapPeers() []string {
	return cast.ToStringSlice(c.get(c.GetNetworkKey("bootstrapPeers")))
}

// GetNetworkID returns the numerical network id.
func (c *configuration) GetNetworkID() uint32 {
	return uint32(c.GetInt(c.GetNetworkKey("id")))
}

// GetIdentityID returns the self centID in bytes.
func (c *configuration) GetIdentityID() ([]byte, error) {
	id, err := hexutil.Decode(c.GetString("identityId"))
	if err != nil {
		return nil, centerrors.Wrap(err, "can't read identityId from config")
	}
	return id, err
}

// GetSigningKeyPair returns the signing key pair.
func (c *configuration) GetSigningKeyPair() (pub, priv string) {
	return c.GetString("keys.signing.publicKey"), c.GetString("keys.signing.privateKey")
}

// GetEthAuthKeyPair returns ethereum key pair.
func (c *configuration) GetEthAuthKeyPair() (pub, priv string) {
	return c.GetString("keys.ethauth.publicKey"), c.GetString("keys.ethauth.privateKey")
}

// IsPProfEnabled returns true if the pprof is enabled
func (c *configuration) IsPProfEnabled() bool {
	return c.GetBool("debug.pprof")
}

// LoadConfiguration loads the configuration from the given file.
func LoadConfiguration(configFile string) Configuration {
	cfg := &configuration{configFile: configFile, mu: sync.RWMutex{}}
	cfg.initializeViper()
	return cfg
}

func (c *configuration) readConfigFile(path string) error {
	c.mu.Lock()
	defer c.mu.Unlock()
	file, err := os.Open(path)
	if err != nil {
		return err
	}
	err = c.v.MergeConfig(file)
	return err
}

// initializeViper loads viper if not loaded already.
// This method should not have any effects if Viper is already initialized.
func (c *configuration) initializeViper() {
	if c.v != nil {
		return
	}

	c.v = viper.New()
	c.v.SetConfigType("yaml")

	// Load defaults
	data, err := resources.Asset("go-centrifuge/build/configs/default_config.yaml")
	if err != nil {
		log.Panicf("failed to load (go-centrifuge/build/configs/default_config.yaml): %s", err)
	}

	err = c.v.ReadConfig(bytes.NewReader(data))
	if err != nil {
		log.Panicf("Error reading from default configuration (go-centrifuge/build/configs/default_config.yaml): %s", err)
	}
	// Load user specified config
	if c.configFile != "" {
		log.Infof("Loading user specified config from %s", c.configFile)
		err = c.readConfigFile(c.configFile)
		if err != nil {
			log.Panicf("Error reading config %s, %s", c.configFile, err)
		}
	} else {
		log.Info("No user config specified")
	}
	c.v.AutomaticEnv()
	c.v.SetEnvKeyReplacer(strings.NewReplacer(".", "_"))
	c.v.SetEnvPrefix("CENT")
}

// SmartContractAddresses encapsulates the smart contract addresses ne
type SmartContractAddresses struct {
	IdentityFactoryAddr, IdentityRegistryAddr, AnchorRepositoryAddr, PaymentObligationAddr string
}

// CreateConfigFile creates minimum config file with arguments
func CreateConfigFile(args map[string]interface{}) (*viper.Viper, error) {
	targetDataDir := args["targetDataDir"].(string)
	accountKeyPath := args["accountKeyPath"].(string)
	accountPassword := args["accountPassword"].(string)
	network := args["network"].(string)
	ethNodeURL := args["ethNodeURL"].(string)
	bootstraps := args["bootstraps"].([]string)
	apiPort := args["apiPort"].(int64)
	p2pPort := args["p2pPort"].(int64)
	p2pConnectTimeout := args["p2pConnectTimeout"].(string)
	txPoolAccess := args["txpoolaccess"].(bool)

	if targetDataDir == "" {
		return nil, errors.New("targetDataDir not provided")
	}
	if _, err := os.Stat(targetDataDir); os.IsNotExist(err) {
		os.Mkdir(targetDataDir, os.ModePerm)
	}

	if _, err := os.Stat(accountKeyPath); os.IsNotExist(err) {
		return nil, errors.New("account Key Path does not exist")
	}

	bfile, err := ioutil.ReadFile(accountKeyPath)
	if err != nil {
		return nil, err
	}

	if accountPassword == "" {
		log.Warningf("Account Password not provided")
	}

	v := viper.New()
	v.SetConfigType("yaml")
	v.Set("storage.path", targetDataDir+"/db/centrifuge_data.leveldb")
	v.Set("identityId", "")
	v.Set("centrifugeNetwork", network)
	v.Set("nodeHostname", "0.0.0.0")
	v.Set("nodePort", apiPort)
	v.Set("p2p.port", p2pPort)
	if p2pConnectTimeout != "" {
		v.Set("p2p.connectTimeout", p2pConnectTimeout)
	}
	v.Set("ethereum.nodeURL", ethNodeURL)
	v.Set("ethereum.txPoolAccessEnabled", txPoolAccess)
	v.Set("ethereum.accounts.main.key", string(bfile))
	v.Set("ethereum.accounts.main.password", accountPassword)
	v.Set("keys.p2p.privateKey", targetDataDir+"/p2p.key.pem")
	v.Set("keys.p2p.publicKey", targetDataDir+"/p2p.pub.pem")
	v.Set("keys.ethauth.privateKey", targetDataDir+"/ethauth.key.pem")
	v.Set("keys.ethauth.publicKey", targetDataDir+"/ethauth.pub.pem")
	v.Set("keys.signing.privateKey", targetDataDir+"/signing.key.pem")
	v.Set("keys.signing.publicKey", targetDataDir+"/signing.pub.pem")

	if bootstraps != nil {
		v.Set("networks."+network+".bootstrapPeers", bootstraps)
	}

	if smartContractAddresses, ok := args["smartContractAddresses"].(*SmartContractAddresses); ok {
		v.Set("networks."+network+".contractAddresses.identityFactory", smartContractAddresses.IdentityFactoryAddr)
		v.Set("networks."+network+".contractAddresses.identityRegistry", smartContractAddresses.IdentityRegistryAddr)
		v.Set("networks."+network+".contractAddresses.anchorRepository", smartContractAddresses.AnchorRepositoryAddr)
		v.Set("networks."+network+".contractAddresses.paymentObligation", smartContractAddresses.PaymentObligationAddr)
	}

	v.SetConfigFile(targetDataDir + "/config.yaml")

	err = v.WriteConfig()
	if err != nil {
		log.Fatalf("error: %v", err)
	}

	return v, nil
}<|MERGE_RESOLUTION|>--- conflicted
+++ resolved
@@ -142,18 +142,13 @@
 }
 
 // GetStoragePath returns the data storage backend.
-<<<<<<< HEAD
-func (c *Configuration) GetStoragePath() string {
+func (c *configuration) GetStoragePath() string {
 	return c.GetString("storage.path")
 }
 
 // GetConfigStoragePath returns the data storage backend.
-func (c *Configuration) GetConfigStoragePath() string {
+func (c *configuration) GetConfigStoragePath() string {
 	return c.GetString("configStorage.path")
-=======
-func (c *configuration) GetStoragePath() string {
-	return c.GetString("storage.Path")
->>>>>>> d1a8004a
 }
 
 // GetP2PPort returns P2P Port.
