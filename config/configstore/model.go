--- conflicted
+++ resolved
@@ -554,10 +554,6 @@
 		SignerId:    did,
 		PublicKey:   signingKeyPair.PublicKey,
 		Signature:   signature,
-<<<<<<< HEAD
-		Timestamp:   utils.ToTimestamp(time.Now().UTC()),
-=======
->>>>>>> 38f48b2f
 	}, nil
 }
 
