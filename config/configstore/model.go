package configstore

import (
	"encoding/json"
	"math/big"
	"reflect"
	"time"

	"github.com/centrifuge/go-centrifuge/config"
	"github.com/centrifuge/go-centrifuge/errors"
	"github.com/centrifuge/go-centrifuge/protobufs/gen/go/account"
	"github.com/centrifuge/go-centrifuge/protobufs/gen/go/config"
	"github.com/ethereum/go-ethereum/common"
	"github.com/ethereum/go-ethereum/common/hexutil"
	"github.com/golang/protobuf/ptypes/duration"
)

// KeyPair represents a key pair config
type KeyPair struct {
	Pub, Priv string
}

// NewKeyPair creates a KeyPair
func NewKeyPair(pub, priv string) KeyPair {
	return KeyPair{Pub: pub, Priv: priv}
}

// NodeConfig exposes configs specific to the node
type NodeConfig struct {
	MainIdentity                   TenantConfig
	StoragePath                    string
	TenantsKeystore                string
	P2PPort                        int
	P2PExternalIP                  string
	P2PConnectionTimeout           time.Duration
	ServerPort                     int
	ServerAddress                  string
	NumWorkers                     int
	WorkerWaitTimeMS               int
	EthereumNodeURL                string
	EthereumContextReadWaitTimeout time.Duration
	EthereumContextWaitTimeout     time.Duration
	EthereumIntervalRetry          time.Duration
	EthereumMaxRetries             int
	EthereumGasPrice               *big.Int
	EthereumGasLimit               uint64
	TxPoolAccessEnabled            bool
	NetworkString                  string
	BootstrapPeers                 []string
	NetworkID                      uint32
	SmartContractAddresses         map[config.ContractName]common.Address
	PprofEnabled                   bool
}

// IsSet refer the interface
func (nc *NodeConfig) IsSet(key string) bool {
	panic("irrelevant, NodeConfig#IsSet must not be used")
}

// Set refer the interface
func (nc *NodeConfig) Set(key string, value interface{}) {
	panic("irrelevant, NodeConfig#Set must not be used")
}

// SetDefault refer the interface
func (nc *NodeConfig) SetDefault(key string, value interface{}) {
	panic("irrelevant, NodeConfig#SetDefault must not be used")
}

// SetupSmartContractAddresses refer the interface
func (nc *NodeConfig) SetupSmartContractAddresses(network string, smartContractAddresses *config.SmartContractAddresses) {
	panic("irrelevant, NodeConfig#SetupSmartContractAddresses must not be used")
}

// Get refer the interface
func (nc *NodeConfig) Get(key string) interface{} {
	panic("irrelevant, NodeConfig#Get must not be used")
}

// GetString refer the interface
func (nc *NodeConfig) GetString(key string) string {
	panic("irrelevant, NodeConfig#GetString must not be used")
}

// GetBool refer the interface
func (nc *NodeConfig) GetBool(key string) bool {
	panic("irrelevant, NodeConfig#GetBool must not be used")
}

// GetInt refer the interface
func (nc *NodeConfig) GetInt(key string) int {
	panic("irrelevant, NodeConfig#GetInt must not be used")
}

// GetDuration refer the interface
func (nc *NodeConfig) GetDuration(key string) time.Duration {
	panic("irrelevant, NodeConfig#GetDuration must not be used")
}

// GetStoragePath refer the interface
func (nc *NodeConfig) GetStoragePath() string {
	return nc.StoragePath
}

// GetConfigStoragePath refer the interface
func (nc *NodeConfig) GetConfigStoragePath() string {
	panic("irrelevant, NodeConfig#GetConfigStoragePath must not be used")
}

// GetTenantsKeystore returns the tenant keystore path.
func (nc *NodeConfig) GetTenantsKeystore() string {
	return nc.TenantsKeystore
}

// GetP2PPort refer the interface
func (nc *NodeConfig) GetP2PPort() int {
	return nc.P2PPort
}

// GetP2PExternalIP refer the interface
func (nc *NodeConfig) GetP2PExternalIP() string {
	return nc.P2PExternalIP
}

// GetP2PConnectionTimeout refer the interface
func (nc *NodeConfig) GetP2PConnectionTimeout() time.Duration {
	return nc.P2PConnectionTimeout
}

// GetServerPort refer the interface
func (nc *NodeConfig) GetServerPort() int {
	return nc.ServerPort
}

// GetServerAddress refer the interface
func (nc *NodeConfig) GetServerAddress() string {
	return nc.ServerAddress
}

// GetNumWorkers refer the interface
func (nc *NodeConfig) GetNumWorkers() int {
	return nc.NumWorkers
}

// GetWorkerWaitTimeMS refer the interface
func (nc *NodeConfig) GetWorkerWaitTimeMS() int {
	return nc.WorkerWaitTimeMS
}

// GetEthereumNodeURL refer the interface
func (nc *NodeConfig) GetEthereumNodeURL() string {
	return nc.EthereumNodeURL
}

// GetEthereumContextReadWaitTimeout refer the interface
func (nc *NodeConfig) GetEthereumContextReadWaitTimeout() time.Duration {
	return nc.EthereumContextReadWaitTimeout
}

// GetEthereumContextWaitTimeout refer the interface
func (nc *NodeConfig) GetEthereumContextWaitTimeout() time.Duration {
	return nc.EthereumContextWaitTimeout
}

// GetEthereumIntervalRetry refer the interface
func (nc *NodeConfig) GetEthereumIntervalRetry() time.Duration {
	return nc.EthereumIntervalRetry
}

// GetEthereumMaxRetries refer the interface
func (nc *NodeConfig) GetEthereumMaxRetries() int {
	return nc.EthereumMaxRetries
}

// GetEthereumGasPrice refer the interface
func (nc *NodeConfig) GetEthereumGasPrice() *big.Int {
	return nc.EthereumGasPrice
}

// GetEthereumGasLimit refer the interface
func (nc *NodeConfig) GetEthereumGasLimit() uint64 {
	return nc.EthereumGasLimit
}

// GetTxPoolAccessEnabled refer the interface
func (nc *NodeConfig) GetTxPoolAccessEnabled() bool {
	return nc.TxPoolAccessEnabled
}

// GetNetworkString refer the interface
func (nc *NodeConfig) GetNetworkString() string {
	return nc.NetworkString
}

// GetNetworkKey refer the interface
func (nc *NodeConfig) GetNetworkKey(k string) string {
	panic("irrelevant, NodeConfig#GetNetworkKey must not be used")
}

// GetContractAddressString refer the interface
func (nc *NodeConfig) GetContractAddressString(address string) string {
	panic("irrelevant, NodeConfig#GetContractAddressString must not be used")
}

// GetContractAddress refer the interface
func (nc *NodeConfig) GetContractAddress(contractName config.ContractName) common.Address {
	return nc.SmartContractAddresses[contractName]
}

// GetBootstrapPeers refer the interface
func (nc *NodeConfig) GetBootstrapPeers() []string {
	return nc.BootstrapPeers
}

// GetNetworkID refer the interface
func (nc *NodeConfig) GetNetworkID() uint32 {
	return nc.NetworkID
}

// GetEthereumAccount refer the interface
func (nc *NodeConfig) GetEthereumAccount(accountName string) (account *config.AccountConfig, err error) {
	return nc.MainIdentity.EthereumAccount, nil
}

// GetEthereumDefaultAccountName refer the interface
func (nc *NodeConfig) GetEthereumDefaultAccountName() string {
	return nc.MainIdentity.EthereumDefaultAccountName
}

// GetReceiveEventNotificationEndpoint refer the interface
func (nc *NodeConfig) GetReceiveEventNotificationEndpoint() string {
	return nc.MainIdentity.ReceiveEventNotificationEndpoint
}

// GetIdentityID refer the interface
func (nc *NodeConfig) GetIdentityID() ([]byte, error) {
	return nc.MainIdentity.IdentityID, nil
}

// GetSigningKeyPair refer the interface
func (nc *NodeConfig) GetSigningKeyPair() (pub, priv string) {
	return nc.MainIdentity.SigningKeyPair.Pub, nc.MainIdentity.SigningKeyPair.Priv
}

// GetEthAuthKeyPair refer the interface
func (nc *NodeConfig) GetEthAuthKeyPair() (pub, priv string) {
	return nc.MainIdentity.EthAuthKeyPair.Pub, nc.MainIdentity.EthAuthKeyPair.Priv
}

// IsPProfEnabled refer the interface
func (nc *NodeConfig) IsPProfEnabled() bool {
	return nc.PprofEnabled
}

// ID Gets the ID of the document represented by this model
func (nc *NodeConfig) ID() ([]byte, error) {
	return []byte{}, nil
}

// Type Returns the underlying type of the Model
func (nc *NodeConfig) Type() reflect.Type {
	return reflect.TypeOf(nc)
}

// JSON return the json representation of the model
func (nc *NodeConfig) JSON() ([]byte, error) {
	return json.Marshal(nc)
}

// FromJSON initialize the model with a json
func (nc *NodeConfig) FromJSON(data []byte) error {
	return json.Unmarshal(data, nc)
}

<<<<<<< HEAD
func (nc *NodeConfig) createProtobuf() *configpb.ConfigData {
	//Nil safe checks
	if nc.EthereumGasPrice == nil {
		nc.EthereumGasPrice = big.NewInt(0)
	}
	if nc.MainIdentity.EthereumAccount == nil {
		nc.MainIdentity.EthereumAccount = new(config.AccountConfig)
	}

=======
// CreateProtobuf creates protobuf for config
func (nc *NodeConfig) CreateProtobuf() *configpb.ConfigData {
>>>>>>> d25506ea
	return &configpb.ConfigData{
		MainIdentity: &accountpb.AccountData{
			EthAccount: &accountpb.EthereumAccount{
				Address:  nc.MainIdentity.EthereumAccount.Address,
				Key:      nc.MainIdentity.EthereumAccount.Key,
				Password: nc.MainIdentity.EthereumAccount.Password,
			},
			EthDefaultAccountName:            nc.MainIdentity.EthereumDefaultAccountName,
			IdentityId:                       hexutil.Encode(nc.MainIdentity.IdentityID),
			ReceiveEventNotificationEndpoint: nc.MainIdentity.ReceiveEventNotificationEndpoint,
			EthauthKeyPair: &accountpb.KeyPair{
				Pub: nc.MainIdentity.EthAuthKeyPair.Pub,
				Pvt: nc.MainIdentity.EthAuthKeyPair.Priv,
			},
			SigningKeyPair: &accountpb.KeyPair{
				Pub: nc.MainIdentity.SigningKeyPair.Pub,
				Pvt: nc.MainIdentity.SigningKeyPair.Priv,
			},
		},
		StoragePath:               nc.StoragePath,
		P2PPort:                   int32(nc.P2PPort),
		P2PExternalIp:             nc.P2PExternalIP,
		P2PConnectionTimeout:      &duration.Duration{Seconds: int64(nc.P2PConnectionTimeout.Seconds())},
		ServerPort:                int32(nc.ServerPort),
		ServerAddress:             nc.ServerAddress,
		NumWorkers:                int32(nc.NumWorkers),
		WorkerWaitTimeMs:          int32(nc.WorkerWaitTimeMS),
		EthContextReadWaitTimeout: &duration.Duration{Seconds: int64(nc.EthereumContextReadWaitTimeout.Seconds())},
		EthContextWaitTimeout:     &duration.Duration{Seconds: int64(nc.EthereumContextWaitTimeout.Seconds())},
		EthIntervalRetry:          &duration.Duration{Seconds: int64(nc.EthereumIntervalRetry.Seconds())},
		EthGasPrice:               nc.EthereumGasPrice.Uint64(),
		EthGasLimit:               nc.EthereumGasLimit,
		TxPoolEnabled:             nc.TxPoolAccessEnabled,
		Network:                   nc.NetworkString,
		NetworkId:                 nc.NetworkID,
		PprofEnabled:              nc.PprofEnabled,
		SmartContractAddresses:    convertAddressesToStringMap(nc.SmartContractAddresses),
	}
}

func convertAddressesToStringMap(addresses map[config.ContractName]common.Address) map[string]string {
	m := make(map[string]string)
	for k, v := range addresses {
		m[string(k)] = v.String()
	}
	return m
}

func (nc *NodeConfig) loadFromProtobuf(data *configpb.ConfigData) error {
	// Nil checks
	if data == nil {
		data = new(configpb.ConfigData)
	}
	if data.MainIdentity == nil {
		data.MainIdentity = new(configpb.TenantData)
		data.MainIdentity.SigningKeyPair = new(configpb.KeyPair)
		data.MainIdentity.EthauthKeyPair = new(configpb.KeyPair)
		data.MainIdentity.EthAccount = new(configpb.EthereumAccount)
	}
	if data.P2PConnectionTimeout == nil {
		data.P2PConnectionTimeout = new(duration.Duration)
	}
	if data.EthIntervalRetry == nil {
		data.EthIntervalRetry = new(duration.Duration)
	}
	if data.EthContextWaitTimeout == nil {
		data.EthContextWaitTimeout = new(duration.Duration)
	}
	if data.EthContextReadWaitTimeout == nil {
		data.EthContextReadWaitTimeout = new(duration.Duration)
	}

	identityID, _ := hexutil.Decode(data.MainIdentity.IdentityId)

	nc.MainIdentity = TenantConfig{
		EthereumAccount: &config.AccountConfig{
			Address:  data.MainIdentity.EthAccount.Address,
			Key:      data.MainIdentity.EthAccount.Key,
			Password: data.MainIdentity.EthAccount.Password,
		},
		EthereumDefaultAccountName:       data.MainIdentity.EthDefaultAccountName,
		IdentityID:                       identityID,
		ReceiveEventNotificationEndpoint: data.MainIdentity.ReceiveEventNotificationEndpoint,
		SigningKeyPair: KeyPair{
			Pub:  data.MainIdentity.SigningKeyPair.Pub,
			Priv: data.MainIdentity.SigningKeyPair.Pvt,
		},
		EthAuthKeyPair: KeyPair{
			Pub:  data.MainIdentity.EthauthKeyPair.Pub,
			Priv: data.MainIdentity.EthauthKeyPair.Pvt,
		},
	}
	nc.StoragePath = data.StoragePath
	nc.P2PPort = int(data.P2PPort)
	nc.P2PExternalIP = data.P2PExternalIp
	nc.P2PConnectionTimeout = time.Duration(data.P2PConnectionTimeout.Seconds)
	nc.ServerPort = int(data.ServerPort)
	nc.ServerAddress = data.ServerAddress
	nc.NumWorkers = int(data.NumWorkers)
	nc.WorkerWaitTimeMS = int(data.WorkerWaitTimeMs)
	nc.EthereumNodeURL = data.EthNodeUrl
	nc.EthereumContextReadWaitTimeout = time.Duration(data.EthContextReadWaitTimeout.Seconds)
	nc.EthereumContextWaitTimeout = time.Duration(data.EthContextWaitTimeout.Seconds)
	nc.EthereumIntervalRetry = time.Duration(data.EthIntervalRetry.Seconds)
	nc.EthereumMaxRetries = int(data.EthMaxRetries)
	nc.EthereumGasPrice = big.NewInt(int64(data.EthGasPrice))
	nc.EthereumGasLimit = data.EthGasLimit
	nc.TxPoolAccessEnabled = data.TxPoolEnabled
	nc.NetworkString = data.Network
	nc.BootstrapPeers = data.BootstrapPeers
	nc.NetworkID = data.NetworkId
	var err error
	nc.SmartContractAddresses, err = convertStringMapToSmartContractAddresses(data.SmartContractAddresses)
	if err != nil {
		return err
	}
	nc.PprofEnabled = data.PprofEnabled
	return nil
}

func convertStringMapToSmartContractAddresses(addrs map[string]string) (map[config.ContractName]common.Address, error) {
	m := make(map[config.ContractName]common.Address)
	for k, v := range addrs {
		if common.IsHexAddress(v) {
			m[config.ContractName(k)] = common.HexToAddress(v)
		} else {
			return nil, errors.New("provided smart contract address %s is invalid", v)
		}
	}
	return m, nil
}

// NewNodeConfig creates a new NodeConfig instance with configs
func NewNodeConfig(c config.Configuration) config.Configuration {
	mainAccount, _ := c.GetEthereumAccount(c.GetEthereumDefaultAccountName())
	mainIdentity, _ := c.GetIdentityID()
	signPub, signPriv := c.GetSigningKeyPair()
	ethAuthPub, ethAuthPriv := c.GetEthAuthKeyPair()

	return &NodeConfig{
		MainIdentity: TenantConfig{
			EthereumAccount: &config.AccountConfig{
				Address:  mainAccount.Address,
				Key:      mainAccount.Key,
				Password: mainAccount.Password,
			},
			EthereumDefaultAccountName:       c.GetEthereumDefaultAccountName(),
			IdentityID:                       mainIdentity,
			ReceiveEventNotificationEndpoint: c.GetReceiveEventNotificationEndpoint(),
			SigningKeyPair: KeyPair{
				Pub:  signPub,
				Priv: signPriv,
			},
			EthAuthKeyPair: KeyPair{
				Pub:  ethAuthPub,
				Priv: ethAuthPriv,
			},
		},
		StoragePath:                    c.GetStoragePath(),
		TenantsKeystore:                c.GetTenantsKeystore(),
		P2PPort:                        c.GetP2PPort(),
		P2PExternalIP:                  c.GetP2PExternalIP(),
		P2PConnectionTimeout:           c.GetP2PConnectionTimeout(),
		ServerPort:                     c.GetServerPort(),
		ServerAddress:                  c.GetServerAddress(),
		NumWorkers:                     c.GetNumWorkers(),
		WorkerWaitTimeMS:               c.GetWorkerWaitTimeMS(),
		EthereumNodeURL:                c.GetEthereumNodeURL(),
		EthereumContextReadWaitTimeout: c.GetEthereumContextReadWaitTimeout(),
		EthereumContextWaitTimeout:     c.GetEthereumContextWaitTimeout(),
		EthereumIntervalRetry:          c.GetEthereumIntervalRetry(),
		EthereumMaxRetries:             c.GetEthereumMaxRetries(),
		EthereumGasPrice:               c.GetEthereumGasPrice(),
		EthereumGasLimit:               c.GetEthereumGasLimit(),
		TxPoolAccessEnabled:            c.GetTxPoolAccessEnabled(),
		NetworkString:                  c.GetNetworkString(),
		BootstrapPeers:                 c.GetBootstrapPeers(),
		NetworkID:                      c.GetNetworkID(),
		SmartContractAddresses:         extractSmartContractAddresses(c),
		PprofEnabled:                   c.IsPProfEnabled(),
	}
}

func extractSmartContractAddresses(c config.Configuration) map[config.ContractName]common.Address {
	sms := make(map[config.ContractName]common.Address)
	names := config.ContractNames()
	for _, n := range names {
		sms[n] = c.GetContractAddress(n)
	}
	return sms
}

// TenantConfig exposes configs specific to a tenant in the node
type TenantConfig struct {
	EthereumAccount                  *config.AccountConfig
	EthereumDefaultAccountName       string
	EthereumContextWaitTimeout       time.Duration
	ReceiveEventNotificationEndpoint string
	IdentityID                       []byte
	SigningKeyPair                   KeyPair
	EthAuthKeyPair                   KeyPair
	P2PKeyPair                       KeyPair
}

// GetEthereumAccount gets EthereumAccount
func (tc *TenantConfig) GetEthereumAccount() *config.AccountConfig {
	return tc.EthereumAccount
}

// GetEthereumDefaultAccountName gets EthereumDefaultAccountName
func (tc *TenantConfig) GetEthereumDefaultAccountName() string {
	return tc.EthereumDefaultAccountName
}

// GetReceiveEventNotificationEndpoint gets ReceiveEventNotificationEndpoint
func (tc *TenantConfig) GetReceiveEventNotificationEndpoint() string {
	return tc.ReceiveEventNotificationEndpoint
}

// GetIdentityID gets IdentityID
func (tc *TenantConfig) GetIdentityID() ([]byte, error) {
	return tc.IdentityID, nil
}

// GetSigningKeyPair gets SigningKeyPair
func (tc *TenantConfig) GetSigningKeyPair() (pub, priv string) {
	return tc.SigningKeyPair.Pub, tc.SigningKeyPair.Priv
}

// GetEthAuthKeyPair gets EthAuthKeyPair
func (tc *TenantConfig) GetEthAuthKeyPair() (pub, priv string) {
	return tc.EthAuthKeyPair.Pub, tc.EthAuthKeyPair.Priv
}

// GetEthereumContextWaitTimeout gets EthereumContextWaitTimeout
func (tc *TenantConfig) GetEthereumContextWaitTimeout() time.Duration {
	return tc.EthereumContextWaitTimeout
}

// ID Get the ID of the document represented by this model
func (tc *TenantConfig) ID() []byte {
	return tc.IdentityID
}

// Type Returns the underlying type of the Model
func (tc *TenantConfig) Type() reflect.Type {
	return reflect.TypeOf(tc)
}

// JSON return the json representation of the model
func (tc *TenantConfig) JSON() ([]byte, error) {
	return json.Marshal(tc)
}

// FromJSON initialize the model with a json
func (tc *TenantConfig) FromJSON(data []byte) error {
	return json.Unmarshal(data, tc)
}

<<<<<<< HEAD
func (tc *TenantConfig) createProtobuf() *configpb.TenantData {
	// Nil checks
	if tc.EthereumAccount == nil {
		tc.EthereumAccount = new(config.AccountConfig)
	}

	return &configpb.TenantData{
		EthAccount: &configpb.EthereumAccount{
=======
// CreateProtobuf creates protobuf for config
func (tc *TenantConfig) CreateProtobuf() *accountpb.AccountData {
	return &accountpb.AccountData{
		EthAccount: &accountpb.EthereumAccount{
>>>>>>> d25506ea
			Address:  tc.EthereumAccount.Address,
			Key:      tc.EthereumAccount.Key,
			Password: tc.EthereumAccount.Password,
		},
		EthDefaultAccountName:            tc.EthereumDefaultAccountName,
		ReceiveEventNotificationEndpoint: tc.ReceiveEventNotificationEndpoint,
		IdentityId:                       hexutil.Encode(tc.IdentityID),
		SigningKeyPair: &accountpb.KeyPair{
			Pub: tc.SigningKeyPair.Pub,
			Pvt: tc.SigningKeyPair.Priv,
		},
		EthauthKeyPair: &accountpb.KeyPair{
			Pub: tc.EthAuthKeyPair.Pub,
			Pvt: tc.EthAuthKeyPair.Priv,
		},
	}
}

<<<<<<< HEAD
func (tc *TenantConfig) loadFromProtobuf(data *configpb.TenantData) {
	// Nil checks
	if data == nil {
		data = new(configpb.TenantData)
	}
	if data.EthAccount == nil {
		data.EthAccount = new(configpb.EthereumAccount)
	}
	if data.SigningKeyPair == nil {
		data.SigningKeyPair = new(configpb.KeyPair)
	}
	if data.EthauthKeyPair == nil {
		data.EthauthKeyPair = new(configpb.KeyPair)
	}

=======
func (tc *TenantConfig) loadFromProtobuf(data *accountpb.AccountData) {
>>>>>>> d25506ea
	tc.EthereumAccount = &config.AccountConfig{
		Address:  data.EthAccount.Address,
		Key:      data.EthAccount.Key,
		Password: data.EthAccount.Password,
	}
	tc.EthereumDefaultAccountName = data.EthDefaultAccountName
	tc.IdentityID, _ = hexutil.Decode(data.IdentityId)
	tc.ReceiveEventNotificationEndpoint = data.ReceiveEventNotificationEndpoint
	tc.SigningKeyPair = KeyPair{
		Pub:  data.SigningKeyPair.Pub,
		Priv: data.SigningKeyPair.Pvt,
	}
	tc.EthAuthKeyPair = KeyPair{
		Pub:  data.EthauthKeyPair.Pub,
		Priv: data.EthauthKeyPair.Pvt,
	}
}

// NewTenantConfig creates a new TenantConfig instance with configs
func NewTenantConfig(ethAccountName string, c config.Configuration) (config.TenantConfiguration, error) {
	id, err := c.GetIdentityID()
	if err != nil {
		return nil, err
	}
	acc, err := c.GetEthereumAccount(ethAccountName)
	if err != nil && ethAccountName != "" {
		return nil, err
	}
	return &TenantConfig{
		EthereumAccount:                  acc,
		EthereumDefaultAccountName:       c.GetEthereumDefaultAccountName(),
		EthereumContextWaitTimeout:       c.GetEthereumContextWaitTimeout(),
		IdentityID:                       id,
		ReceiveEventNotificationEndpoint: c.GetReceiveEventNotificationEndpoint(),
		SigningKeyPair:                   NewKeyPair(c.GetSigningKeyPair()),
		EthAuthKeyPair:                   NewKeyPair(c.GetEthAuthKeyPair()),
	}, nil
}

// TempTenantConfig creates a new TenantConfig without id validation, Must only be used for tenant creation.
func TempTenantConfig(ethAccountName string, c config.Configuration) (config.TenantConfiguration, error) {
	acc, err := c.GetEthereumAccount(ethAccountName)
	if err != nil && ethAccountName != "" {
		return nil, err
	}
	return &TenantConfig{
		EthereumAccount:                  acc,
		EthereumDefaultAccountName:       c.GetEthereumDefaultAccountName(),
		IdentityID:                       []byte{},
		ReceiveEventNotificationEndpoint: c.GetReceiveEventNotificationEndpoint(),
		SigningKeyPair:                   NewKeyPair(c.GetSigningKeyPair()),
		EthAuthKeyPair:                   NewKeyPair(c.GetEthAuthKeyPair()),
	}, nil
}<|MERGE_RESOLUTION|>--- conflicted
+++ resolved
@@ -272,20 +272,8 @@
 	return json.Unmarshal(data, nc)
 }
 
-<<<<<<< HEAD
-func (nc *NodeConfig) createProtobuf() *configpb.ConfigData {
-	//Nil safe checks
-	if nc.EthereumGasPrice == nil {
-		nc.EthereumGasPrice = big.NewInt(0)
-	}
-	if nc.MainIdentity.EthereumAccount == nil {
-		nc.MainIdentity.EthereumAccount = new(config.AccountConfig)
-	}
-
-=======
 // CreateProtobuf creates protobuf for config
 func (nc *NodeConfig) CreateProtobuf() *configpb.ConfigData {
->>>>>>> d25506ea
 	return &configpb.ConfigData{
 		MainIdentity: &accountpb.AccountData{
 			EthAccount: &accountpb.EthereumAccount{
@@ -340,10 +328,10 @@
 		data = new(configpb.ConfigData)
 	}
 	if data.MainIdentity == nil {
-		data.MainIdentity = new(configpb.TenantData)
-		data.MainIdentity.SigningKeyPair = new(configpb.KeyPair)
-		data.MainIdentity.EthauthKeyPair = new(configpb.KeyPair)
-		data.MainIdentity.EthAccount = new(configpb.EthereumAccount)
+		data.MainIdentity = new(accountpb.AccountData)
+		data.MainIdentity.SigningKeyPair = new(accountpb.KeyPair)
+		data.MainIdentity.EthauthKeyPair = new(accountpb.KeyPair)
+		data.MainIdentity.EthAccount = new(accountpb.EthereumAccount)
 	}
 	if data.P2PConnectionTimeout == nil {
 		data.P2PConnectionTimeout = new(duration.Duration)
@@ -545,21 +533,13 @@
 	return json.Unmarshal(data, tc)
 }
 
-<<<<<<< HEAD
-func (tc *TenantConfig) createProtobuf() *configpb.TenantData {
-	// Nil checks
+// CreateProtobuf creates protobuf for config
+func (tc *TenantConfig) CreateProtobuf() (*accountpb.AccountData, error) {
 	if tc.EthereumAccount == nil {
-		tc.EthereumAccount = new(config.AccountConfig)
-	}
-
-	return &configpb.TenantData{
-		EthAccount: &configpb.EthereumAccount{
-=======
-// CreateProtobuf creates protobuf for config
-func (tc *TenantConfig) CreateProtobuf() *accountpb.AccountData {
+		return nil, errors.New("nil EthereumAccount field")
+	}
 	return &accountpb.AccountData{
 		EthAccount: &accountpb.EthereumAccount{
->>>>>>> d25506ea
 			Address:  tc.EthereumAccount.Address,
 			Key:      tc.EthereumAccount.Key,
 			Password: tc.EthereumAccount.Password,
@@ -575,28 +555,22 @@
 			Pub: tc.EthAuthKeyPair.Pub,
 			Pvt: tc.EthAuthKeyPair.Priv,
 		},
-	}
-}
-
-<<<<<<< HEAD
-func (tc *TenantConfig) loadFromProtobuf(data *configpb.TenantData) {
-	// Nil checks
+	}, nil
+}
+
+func (tc *TenantConfig) loadFromProtobuf(data *accountpb.AccountData) error {
 	if data == nil {
-		data = new(configpb.TenantData)
+		return errors.New("nil data")
 	}
 	if data.EthAccount == nil {
-		data.EthAccount = new(configpb.EthereumAccount)
+		return errors.New("nil EthAccount field")
 	}
 	if data.SigningKeyPair == nil {
-		data.SigningKeyPair = new(configpb.KeyPair)
+		return errors.New("nil SigningKeyPair field")
 	}
 	if data.EthauthKeyPair == nil {
-		data.EthauthKeyPair = new(configpb.KeyPair)
-	}
-
-=======
-func (tc *TenantConfig) loadFromProtobuf(data *accountpb.AccountData) {
->>>>>>> d25506ea
+		return errors.New("nil EthauthKeyPair field")
+	}
 	tc.EthereumAccount = &config.AccountConfig{
 		Address:  data.EthAccount.Address,
 		Key:      data.EthAccount.Key,
@@ -613,6 +587,7 @@
 		Pub:  data.EthauthKeyPair.Pub,
 		Priv: data.EthauthKeyPair.Pvt,
 	}
+	return nil
 }
 
 // NewTenantConfig creates a new TenantConfig instance with configs
