package configstore

import (
	"encoding/hex"
	"encoding/json"
	"math/big"
	"reflect"
	"time"

	"github.com/centrifuge/centrifuge-protobufs/gen/go/coredocument"
	"github.com/centrifuge/go-centrifuge/crypto"
	"github.com/centrifuge/go-centrifuge/crypto/ed25519"
	"github.com/centrifuge/go-centrifuge/crypto/secp256k1"
	"github.com/centrifuge/go-centrifuge/identity"
	"github.com/centrifuge/go-centrifuge/utils"

	"github.com/centrifuge/go-centrifuge/config"
	"github.com/centrifuge/go-centrifuge/errors"
	"github.com/centrifuge/go-centrifuge/protobufs/gen/go/account"
	"github.com/centrifuge/go-centrifuge/protobufs/gen/go/config"
	"github.com/ethereum/go-ethereum/common"
	"github.com/ethereum/go-ethereum/common/hexutil"
	"github.com/golang/protobuf/ptypes/duration"
)

// ErrNilParameter used as nil parameter type
const ErrNilParameter = errors.Error("nil parameter")

// KeyPair represents a key pair config
type KeyPair struct {
	Pub, Priv string
}

// NewKeyPair creates a KeyPair
func NewKeyPair(pub, priv string) KeyPair {
	return KeyPair{Pub: pub, Priv: priv}
}

// NodeConfig exposes configs specific to the node
type NodeConfig struct {
	MainIdentity                   Account
	StoragePath                    string
	AccountsKeystore               string
	P2PPort                        int
	P2PExternalIP                  string
	P2PConnectionTimeout           time.Duration
	ServerPort                     int
	ServerAddress                  string
	NumWorkers                     int
	TaskRetries                    int
	WorkerWaitTimeMS               int
	EthereumNodeURL                string
	EthereumContextReadWaitTimeout time.Duration
	EthereumContextWaitTimeout     time.Duration
	EthereumIntervalRetry          time.Duration
	EthereumMaxRetries             int
	EthereumGasPrice               *big.Int
	EthereumGasLimit               uint64
	TxPoolAccessEnabled            bool
	NetworkString                  string
	BootstrapPeers                 []string
	NetworkID                      uint32
	SmartContractAddresses         map[config.ContractName]common.Address
	SmartContractBytecode          map[config.ContractName]string
	PprofEnabled                   bool
}

// IsSet refer the interface
func (nc *NodeConfig) IsSet(key string) bool {
	panic("irrelevant, NodeConfig#IsSet must not be used")
}

// Set refer the interface
func (nc *NodeConfig) Set(key string, value interface{}) {
	panic("irrelevant, NodeConfig#Set must not be used")
}

// SetDefault refer the interface
func (nc *NodeConfig) SetDefault(key string, value interface{}) {
	panic("irrelevant, NodeConfig#SetDefault must not be used")
}

// SetupSmartContractAddresses refer the interface
func (nc *NodeConfig) SetupSmartContractAddresses(network string, smartContractAddresses *config.SmartContractAddresses) {
	panic("irrelevant, NodeConfig#SetupSmartContractAddresses must not be used")
}

// Get refer the interface
func (nc *NodeConfig) Get(key string) interface{} {
	panic("irrelevant, NodeConfig#Get must not be used")
}

// GetString refer the interface
func (nc *NodeConfig) GetString(key string) string {
	panic("irrelevant, NodeConfig#GetString must not be used")
}

// GetBool refer the interface
func (nc *NodeConfig) GetBool(key string) bool {
	panic("irrelevant, NodeConfig#GetBool must not be used")
}

// GetInt refer the interface
func (nc *NodeConfig) GetInt(key string) int {
	panic("irrelevant, NodeConfig#GetInt must not be used")
}

// GetDuration refer the interface
func (nc *NodeConfig) GetDuration(key string) time.Duration {
	panic("irrelevant, NodeConfig#GetDuration must not be used")
}

// GetStoragePath refer the interface
func (nc *NodeConfig) GetStoragePath() string {
	return nc.StoragePath
}

// GetConfigStoragePath refer the interface
func (nc *NodeConfig) GetConfigStoragePath() string {
	panic("irrelevant, NodeConfig#GetConfigStoragePath must not be used")
}

// GetAccountsKeystore returns the accounts keystore path.
func (nc *NodeConfig) GetAccountsKeystore() string {
	return nc.AccountsKeystore
}

// GetP2PPort refer the interface
func (nc *NodeConfig) GetP2PPort() int {
	return nc.P2PPort
}

// GetP2PExternalIP refer the interface
func (nc *NodeConfig) GetP2PExternalIP() string {
	return nc.P2PExternalIP
}

// GetP2PConnectionTimeout refer the interface
func (nc *NodeConfig) GetP2PConnectionTimeout() time.Duration {
	return nc.P2PConnectionTimeout
}

// GetServerPort refer the interface
func (nc *NodeConfig) GetServerPort() int {
	return nc.ServerPort
}

// GetServerAddress refer the interface
func (nc *NodeConfig) GetServerAddress() string {
	return nc.ServerAddress
}

// GetNumWorkers refer the interface
func (nc *NodeConfig) GetNumWorkers() int {
	return nc.NumWorkers
}

// GetTaskRetries returns the number of retries allowed for a queued task
func (nc *NodeConfig) GetTaskRetries() int {
	return nc.TaskRetries
}

// GetWorkerWaitTimeMS refer the interface
func (nc *NodeConfig) GetWorkerWaitTimeMS() int {
	return nc.WorkerWaitTimeMS
}

// GetEthereumNodeURL refer the interface
func (nc *NodeConfig) GetEthereumNodeURL() string {
	return nc.EthereumNodeURL
}

// GetEthereumContextReadWaitTimeout refer the interface
func (nc *NodeConfig) GetEthereumContextReadWaitTimeout() time.Duration {
	return nc.EthereumContextReadWaitTimeout
}

// GetEthereumContextWaitTimeout refer the interface
func (nc *NodeConfig) GetEthereumContextWaitTimeout() time.Duration {
	return nc.EthereumContextWaitTimeout
}

// GetEthereumIntervalRetry refer the interface
func (nc *NodeConfig) GetEthereumIntervalRetry() time.Duration {
	return nc.EthereumIntervalRetry
}

// GetEthereumMaxRetries refer the interface
func (nc *NodeConfig) GetEthereumMaxRetries() int {
	return nc.EthereumMaxRetries
}

// GetEthereumGasPrice refer the interface
func (nc *NodeConfig) GetEthereumGasPrice() *big.Int {
	return nc.EthereumGasPrice
}

// GetEthereumGasLimit refer the interface
func (nc *NodeConfig) GetEthereumGasLimit() uint64 {
	return nc.EthereumGasLimit
}

// GetTxPoolAccessEnabled refer the interface
func (nc *NodeConfig) GetTxPoolAccessEnabled() bool {
	return nc.TxPoolAccessEnabled
}

// GetNetworkString refer the interface
func (nc *NodeConfig) GetNetworkString() string {
	return nc.NetworkString
}

// GetNetworkKey refer the interface
func (nc *NodeConfig) GetNetworkKey(k string) string {
	panic("irrelevant, NodeConfig#GetNetworkKey must not be used")
}

// GetContractAddressString refer the interface
func (nc *NodeConfig) GetContractAddressString(address string) string {
	panic("irrelevant, NodeConfig#GetContractAddressString must not be used")
}

// GetContractAddress refer the interface
func (nc *NodeConfig) GetContractAddress(contractName config.ContractName) common.Address {
	return nc.SmartContractAddresses[contractName]
}

// GetBootstrapPeers refer the interface
func (nc *NodeConfig) GetBootstrapPeers() []string {
	return nc.BootstrapPeers
}

// GetNetworkID refer the interface
func (nc *NodeConfig) GetNetworkID() uint32 {
	return nc.NetworkID
}

// GetEthereumAccount refer the interface
func (nc *NodeConfig) GetEthereumAccount(accountName string) (account *config.AccountConfig, err error) {
	return nc.MainIdentity.EthereumAccount, nil
}

// GetEthereumDefaultAccountName refer the interface
func (nc *NodeConfig) GetEthereumDefaultAccountName() string {
	return nc.MainIdentity.EthereumDefaultAccountName
}

// GetReceiveEventNotificationEndpoint refer the interface
func (nc *NodeConfig) GetReceiveEventNotificationEndpoint() string {
	return nc.MainIdentity.ReceiveEventNotificationEndpoint
}

// GetIdentityID refer the interface
func (nc *NodeConfig) GetIdentityID() ([]byte, error) {
	return nc.MainIdentity.IdentityID, nil
}

// GetP2PKeyPair refer the interface
func (nc *NodeConfig) GetP2PKeyPair() (pub, priv string) {
	return nc.MainIdentity.P2PKeyPair.Pub, nc.MainIdentity.P2PKeyPair.Priv
}

// GetSigningKeyPair refer the interface
func (nc *NodeConfig) GetSigningKeyPair() (pub, priv string) {
	return nc.MainIdentity.SigningKeyPair.Pub, nc.MainIdentity.SigningKeyPair.Priv
}

// GetPrecommitEnabled refer the interface
func (nc *NodeConfig) GetPrecommitEnabled() bool {
	return nc.MainIdentity.PrecommitEnabled
}

// IsPProfEnabled refer the interface
func (nc *NodeConfig) IsPProfEnabled() bool {
	return nc.PprofEnabled
}

// ID Gets the ID of the document represented by this model
func (nc *NodeConfig) ID() ([]byte, error) {
	return []byte{}, nil
}

// Type Returns the underlying type of the Model
func (nc *NodeConfig) Type() reflect.Type {
	return reflect.TypeOf(nc)
}

// JSON return the json representation of the model
func (nc *NodeConfig) JSON() ([]byte, error) {
	return json.Marshal(nc)
}

// FromJSON initialize the model with a json
func (nc *NodeConfig) FromJSON(data []byte) error {
	return json.Unmarshal(data, nc)
}

// CreateProtobuf creates protobuf for config
func (nc *NodeConfig) CreateProtobuf() *configpb.ConfigData {
	return &configpb.ConfigData{
		MainIdentity: &accountpb.AccountData{
			EthAccount: &accountpb.EthereumAccount{
				Address:  common.BytesToAddress(nc.MainIdentity.IdentityID).Hex(),
				Key:      nc.MainIdentity.EthereumAccount.Key,
				Password: nc.MainIdentity.EthereumAccount.Password,
			},
			EthDefaultAccountName:            nc.MainIdentity.EthereumDefaultAccountName,
			IdentityId:                       common.BytesToAddress(nc.MainIdentity.IdentityID).Hex(),
			ReceiveEventNotificationEndpoint: nc.MainIdentity.ReceiveEventNotificationEndpoint,
			SigningKeyPair: &accountpb.KeyPair{
				Pub: nc.MainIdentity.SigningKeyPair.Pub,
				Pvt: nc.MainIdentity.SigningKeyPair.Priv,
			},
		},
		StoragePath:               nc.StoragePath,
		P2PPort:                   int32(nc.P2PPort),
		P2PExternalIp:             nc.P2PExternalIP,
		P2PConnectionTimeout:      &duration.Duration{Seconds: int64(nc.P2PConnectionTimeout.Seconds())},
		ServerPort:                int32(nc.ServerPort),
		ServerAddress:             nc.ServerAddress,
		NumWorkers:                int32(nc.NumWorkers),
		WorkerWaitTimeMs:          int32(nc.WorkerWaitTimeMS),
		EthContextReadWaitTimeout: &duration.Duration{Seconds: int64(nc.EthereumContextReadWaitTimeout.Seconds())},
		EthContextWaitTimeout:     &duration.Duration{Seconds: int64(nc.EthereumContextWaitTimeout.Seconds())},
		EthIntervalRetry:          &duration.Duration{Seconds: int64(nc.EthereumIntervalRetry.Seconds())},
		EthGasPrice:               nc.EthereumGasPrice.Uint64(),
		EthGasLimit:               nc.EthereumGasLimit,
		TxPoolEnabled:             nc.TxPoolAccessEnabled,
		Network:                   nc.NetworkString,
		NetworkId:                 nc.NetworkID,
		PprofEnabled:              nc.PprofEnabled,
		SmartContractAddresses:    convertAddressesToStringMap(nc.SmartContractAddresses),
		SmartContractBytecode:     convertBytecodeToStringMap(nc.SmartContractBytecode),
	}
}

func convertAddressesToStringMap(addresses map[config.ContractName]common.Address) map[string]string {
	m := make(map[string]string)
	for k, v := range addresses {
		m[string(k)] = v.String()
	}
	return m
}

func convertBytecodeToStringMap(bcode map[config.ContractName]string) map[string]string {
	m := make(map[string]string)
	for k, v := range bcode {
		m[string(k)] = v
	}
	return m
}

func (nc *NodeConfig) loadFromProtobuf(data *configpb.ConfigData) error {
	identityID := common.HexToAddress(data.MainIdentity.IdentityId).Bytes()

	nc.MainIdentity = Account{
		EthereumAccount: &config.AccountConfig{
			Address:  data.MainIdentity.EthAccount.Address,
			Key:      data.MainIdentity.EthAccount.Key,
			Password: data.MainIdentity.EthAccount.Password,
		},
		EthereumDefaultAccountName:       data.MainIdentity.EthDefaultAccountName,
		IdentityID:                       identityID,
		ReceiveEventNotificationEndpoint: data.MainIdentity.ReceiveEventNotificationEndpoint,
		SigningKeyPair: KeyPair{
			Pub:  data.MainIdentity.SigningKeyPair.Pub,
			Priv: data.MainIdentity.SigningKeyPair.Pvt,
		},
	}
	nc.StoragePath = data.StoragePath
	nc.P2PPort = int(data.P2PPort)
	nc.P2PExternalIP = data.P2PExternalIp
	nc.P2PConnectionTimeout = time.Duration(data.P2PConnectionTimeout.Seconds)
	nc.ServerPort = int(data.ServerPort)
	nc.ServerAddress = data.ServerAddress
	nc.NumWorkers = int(data.NumWorkers)
	nc.WorkerWaitTimeMS = int(data.WorkerWaitTimeMs)
	nc.EthereumNodeURL = data.EthNodeUrl
	nc.EthereumContextReadWaitTimeout = time.Duration(data.EthContextReadWaitTimeout.Seconds)
	nc.EthereumContextWaitTimeout = time.Duration(data.EthContextWaitTimeout.Seconds)
	nc.EthereumIntervalRetry = time.Duration(data.EthIntervalRetry.Seconds)
	nc.EthereumMaxRetries = int(data.EthMaxRetries)
	nc.EthereumGasPrice = big.NewInt(int64(data.EthGasPrice))
	nc.EthereumGasLimit = data.EthGasLimit
	nc.TxPoolAccessEnabled = data.TxPoolEnabled
	nc.NetworkString = data.Network
	nc.BootstrapPeers = data.BootstrapPeers
	nc.NetworkID = data.NetworkId
	var err error
	nc.SmartContractAddresses, err = convertStringMapToSmartContractAddresses(data.SmartContractAddresses)
	if err != nil {
		return err
	}
	nc.SmartContractBytecode, err = convertStringMapToSmartContractBytecode(data.SmartContractBytecode)
	if err != nil {
		return err
	}
	nc.PprofEnabled = data.PprofEnabled
	return nil
}

func convertStringMapToSmartContractAddresses(addrs map[string]string) (map[config.ContractName]common.Address, error) {
	m := make(map[config.ContractName]common.Address)
	for k, v := range addrs {
		if common.IsHexAddress(v) {
			m[config.ContractName(k)] = common.HexToAddress(v)
		} else {
			return nil, errors.New("provided smart contract address %s is invalid", v)
		}
	}
	return m, nil
}

func convertStringMapToSmartContractBytecode(bcode map[string]string) (map[config.ContractName]string, error) {
	m := make(map[config.ContractName]string)
	for k, v := range bcode {
		m[config.ContractName(k)] = v
	}
	return m, nil
}

// NewNodeConfig creates a new NodeConfig instance with configs
func NewNodeConfig(c config.Configuration) config.Configuration {
	mainAccount, _ := c.GetEthereumAccount(c.GetEthereumDefaultAccountName())
	mainIdentity, _ := c.GetIdentityID()
	p2pPub, p2pPriv := c.GetP2PKeyPair()
	signPub, signPriv := c.GetSigningKeyPair()

	return &NodeConfig{
		MainIdentity: Account{
			EthereumAccount: &config.AccountConfig{
				Address:  mainAccount.Address,
				Key:      mainAccount.Key,
				Password: mainAccount.Password,
			},
			EthereumDefaultAccountName:       c.GetEthereumDefaultAccountName(),
			IdentityID:                       mainIdentity,
			ReceiveEventNotificationEndpoint: c.GetReceiveEventNotificationEndpoint(),
			P2PKeyPair: KeyPair{
				Pub:  p2pPub,
				Priv: p2pPriv,
			},
			SigningKeyPair: KeyPair{
				Pub:  signPub,
				Priv: signPriv,
			},
		},
		StoragePath:                    c.GetStoragePath(),
		AccountsKeystore:               c.GetAccountsKeystore(),
		P2PPort:                        c.GetP2PPort(),
		P2PExternalIP:                  c.GetP2PExternalIP(),
		P2PConnectionTimeout:           c.GetP2PConnectionTimeout(),
		ServerPort:                     c.GetServerPort(),
		ServerAddress:                  c.GetServerAddress(),
		NumWorkers:                     c.GetNumWorkers(),
		WorkerWaitTimeMS:               c.GetWorkerWaitTimeMS(),
		EthereumNodeURL:                c.GetEthereumNodeURL(),
		EthereumContextReadWaitTimeout: c.GetEthereumContextReadWaitTimeout(),
		EthereumContextWaitTimeout:     c.GetEthereumContextWaitTimeout(),
		EthereumIntervalRetry:          c.GetEthereumIntervalRetry(),
		EthereumMaxRetries:             c.GetEthereumMaxRetries(),
		EthereumGasPrice:               c.GetEthereumGasPrice(),
		EthereumGasLimit:               c.GetEthereumGasLimit(),
		TxPoolAccessEnabled:            c.GetTxPoolAccessEnabled(),
		NetworkString:                  c.GetNetworkString(),
		BootstrapPeers:                 c.GetBootstrapPeers(),
		NetworkID:                      c.GetNetworkID(),
		SmartContractAddresses:         extractSmartContractAddresses(c),
		PprofEnabled:                   c.IsPProfEnabled(),
	}
}

func extractSmartContractAddresses(c config.Configuration) map[config.ContractName]common.Address {
	sms := make(map[config.ContractName]common.Address)
	names := config.ContractNames()
	for _, n := range names {
		sms[n] = c.GetContractAddress(n)
	}
	return sms
}

// Account exposes options specific to an account in the node
type Account struct {
	EthereumAccount                  *config.AccountConfig
	EthereumDefaultAccountName       string
	EthereumContextWaitTimeout       time.Duration
	ReceiveEventNotificationEndpoint string
	IdentityID                       []byte
	SigningKeyPair                   KeyPair
	P2PKeyPair                       KeyPair
	keys                             map[string]config.IDKey
	PrecommitEnabled                 bool
}

// GetPrecommitEnabled gets the enable pre commit value
func (acc *Account) GetPrecommitEnabled() bool {
	return acc.PrecommitEnabled
}

// GetEthereumAccount gets EthereumAccount
func (acc *Account) GetEthereumAccount() *config.AccountConfig {
	return acc.EthereumAccount
}

// GetEthereumDefaultAccountName gets EthereumDefaultAccountName
func (acc *Account) GetEthereumDefaultAccountName() string {
	return acc.EthereumDefaultAccountName
}

// GetReceiveEventNotificationEndpoint gets ReceiveEventNotificationEndpoint
func (acc *Account) GetReceiveEventNotificationEndpoint() string {
	return acc.ReceiveEventNotificationEndpoint
}

// GetIdentityID gets IdentityID
func (acc *Account) GetIdentityID() ([]byte, error) {
	return acc.IdentityID, nil
}

// GetP2PKeyPair gets P2PKeyPair
func (acc *Account) GetP2PKeyPair() (pub, priv string) {
	return acc.P2PKeyPair.Pub, acc.P2PKeyPair.Priv
}

// GetSigningKeyPair gets SigningKeyPair
func (acc *Account) GetSigningKeyPair() (pub, priv string) {
	return acc.SigningKeyPair.Pub, acc.SigningKeyPair.Priv
}

// GetEthereumContextWaitTimeout gets EthereumContextWaitTimeout
func (acc *Account) GetEthereumContextWaitTimeout() time.Duration {
	return acc.EthereumContextWaitTimeout
}

// SignMsg signs a message with the signing key
func (acc *Account) SignMsg(msg []byte) (*coredocumentpb.Signature, error) {
	keys, err := acc.GetKeys()
	if err != nil {
		return nil, err
	}
	signature, err := crypto.SignMessage(keys[identity.KeyPurposeSigning.Name].PrivateKey, msg, crypto.CurveSecp256K1)
	if err != nil {
		return nil, err
	}

	did, err := acc.GetIdentityID()
	if err != nil {
		return nil, err
	}

	return &coredocumentpb.Signature{
<<<<<<< HEAD
		SignatureId: append(did, keys[identity.KeyPurposeSigning].PublicKey...),
		SignerId:    did,
		PublicKey:   keys[identity.KeyPurposeSigning].PublicKey,
		Signature:   signature,
		Timestamp:   utils.ToTimestamp(time.Now().UTC()),
=======
		EntityId:  did,
		PublicKey: keys[identity.KeyPurposeSigning.Name].PublicKey,
		Signature: signature,
		Timestamp: utils.ToTimestamp(time.Now().UTC()),
>>>>>>> b41ec7f4
	}, nil
}

func (acc *Account) getEthereumAccountAddress() ([]byte, error) {
	var ethAddr struct {
		Address string `json:"address"`
	}
	err := json.Unmarshal([]byte(acc.GetEthereumAccount().Key), &ethAddr)
	if err != nil {
		return nil, err
	}
	return hex.DecodeString(ethAddr.Address)
}

// GetKeys returns the keys of an account
// TODO remove GetKeys and add signing methods to account
func (acc *Account) GetKeys() (idKeys map[string]config.IDKey, err error) {
	if acc.keys == nil {
		acc.keys = map[string]config.IDKey{}
	}

	// KeyPurposeAction
	if _, ok := acc.keys[identity.KeyPurposeAction.Name]; !ok {
		pk, err := acc.getEthereumAccountAddress()
		if err != nil {
			return idKeys, err
		}
		address32Bytes, err := utils.ByteArrayTo32BytesLeftPadded(pk)
		if err != nil {
			return idKeys, err
		}
		acc.keys[identity.KeyPurposeAction.Name] = config.IDKey{
			PublicKey: address32Bytes[:],
		}
	}

	// KeyPurposeP2PDiscovery
	if _, ok := acc.keys[identity.KeyPurposeP2PDiscovery.Name]; !ok {
		pk, sk, err := ed25519.GetSigningKeyPair(acc.GetP2PKeyPair())
		if err != nil {
			return idKeys, err
		}

		acc.keys[identity.KeyPurposeP2PDiscovery.Name] = config.IDKey{
			PublicKey:  pk,
			PrivateKey: sk}
	}

	// KeyPurposeSigning
	if _, ok := acc.keys[identity.KeyPurposeSigning.Name]; !ok {
		pk, sk, err := secp256k1.GetSigningKeyPair(acc.GetSigningKeyPair())
		if err != nil {
			return idKeys, err
		}
		address32Bytes := utils.AddressTo32Bytes(common.HexToAddress(secp256k1.GetAddress(pk)))

		acc.keys[identity.KeyPurposeSigning.Name] = config.IDKey{
			PublicKey:  address32Bytes[:],
			PrivateKey: sk}
	}

	id, err := acc.GetIdentityID()
	if err != nil {
		return idKeys, err
	}
	acc.IdentityID = id

	return acc.keys, nil

}

// ID Get the ID of the document represented by this model
func (acc *Account) ID() []byte {
	return acc.IdentityID
}

// Type Returns the underlying type of the Model
func (acc *Account) Type() reflect.Type {
	return reflect.TypeOf(acc)
}

// JSON return the json representation of the model
func (acc *Account) JSON() ([]byte, error) {
	return json.Marshal(acc)
}

// FromJSON initialize the model with a json
func (acc *Account) FromJSON(data []byte) error {
	return json.Unmarshal(data, acc)
}

// CreateProtobuf creates protobuf for config
func (acc *Account) CreateProtobuf() (*accountpb.AccountData, error) {
	if acc.EthereumAccount == nil {
		return nil, errors.New("nil EthereumAccount field")
	}
	return &accountpb.AccountData{
		EthAccount: &accountpb.EthereumAccount{
			Address:  acc.EthereumAccount.Address,
			Key:      acc.EthereumAccount.Key,
			Password: acc.EthereumAccount.Password,
		},
		EthDefaultAccountName:            acc.EthereumDefaultAccountName,
		ReceiveEventNotificationEndpoint: acc.ReceiveEventNotificationEndpoint,
		IdentityId:                       common.BytesToAddress(acc.IdentityID).Hex(),
		P2PKeyPair: &accountpb.KeyPair{
			Pub: acc.P2PKeyPair.Pub,
			Pvt: acc.P2PKeyPair.Priv,
		},
		SigningKeyPair: &accountpb.KeyPair{
			Pub: acc.SigningKeyPair.Pub,
			Pvt: acc.SigningKeyPair.Priv,
		},
	}, nil
}

func (acc *Account) loadFromProtobuf(data *accountpb.AccountData) error {
	if data == nil {
		return errors.NewTypedError(ErrNilParameter, errors.New("nil data"))
	}
	if data.EthAccount == nil {
		return errors.NewTypedError(ErrNilParameter, errors.New("nil EthAccount field"))
	}
	if data.P2PKeyPair == nil {
		return errors.NewTypedError(ErrNilParameter, errors.New("nil P2PKeyPair field"))
	}
	if data.SigningKeyPair == nil {
		return errors.NewTypedError(ErrNilParameter, errors.New("nil SigningKeyPair field"))
	}
	acc.EthereumAccount = &config.AccountConfig{
		Address:  data.EthAccount.Address,
		Key:      data.EthAccount.Key,
		Password: data.EthAccount.Password,
	}
	acc.EthereumDefaultAccountName = data.EthDefaultAccountName
	acc.IdentityID, _ = hexutil.Decode(data.IdentityId)
	acc.ReceiveEventNotificationEndpoint = data.ReceiveEventNotificationEndpoint
	acc.P2PKeyPair = KeyPair{
		Pub:  data.P2PKeyPair.Pub,
		Priv: data.P2PKeyPair.Pvt,
	}
	acc.SigningKeyPair = KeyPair{
		Pub:  data.SigningKeyPair.Pub,
		Priv: data.SigningKeyPair.Pvt,
	}

	return nil
}

// NewAccount creates a new Account instance with configs
func NewAccount(ethAccountName string, c config.Configuration) (config.Account, error) {
	if ethAccountName == "" {
		return nil, errors.New("ethAccountName not provided")
	}
	id, err := c.GetIdentityID()
	if err != nil {
		return nil, err
	}
	acc, err := c.GetEthereumAccount(ethAccountName)
	if err != nil {
		return nil, err
	}
	return &Account{
		EthereumAccount:                  acc,
		EthereumDefaultAccountName:       c.GetEthereumDefaultAccountName(),
		EthereumContextWaitTimeout:       c.GetEthereumContextWaitTimeout(),
		IdentityID:                       id,
		ReceiveEventNotificationEndpoint: c.GetReceiveEventNotificationEndpoint(),
		P2PKeyPair:                       NewKeyPair(c.GetP2PKeyPair()),
		SigningKeyPair:                   NewKeyPair(c.GetSigningKeyPair()),
		PrecommitEnabled:                 c.GetPrecommitEnabled(),
	}, nil
}

// TempAccount creates a new Account without id validation, Must only be used for account creation.
func TempAccount(ethAccountName string, c config.Configuration) (config.Account, error) {
	if ethAccountName == "" {
		return nil, errors.New("ethAccountName not provided")
	}
	acc, err := c.GetEthereumAccount(ethAccountName)
	if err != nil {
		return nil, err
	}
	return &Account{
		EthereumAccount:                  acc,
		EthereumDefaultAccountName:       c.GetEthereumDefaultAccountName(),
		IdentityID:                       []byte{},
		ReceiveEventNotificationEndpoint: c.GetReceiveEventNotificationEndpoint(),
		P2PKeyPair:                       NewKeyPair(c.GetP2PKeyPair()),
		SigningKeyPair:                   NewKeyPair(c.GetSigningKeyPair()),
		PrecommitEnabled:                 c.GetPrecommitEnabled(),
	}, nil
}<|MERGE_RESOLUTION|>--- conflicted
+++ resolved
@@ -549,18 +549,11 @@
 	}
 
 	return &coredocumentpb.Signature{
-<<<<<<< HEAD
-		SignatureId: append(did, keys[identity.KeyPurposeSigning].PublicKey...),
+		SignatureId: append(did, keys[identity.KeyPurposeSigning.Name].PublicKey...),
 		SignerId:    did,
-		PublicKey:   keys[identity.KeyPurposeSigning].PublicKey,
+		PublicKey:   keys[identity.KeyPurposeSigning.Name].PublicKey,
 		Signature:   signature,
 		Timestamp:   utils.ToTimestamp(time.Now().UTC()),
-=======
-		EntityId:  did,
-		PublicKey: keys[identity.KeyPurposeSigning.Name].PublicKey,
-		Signature: signature,
-		Timestamp: utils.ToTimestamp(time.Now().UTC()),
->>>>>>> b41ec7f4
 	}, nil
 }
 
