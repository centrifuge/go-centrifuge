--- conflicted
+++ resolved
@@ -514,14 +514,10 @@
 }
 
 // CreateProtobuf creates protobuf for config
-<<<<<<< HEAD
-func (tc *Account) CreateProtobuf() *accountpb.AccountData {
-=======
-func (tc *TenantConfig) CreateProtobuf() (*accountpb.AccountData, error) {
+func (tc *Account) CreateProtobuf()  (*accountpb.AccountData, error) {
 	if tc.EthereumAccount == nil {
 		return nil, errors.New("nil EthereumAccount field")
 	}
->>>>>>> 02b6ba7d
 	return &accountpb.AccountData{
 		EthAccount: &accountpb.EthereumAccount{
 			Address:  tc.EthereumAccount.Address,
@@ -542,10 +538,7 @@
 	}, nil
 }
 
-<<<<<<< HEAD
-func (tc *Account) loadFromProtobuf(data *accountpb.AccountData) {
-=======
-func (tc *TenantConfig) loadFromProtobuf(data *accountpb.AccountData) error {
+func (tc *Account) loadFromProtobuf(data *accountpb.AccountData) error {
 	if data == nil {
 		return errors.NewTypedError(ErrNilParameter, errors.New("nil data"))
 	}
@@ -558,7 +551,6 @@
 	if data.EthauthKeyPair == nil {
 		return errors.NewTypedError(ErrNilParameter, errors.New("nil EthauthKeyPair field"))
 	}
->>>>>>> 02b6ba7d
 	tc.EthereumAccount = &config.AccountConfig{
 		Address:  data.EthAccount.Address,
 		Key:      data.EthAccount.Key,
