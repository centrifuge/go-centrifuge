package configstore

import (
	"encoding/hex"
	"encoding/json"
	"math/big"
	"reflect"
	"time"

	"github.com/centrifuge/centrifuge-protobufs/gen/go/coredocument"
	"github.com/centrifuge/go-centrifuge/crypto"
	"github.com/centrifuge/go-centrifuge/crypto/ed25519"
	"github.com/centrifuge/go-centrifuge/crypto/secp256k1"
	"github.com/centrifuge/go-centrifuge/identity"
	"github.com/centrifuge/go-centrifuge/utils"

	"github.com/centrifuge/go-centrifuge/config"
	"github.com/centrifuge/go-centrifuge/errors"
	"github.com/centrifuge/go-centrifuge/protobufs/gen/go/account"
	"github.com/centrifuge/go-centrifuge/protobufs/gen/go/config"
	"github.com/ethereum/go-ethereum/common"
	"github.com/ethereum/go-ethereum/common/hexutil"
	"github.com/golang/protobuf/ptypes/duration"
)

// ErrNilParameter used as nil parameter type
const ErrNilParameter = errors.Error("nil parameter")

// KeyPair represents a key pair config
type KeyPair struct {
	Pub, Priv string
}

// NewKeyPair creates a KeyPair
func NewKeyPair(pub, priv string) KeyPair {
	return KeyPair{Pub: pub, Priv: priv}
}

// NodeConfig exposes configs specific to the node
type NodeConfig struct {
	MainIdentity                   Account
	StoragePath                    string
	AccountsKeystore               string
	P2PPort                        int
	P2PExternalIP                  string
	P2PConnectionTimeout           time.Duration
	ServerPort                     int
	ServerAddress                  string
	NumWorkers                     int
	TaskRetries                    int
	WorkerWaitTimeMS               int
	EthereumNodeURL                string
	EthereumContextReadWaitTimeout time.Duration
	EthereumContextWaitTimeout     time.Duration
	EthereumIntervalRetry          time.Duration
	EthereumMaxRetries             int
	EthereumGasPrice               *big.Int
	EthereumGasLimit               uint64
	TxPoolAccessEnabled            bool
	NetworkString                  string
	BootstrapPeers                 []string
	NetworkID                      uint32
	SmartContractAddresses         map[config.ContractName]common.Address
	SmartContractBytecode          map[config.ContractName]string
	PprofEnabled                   bool
}

// IsSet refer the interface
func (nc *NodeConfig) IsSet(key string) bool {
	panic("irrelevant, NodeConfig#IsSet must not be used")
}

// Set refer the interface
func (nc *NodeConfig) Set(key string, value interface{}) {
	panic("irrelevant, NodeConfig#Set must not be used")
}

// SetDefault refer the interface
func (nc *NodeConfig) SetDefault(key string, value interface{}) {
	panic("irrelevant, NodeConfig#SetDefault must not be used")
}

// SetupSmartContractAddresses refer the interface
func (nc *NodeConfig) SetupSmartContractAddresses(network string, smartContractAddresses *config.SmartContractAddresses) {
	panic("irrelevant, NodeConfig#SetupSmartContractAddresses must not be used")
}

// Get refer the interface
func (nc *NodeConfig) Get(key string) interface{} {
	panic("irrelevant, NodeConfig#Get must not be used")
}

// GetString refer the interface
func (nc *NodeConfig) GetString(key string) string {
	panic("irrelevant, NodeConfig#GetString must not be used")
}

// GetBool refer the interface
func (nc *NodeConfig) GetBool(key string) bool {
	panic("irrelevant, NodeConfig#GetBool must not be used")
}

// GetInt refer the interface
func (nc *NodeConfig) GetInt(key string) int {
	panic("irrelevant, NodeConfig#GetInt must not be used")
}

// GetDuration refer the interface
func (nc *NodeConfig) GetDuration(key string) time.Duration {
	panic("irrelevant, NodeConfig#GetDuration must not be used")
}

// GetStoragePath refer the interface
func (nc *NodeConfig) GetStoragePath() string {
	return nc.StoragePath
}

// GetConfigStoragePath refer the interface
func (nc *NodeConfig) GetConfigStoragePath() string {
	panic("irrelevant, NodeConfig#GetConfigStoragePath must not be used")
}

// GetAccountsKeystore returns the accounts keystore path.
func (nc *NodeConfig) GetAccountsKeystore() string {
	return nc.AccountsKeystore
}

// GetP2PPort refer the interface
func (nc *NodeConfig) GetP2PPort() int {
	return nc.P2PPort
}

// GetP2PExternalIP refer the interface
func (nc *NodeConfig) GetP2PExternalIP() string {
	return nc.P2PExternalIP
}

// GetP2PConnectionTimeout refer the interface
func (nc *NodeConfig) GetP2PConnectionTimeout() time.Duration {
	return nc.P2PConnectionTimeout
}

// GetServerPort refer the interface
func (nc *NodeConfig) GetServerPort() int {
	return nc.ServerPort
}

// GetServerAddress refer the interface
func (nc *NodeConfig) GetServerAddress() string {
	return nc.ServerAddress
}

// GetNumWorkers refer the interface
func (nc *NodeConfig) GetNumWorkers() int {
	return nc.NumWorkers
}

// GetTaskRetries returns the number of retries allowed for a queued task
func (nc *NodeConfig) GetTaskRetries() int {
	return nc.TaskRetries
}

// GetWorkerWaitTimeMS refer the interface
func (nc *NodeConfig) GetWorkerWaitTimeMS() int {
	return nc.WorkerWaitTimeMS
}

// GetEthereumNodeURL refer the interface
func (nc *NodeConfig) GetEthereumNodeURL() string {
	return nc.EthereumNodeURL
}

// GetEthereumContextReadWaitTimeout refer the interface
func (nc *NodeConfig) GetEthereumContextReadWaitTimeout() time.Duration {
	return nc.EthereumContextReadWaitTimeout
}

// GetEthereumContextWaitTimeout refer the interface
func (nc *NodeConfig) GetEthereumContextWaitTimeout() time.Duration {
	return nc.EthereumContextWaitTimeout
}

// GetEthereumIntervalRetry refer the interface
func (nc *NodeConfig) GetEthereumIntervalRetry() time.Duration {
	return nc.EthereumIntervalRetry
}

// GetEthereumMaxRetries refer the interface
func (nc *NodeConfig) GetEthereumMaxRetries() int {
	return nc.EthereumMaxRetries
}

// GetEthereumGasPrice refer the interface
func (nc *NodeConfig) GetEthereumGasPrice() *big.Int {
	return nc.EthereumGasPrice
}

// GetEthereumGasLimit refer the interface
func (nc *NodeConfig) GetEthereumGasLimit() uint64 {
	return nc.EthereumGasLimit
}

// GetTxPoolAccessEnabled refer the interface
func (nc *NodeConfig) GetTxPoolAccessEnabled() bool {
	return nc.TxPoolAccessEnabled
}

// GetNetworkString refer the interface
func (nc *NodeConfig) GetNetworkString() string {
	return nc.NetworkString
}

// GetNetworkKey refer the interface
func (nc *NodeConfig) GetNetworkKey(k string) string {
	panic("irrelevant, NodeConfig#GetNetworkKey must not be used")
}

// GetContractAddressString refer the interface
func (nc *NodeConfig) GetContractAddressString(address string) string {
	panic("irrelevant, NodeConfig#GetContractAddressString must not be used")
}

// GetContractAddress refer the interface
func (nc *NodeConfig) GetContractAddress(contractName config.ContractName) common.Address {
	return nc.SmartContractAddresses[contractName]
}

// GetBootstrapPeers refer the interface
func (nc *NodeConfig) GetBootstrapPeers() []string {
	return nc.BootstrapPeers
}

// GetNetworkID refer the interface
func (nc *NodeConfig) GetNetworkID() uint32 {
	return nc.NetworkID
}

// GetEthereumAccount refer the interface
func (nc *NodeConfig) GetEthereumAccount(accountName string) (account *config.AccountConfig, err error) {
	return nc.MainIdentity.EthereumAccount, nil
}

// GetEthereumDefaultAccountName refer the interface
func (nc *NodeConfig) GetEthereumDefaultAccountName() string {
	return nc.MainIdentity.EthereumDefaultAccountName
}

// GetReceiveEventNotificationEndpoint refer the interface
func (nc *NodeConfig) GetReceiveEventNotificationEndpoint() string {
	return nc.MainIdentity.ReceiveEventNotificationEndpoint
}

// GetIdentityID refer the interface
func (nc *NodeConfig) GetIdentityID() ([]byte, error) {
	return nc.MainIdentity.IdentityID, nil
}

// GetP2PKeyPair refer the interface
func (nc *NodeConfig) GetP2PKeyPair() (pub, priv string) {
	return nc.MainIdentity.P2PKeyPair.Pub, nc.MainIdentity.P2PKeyPair.Priv
}

// GetSigningKeyPair refer the interface
func (nc *NodeConfig) GetSigningKeyPair() (pub, priv string) {
	return nc.MainIdentity.SigningKeyPair.Pub, nc.MainIdentity.SigningKeyPair.Priv
}

<<<<<<< HEAD
// GetEthAuthKeyPair refer the interface
func (nc *NodeConfig) GetEthAuthKeyPair() (pub, priv string) {
	return nc.MainIdentity.EthAuthKeyPair.Pub, nc.MainIdentity.EthAuthKeyPair.Priv
}

// GetPrecommitEnabled refer the interface
func (nc *NodeConfig) GetPrecommitEnabled() bool {
	return nc.MainIdentity.PrecommitEnabled
}

=======
>>>>>>> 1007c107
// IsPProfEnabled refer the interface
func (nc *NodeConfig) IsPProfEnabled() bool {
	return nc.PprofEnabled
}

// ID Gets the ID of the document represented by this model
func (nc *NodeConfig) ID() ([]byte, error) {
	return []byte{}, nil
}

// Type Returns the underlying type of the Model
func (nc *NodeConfig) Type() reflect.Type {
	return reflect.TypeOf(nc)
}

// JSON return the json representation of the model
func (nc *NodeConfig) JSON() ([]byte, error) {
	return json.Marshal(nc)
}

// FromJSON initialize the model with a json
func (nc *NodeConfig) FromJSON(data []byte) error {
	return json.Unmarshal(data, nc)
}

// CreateProtobuf creates protobuf for config
func (nc *NodeConfig) CreateProtobuf() *configpb.ConfigData {
	return &configpb.ConfigData{
		MainIdentity: &accountpb.AccountData{
			EthAccount: &accountpb.EthereumAccount{
				Address:  common.BytesToAddress(nc.MainIdentity.IdentityID).Hex(),
				Key:      nc.MainIdentity.EthereumAccount.Key,
				Password: nc.MainIdentity.EthereumAccount.Password,
			},
			EthDefaultAccountName:            nc.MainIdentity.EthereumDefaultAccountName,
			IdentityId:                       common.BytesToAddress(nc.MainIdentity.IdentityID).Hex(),
			ReceiveEventNotificationEndpoint: nc.MainIdentity.ReceiveEventNotificationEndpoint,
			SigningKeyPair: &accountpb.KeyPair{
				Pub: nc.MainIdentity.SigningKeyPair.Pub,
				Pvt: nc.MainIdentity.SigningKeyPair.Priv,
			},
		},
		StoragePath:               nc.StoragePath,
		P2PPort:                   int32(nc.P2PPort),
		P2PExternalIp:             nc.P2PExternalIP,
		P2PConnectionTimeout:      &duration.Duration{Seconds: int64(nc.P2PConnectionTimeout.Seconds())},
		ServerPort:                int32(nc.ServerPort),
		ServerAddress:             nc.ServerAddress,
		NumWorkers:                int32(nc.NumWorkers),
		WorkerWaitTimeMs:          int32(nc.WorkerWaitTimeMS),
		EthContextReadWaitTimeout: &duration.Duration{Seconds: int64(nc.EthereumContextReadWaitTimeout.Seconds())},
		EthContextWaitTimeout:     &duration.Duration{Seconds: int64(nc.EthereumContextWaitTimeout.Seconds())},
		EthIntervalRetry:          &duration.Duration{Seconds: int64(nc.EthereumIntervalRetry.Seconds())},
		EthGasPrice:               nc.EthereumGasPrice.Uint64(),
		EthGasLimit:               nc.EthereumGasLimit,
		TxPoolEnabled:             nc.TxPoolAccessEnabled,
		Network:                   nc.NetworkString,
		NetworkId:                 nc.NetworkID,
		PprofEnabled:              nc.PprofEnabled,
		SmartContractAddresses:    convertAddressesToStringMap(nc.SmartContractAddresses),
		SmartContractBytecode:     convertBytecodeToStringMap(nc.SmartContractBytecode),
	}
}

func convertAddressesToStringMap(addresses map[config.ContractName]common.Address) map[string]string {
	m := make(map[string]string)
	for k, v := range addresses {
		m[string(k)] = v.String()
	}
	return m
}

func convertBytecodeToStringMap(bcode map[config.ContractName]string) map[string]string {
	m := make(map[string]string)
	for k, v := range bcode {
		m[string(k)] = v
	}
	return m
}

func (nc *NodeConfig) loadFromProtobuf(data *configpb.ConfigData) error {
	identityID := common.HexToAddress(data.MainIdentity.IdentityId).Bytes()

	nc.MainIdentity = Account{
		EthereumAccount: &config.AccountConfig{
			Address:  data.MainIdentity.EthAccount.Address,
			Key:      data.MainIdentity.EthAccount.Key,
			Password: data.MainIdentity.EthAccount.Password,
		},
		EthereumDefaultAccountName:       data.MainIdentity.EthDefaultAccountName,
		IdentityID:                       identityID,
		ReceiveEventNotificationEndpoint: data.MainIdentity.ReceiveEventNotificationEndpoint,
		SigningKeyPair: KeyPair{
			Pub:  data.MainIdentity.SigningKeyPair.Pub,
			Priv: data.MainIdentity.SigningKeyPair.Pvt,
		},
	}
	nc.StoragePath = data.StoragePath
	nc.P2PPort = int(data.P2PPort)
	nc.P2PExternalIP = data.P2PExternalIp
	nc.P2PConnectionTimeout = time.Duration(data.P2PConnectionTimeout.Seconds)
	nc.ServerPort = int(data.ServerPort)
	nc.ServerAddress = data.ServerAddress
	nc.NumWorkers = int(data.NumWorkers)
	nc.WorkerWaitTimeMS = int(data.WorkerWaitTimeMs)
	nc.EthereumNodeURL = data.EthNodeUrl
	nc.EthereumContextReadWaitTimeout = time.Duration(data.EthContextReadWaitTimeout.Seconds)
	nc.EthereumContextWaitTimeout = time.Duration(data.EthContextWaitTimeout.Seconds)
	nc.EthereumIntervalRetry = time.Duration(data.EthIntervalRetry.Seconds)
	nc.EthereumMaxRetries = int(data.EthMaxRetries)
	nc.EthereumGasPrice = big.NewInt(int64(data.EthGasPrice))
	nc.EthereumGasLimit = data.EthGasLimit
	nc.TxPoolAccessEnabled = data.TxPoolEnabled
	nc.NetworkString = data.Network
	nc.BootstrapPeers = data.BootstrapPeers
	nc.NetworkID = data.NetworkId
	var err error
	nc.SmartContractAddresses, err = convertStringMapToSmartContractAddresses(data.SmartContractAddresses)
	if err != nil {
		return err
	}
	nc.SmartContractBytecode, err = convertStringMapToSmartContractBytecode(data.SmartContractBytecode)
	if err != nil {
		return err
	}
	nc.PprofEnabled = data.PprofEnabled
	return nil
}

func convertStringMapToSmartContractAddresses(addrs map[string]string) (map[config.ContractName]common.Address, error) {
	m := make(map[config.ContractName]common.Address)
	for k, v := range addrs {
		if common.IsHexAddress(v) {
			m[config.ContractName(k)] = common.HexToAddress(v)
		} else {
			return nil, errors.New("provided smart contract address %s is invalid", v)
		}
	}
	return m, nil
}

func convertStringMapToSmartContractBytecode(bcode map[string]string) (map[config.ContractName]string, error) {
	m := make(map[config.ContractName]string)
	for k, v := range bcode {
		m[config.ContractName(k)] = v
	}
	return m, nil
}

// NewNodeConfig creates a new NodeConfig instance with configs
func NewNodeConfig(c config.Configuration) config.Configuration {
	mainAccount, _ := c.GetEthereumAccount(c.GetEthereumDefaultAccountName())
	mainIdentity, _ := c.GetIdentityID()
	p2pPub, p2pPriv := c.GetP2PKeyPair()
	signPub, signPriv := c.GetSigningKeyPair()

	return &NodeConfig{
		MainIdentity: Account{
			EthereumAccount: &config.AccountConfig{
				Address:  mainAccount.Address,
				Key:      mainAccount.Key,
				Password: mainAccount.Password,
			},
			EthereumDefaultAccountName:       c.GetEthereumDefaultAccountName(),
			IdentityID:                       mainIdentity,
			ReceiveEventNotificationEndpoint: c.GetReceiveEventNotificationEndpoint(),
			P2PKeyPair: KeyPair{
				Pub:  p2pPub,
				Priv: p2pPriv,
			},
			SigningKeyPair: KeyPair{
				Pub:  signPub,
				Priv: signPriv,
			},
		},
		StoragePath:                    c.GetStoragePath(),
		AccountsKeystore:               c.GetAccountsKeystore(),
		P2PPort:                        c.GetP2PPort(),
		P2PExternalIP:                  c.GetP2PExternalIP(),
		P2PConnectionTimeout:           c.GetP2PConnectionTimeout(),
		ServerPort:                     c.GetServerPort(),
		ServerAddress:                  c.GetServerAddress(),
		NumWorkers:                     c.GetNumWorkers(),
		WorkerWaitTimeMS:               c.GetWorkerWaitTimeMS(),
		EthereumNodeURL:                c.GetEthereumNodeURL(),
		EthereumContextReadWaitTimeout: c.GetEthereumContextReadWaitTimeout(),
		EthereumContextWaitTimeout:     c.GetEthereumContextWaitTimeout(),
		EthereumIntervalRetry:          c.GetEthereumIntervalRetry(),
		EthereumMaxRetries:             c.GetEthereumMaxRetries(),
		EthereumGasPrice:               c.GetEthereumGasPrice(),
		EthereumGasLimit:               c.GetEthereumGasLimit(),
		TxPoolAccessEnabled:            c.GetTxPoolAccessEnabled(),
		NetworkString:                  c.GetNetworkString(),
		BootstrapPeers:                 c.GetBootstrapPeers(),
		NetworkID:                      c.GetNetworkID(),
		SmartContractAddresses:         extractSmartContractAddresses(c),
		PprofEnabled:                   c.IsPProfEnabled(),
	}
}

func extractSmartContractAddresses(c config.Configuration) map[config.ContractName]common.Address {
	sms := make(map[config.ContractName]common.Address)
	names := config.ContractNames()
	for _, n := range names {
		sms[n] = c.GetContractAddress(n)
	}
	return sms
}

// Account exposes options specific to an account in the node
type Account struct {
	EthereumAccount                  *config.AccountConfig
	EthereumDefaultAccountName       string
	EthereumContextWaitTimeout       time.Duration
	ReceiveEventNotificationEndpoint string
	IdentityID                       []byte
	SigningKeyPair                   KeyPair
	P2PKeyPair                       KeyPair
<<<<<<< HEAD
	keys                             map[int]config.IDKey
	PrecommitEnabled                 bool
}

// GetPrecommitEnabled gets the enable pre commit value
func (acc *Account) GetPrecommitEnabled() bool {
	return acc.PrecommitEnabled
=======
	keys                             map[string]config.IDKey
>>>>>>> 1007c107
}

// GetEthereumAccount gets EthereumAccount
func (acc *Account) GetEthereumAccount() *config.AccountConfig {
	return acc.EthereumAccount
}

// GetEthereumDefaultAccountName gets EthereumDefaultAccountName
func (acc *Account) GetEthereumDefaultAccountName() string {
	return acc.EthereumDefaultAccountName
}

// GetReceiveEventNotificationEndpoint gets ReceiveEventNotificationEndpoint
func (acc *Account) GetReceiveEventNotificationEndpoint() string {
	return acc.ReceiveEventNotificationEndpoint
}

// GetIdentityID gets IdentityID
func (acc *Account) GetIdentityID() ([]byte, error) {
	return acc.IdentityID, nil
}

// GetP2PKeyPair gets P2PKeyPair
func (acc *Account) GetP2PKeyPair() (pub, priv string) {
	return acc.P2PKeyPair.Pub, acc.P2PKeyPair.Priv
}

// GetSigningKeyPair gets SigningKeyPair
func (acc *Account) GetSigningKeyPair() (pub, priv string) {
	return acc.SigningKeyPair.Pub, acc.SigningKeyPair.Priv
}

// GetEthereumContextWaitTimeout gets EthereumContextWaitTimeout
func (acc *Account) GetEthereumContextWaitTimeout() time.Duration {
	return acc.EthereumContextWaitTimeout
}

// SignMsg signs a message with the signing key
func (acc *Account) SignMsg(msg []byte) (*coredocumentpb.Signature, error) {
	keys, err := acc.GetKeys()
	if err != nil {
		return nil, err
	}
	signature, err := crypto.SignMessage(keys[identity.KeyPurposeSigning.Name].PrivateKey, msg, crypto.CurveSecp256K1)
	if err != nil {
		return nil, err
	}

	did, err := acc.GetIdentityID()
	if err != nil {
		return nil, err
	}

	return &coredocumentpb.Signature{
		EntityId:  did,
		PublicKey: keys[identity.KeyPurposeSigning.Name].PublicKey,
		Signature: signature,
		Timestamp: utils.ToTimestamp(time.Now().UTC()),
	}, nil
}

func (acc *Account) getEthereumAccountAddress() ([]byte, error) {
	var ethAddr struct {
		Address string `json:"address"`
	}
	err := json.Unmarshal([]byte(acc.GetEthereumAccount().Key), &ethAddr)
	if err != nil {
		return nil, err
	}
	return hex.DecodeString(ethAddr.Address)
}

// GetKeys returns the keys of an account
// TODO remove GetKeys and add signing methods to account
func (acc *Account) GetKeys() (idKeys map[string]config.IDKey, err error) {
	if acc.keys == nil {
		acc.keys = map[string]config.IDKey{}
	}

	// KeyPurposeAction
	if _, ok := acc.keys[identity.KeyPurposeAction.Name]; !ok {
		pk, err := acc.getEthereumAccountAddress()
		if err != nil {
			return idKeys, err
		}
		address32Bytes, err := utils.ByteArrayTo32BytesLeftPadded(pk)
		if err != nil {
			return idKeys, err
		}
		acc.keys[identity.KeyPurposeAction.Name] = config.IDKey{
			PublicKey: address32Bytes[:],
		}
	}

	// KeyPurposeP2PDiscovery
	if _, ok := acc.keys[identity.KeyPurposeP2PDiscovery.Name]; !ok {
		pk, sk, err := ed25519.GetSigningKeyPair(acc.GetP2PKeyPair())
		if err != nil {
			return idKeys, err
		}

		acc.keys[identity.KeyPurposeP2PDiscovery.Name] = config.IDKey{
			PublicKey:  pk,
			PrivateKey: sk}
	}

	// KeyPurposeSigning
	if _, ok := acc.keys[identity.KeyPurposeSigning.Name]; !ok {
		pk, sk, err := secp256k1.GetSigningKeyPair(acc.GetSigningKeyPair())
		if err != nil {
			return idKeys, err
		}
		address32Bytes := utils.AddressTo32Bytes(common.HexToAddress(secp256k1.GetAddress(pk)))

		acc.keys[identity.KeyPurposeSigning.Name] = config.IDKey{
			PublicKey:  address32Bytes[:],
			PrivateKey: sk}
	}

	id, err := acc.GetIdentityID()
	if err != nil {
		return idKeys, err
	}
	acc.IdentityID = id

	return acc.keys, nil

}

// ID Get the ID of the document represented by this model
func (acc *Account) ID() []byte {
	return acc.IdentityID
}

// Type Returns the underlying type of the Model
func (acc *Account) Type() reflect.Type {
	return reflect.TypeOf(acc)
}

// JSON return the json representation of the model
func (acc *Account) JSON() ([]byte, error) {
	return json.Marshal(acc)
}

// FromJSON initialize the model with a json
func (acc *Account) FromJSON(data []byte) error {
	return json.Unmarshal(data, acc)
}

// CreateProtobuf creates protobuf for config
func (acc *Account) CreateProtobuf() (*accountpb.AccountData, error) {
	if acc.EthereumAccount == nil {
		return nil, errors.New("nil EthereumAccount field")
	}
	return &accountpb.AccountData{
		EthAccount: &accountpb.EthereumAccount{
			Address:  acc.EthereumAccount.Address,
			Key:      acc.EthereumAccount.Key,
			Password: acc.EthereumAccount.Password,
		},
		EthDefaultAccountName:            acc.EthereumDefaultAccountName,
		ReceiveEventNotificationEndpoint: acc.ReceiveEventNotificationEndpoint,
		IdentityId:                       common.BytesToAddress(acc.IdentityID).Hex(),
		P2PKeyPair: &accountpb.KeyPair{
			Pub: acc.P2PKeyPair.Pub,
			Pvt: acc.P2PKeyPair.Priv,
		},
		SigningKeyPair: &accountpb.KeyPair{
			Pub: acc.SigningKeyPair.Pub,
			Pvt: acc.SigningKeyPair.Priv,
		},
	}, nil
}

func (acc *Account) loadFromProtobuf(data *accountpb.AccountData) error {
	if data == nil {
		return errors.NewTypedError(ErrNilParameter, errors.New("nil data"))
	}
	if data.EthAccount == nil {
		return errors.NewTypedError(ErrNilParameter, errors.New("nil EthAccount field"))
	}
	if data.P2PKeyPair == nil {
		return errors.NewTypedError(ErrNilParameter, errors.New("nil P2PKeyPair field"))
	}
	if data.SigningKeyPair == nil {
		return errors.NewTypedError(ErrNilParameter, errors.New("nil SigningKeyPair field"))
	}
	acc.EthereumAccount = &config.AccountConfig{
		Address:  data.EthAccount.Address,
		Key:      data.EthAccount.Key,
		Password: data.EthAccount.Password,
	}
	acc.EthereumDefaultAccountName = data.EthDefaultAccountName
	acc.IdentityID, _ = hexutil.Decode(data.IdentityId)
	acc.ReceiveEventNotificationEndpoint = data.ReceiveEventNotificationEndpoint
	acc.P2PKeyPair = KeyPair{
		Pub:  data.P2PKeyPair.Pub,
		Priv: data.P2PKeyPair.Pvt,
	}
	acc.SigningKeyPair = KeyPair{
		Pub:  data.SigningKeyPair.Pub,
		Priv: data.SigningKeyPair.Pvt,
	}

	return nil
}

// NewAccount creates a new Account instance with configs
func NewAccount(ethAccountName string, c config.Configuration) (config.Account, error) {
	if ethAccountName == "" {
		return nil, errors.New("ethAccountName not provided")
	}
	id, err := c.GetIdentityID()
	if err != nil {
		return nil, err
	}
	acc, err := c.GetEthereumAccount(ethAccountName)
	if err != nil {
		return nil, err
	}
	return &Account{
		EthereumAccount:                  acc,
		EthereumDefaultAccountName:       c.GetEthereumDefaultAccountName(),
		EthereumContextWaitTimeout:       c.GetEthereumContextWaitTimeout(),
		IdentityID:                       id,
		ReceiveEventNotificationEndpoint: c.GetReceiveEventNotificationEndpoint(),
		P2PKeyPair:                       NewKeyPair(c.GetP2PKeyPair()),
		SigningKeyPair:                   NewKeyPair(c.GetSigningKeyPair()),
<<<<<<< HEAD
		EthAuthKeyPair:                   NewKeyPair(c.GetEthAuthKeyPair()),
		PrecommitEnabled:                 c.GetPrecommitEnabled(),
=======
>>>>>>> 1007c107
	}, nil
}

// TempAccount creates a new Account without id validation, Must only be used for account creation.
func TempAccount(ethAccountName string, c config.Configuration) (config.Account, error) {
	if ethAccountName == "" {
		return nil, errors.New("ethAccountName not provided")
	}
	acc, err := c.GetEthereumAccount(ethAccountName)
	if err != nil {
		return nil, err
	}
	return &Account{
		EthereumAccount:                  acc,
		EthereumDefaultAccountName:       c.GetEthereumDefaultAccountName(),
		IdentityID:                       []byte{},
		ReceiveEventNotificationEndpoint: c.GetReceiveEventNotificationEndpoint(),
		P2PKeyPair:                       NewKeyPair(c.GetP2PKeyPair()),
		SigningKeyPair:                   NewKeyPair(c.GetSigningKeyPair()),
<<<<<<< HEAD
		EthAuthKeyPair:                   NewKeyPair(c.GetEthAuthKeyPair()),
		PrecommitEnabled:                 c.GetPrecommitEnabled(),
=======
>>>>>>> 1007c107
	}, nil
}<|MERGE_RESOLUTION|>--- conflicted
+++ resolved
@@ -265,19 +265,11 @@
 	return nc.MainIdentity.SigningKeyPair.Pub, nc.MainIdentity.SigningKeyPair.Priv
 }
 
-<<<<<<< HEAD
-// GetEthAuthKeyPair refer the interface
-func (nc *NodeConfig) GetEthAuthKeyPair() (pub, priv string) {
-	return nc.MainIdentity.EthAuthKeyPair.Pub, nc.MainIdentity.EthAuthKeyPair.Priv
-}
-
 // GetPrecommitEnabled refer the interface
 func (nc *NodeConfig) GetPrecommitEnabled() bool {
 	return nc.MainIdentity.PrecommitEnabled
 }
 
-=======
->>>>>>> 1007c107
 // IsPProfEnabled refer the interface
 func (nc *NodeConfig) IsPProfEnabled() bool {
 	return nc.PprofEnabled
@@ -496,17 +488,13 @@
 	IdentityID                       []byte
 	SigningKeyPair                   KeyPair
 	P2PKeyPair                       KeyPair
-<<<<<<< HEAD
-	keys                             map[int]config.IDKey
+	keys                             map[string]config.IDKey
 	PrecommitEnabled                 bool
 }
 
 // GetPrecommitEnabled gets the enable pre commit value
 func (acc *Account) GetPrecommitEnabled() bool {
 	return acc.PrecommitEnabled
-=======
-	keys                             map[string]config.IDKey
->>>>>>> 1007c107
 }
 
 // GetEthereumAccount gets EthereumAccount
@@ -735,11 +723,7 @@
 		ReceiveEventNotificationEndpoint: c.GetReceiveEventNotificationEndpoint(),
 		P2PKeyPair:                       NewKeyPair(c.GetP2PKeyPair()),
 		SigningKeyPair:                   NewKeyPair(c.GetSigningKeyPair()),
-<<<<<<< HEAD
-		EthAuthKeyPair:                   NewKeyPair(c.GetEthAuthKeyPair()),
 		PrecommitEnabled:                 c.GetPrecommitEnabled(),
-=======
->>>>>>> 1007c107
 	}, nil
 }
 
@@ -759,10 +743,6 @@
 		ReceiveEventNotificationEndpoint: c.GetReceiveEventNotificationEndpoint(),
 		P2PKeyPair:                       NewKeyPair(c.GetP2PKeyPair()),
 		SigningKeyPair:                   NewKeyPair(c.GetSigningKeyPair()),
-<<<<<<< HEAD
-		EthAuthKeyPair:                   NewKeyPair(c.GetEthAuthKeyPair()),
 		PrecommitEnabled:                 c.GetPrecommitEnabled(),
-=======
->>>>>>> 1007c107
 	}, nil
 }