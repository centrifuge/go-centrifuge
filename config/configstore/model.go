package configstore

import (
	"encoding/hex"
	"encoding/json"
	"math/big"
	"reflect"
	"time"

	"github.com/centrifuge/centrifuge-protobufs/gen/go/coredocument"
	"github.com/centrifuge/go-centrifuge/config"
	"github.com/centrifuge/go-centrifuge/crypto"
	"github.com/centrifuge/go-centrifuge/crypto/ed25519"
	"github.com/centrifuge/go-centrifuge/crypto/secp256k1"
	"github.com/centrifuge/go-centrifuge/errors"
	"github.com/centrifuge/go-centrifuge/identity"
	"github.com/centrifuge/go-centrifuge/utils"
	"github.com/ethereum/go-ethereum/common"
)

// KeyPair represents a key pair config
type KeyPair struct {
	Pub string `json:"Pub"`
	Pvt string `json:"Priv"`
}

// NewKeyPair creates a KeyPair
func NewKeyPair(pub, priv string) KeyPair {
	return KeyPair{Pub: pub, Pvt: priv}
}

// NodeConfig exposes configs specific to the node
type NodeConfig struct {
	MainIdentity                   Account
	StoragePath                    string
	AccountsKeystore               string
	P2PPort                        int
	P2PExternalIP                  string
	P2PConnectionTimeout           time.Duration
	P2PResponseDelay               time.Duration
	ServerPort                     int
	ServerAddress                  string
	NumWorkers                     int
	WorkerWaitTimeMS               int
	TaskValidDuration              time.Duration
	EthereumNodeURL                string
	EthereumContextReadWaitTimeout time.Duration
	EthereumContextWaitTimeout     time.Duration
	EthereumIntervalRetry          time.Duration
	EthereumMaxRetries             int
	EthereumMaxGasPrice            *big.Int
	EthereumGasLimits              map[config.ContractOp]uint64
	NetworkString                  string
	BootstrapPeers                 []string
	NetworkID                      uint32
	SmartContractAddresses         map[config.ContractName]common.Address
	SmartContractBytecode          map[config.ContractName]string
	PprofEnabled                   bool
	LowEntropyNFTTokenEnabled      bool
	DebugLogEnabled                bool
<<<<<<< HEAD
=======
	CentChainNodeURL               string
	CentChainIntervalRetry         time.Duration
	CentChainMaxRetries            int
	CentChainAnchorLifespan        time.Duration
>>>>>>> 1a1bd4b0
}

// IsSet refer the interface
func (nc *NodeConfig) IsSet(key string) bool {
	panic("irrelevant, NodeConfig#IsSet must not be used")
}

// Set refer the interface
func (nc *NodeConfig) Set(key string, value interface{}) {
	panic("irrelevant, NodeConfig#Set must not be used")
}

// SetDefault refer the interface
func (nc *NodeConfig) SetDefault(key string, value interface{}) {
	panic("irrelevant, NodeConfig#SetDefault must not be used")
}

// SetupSmartContractAddresses refer the interface
func (nc *NodeConfig) SetupSmartContractAddresses(network string, smartContractAddresses *config.SmartContractAddresses) {
	panic("irrelevant, NodeConfig#SetupSmartContractAddresses must not be used")
}

// Get refer the interface
func (nc *NodeConfig) Get(key string) interface{} {
	panic("irrelevant, NodeConfig#Get must not be used")
}

// GetString refer the interface
func (nc *NodeConfig) GetString(key string) string {
	panic("irrelevant, NodeConfig#GetString must not be used")
}

// GetBool refer the interface
func (nc *NodeConfig) GetBool(key string) bool {
	panic("irrelevant, NodeConfig#GetBool must not be used")
}

// GetInt refer the interface
func (nc *NodeConfig) GetInt(key string) int {
	panic("irrelevant, NodeConfig#GetInt must not be used")
}

// GetDuration refer the interface
func (nc *NodeConfig) GetDuration(key string) time.Duration {
	panic("irrelevant, NodeConfig#GetDuration must not be used")
}

// GetStoragePath refer the interface
func (nc *NodeConfig) GetStoragePath() string {
	return nc.StoragePath
}

// GetConfigStoragePath refer the interface
func (nc *NodeConfig) GetConfigStoragePath() string {
	panic("irrelevant, NodeConfig#GetConfigStoragePath must not be used")
}

// GetAccountsKeystore returns the accounts keystore path.
func (nc *NodeConfig) GetAccountsKeystore() string {
	return nc.AccountsKeystore
}

// GetP2PPort refer the interface
func (nc *NodeConfig) GetP2PPort() int {
	return nc.P2PPort
}

// GetP2PExternalIP refer the interface
func (nc *NodeConfig) GetP2PExternalIP() string {
	return nc.P2PExternalIP
}

// GetP2PConnectionTimeout refer the interface
func (nc *NodeConfig) GetP2PConnectionTimeout() time.Duration {
	return nc.P2PConnectionTimeout
}

// GetP2PResponseDelay refer the interface
func (nc *NodeConfig) GetP2PResponseDelay() time.Duration {
	return nc.P2PResponseDelay
}

// GetServerPort refer the interface
func (nc *NodeConfig) GetServerPort() int {
	return nc.ServerPort
}

// GetServerAddress refer the interface
func (nc *NodeConfig) GetServerAddress() string {
	return nc.ServerAddress
}

// GetNumWorkers refer the interface
func (nc *NodeConfig) GetNumWorkers() int {
	return nc.NumWorkers
}

// GetWorkerWaitTimeMS refer the interface
func (nc *NodeConfig) GetWorkerWaitTimeMS() int {
	return nc.WorkerWaitTimeMS
}

// GetTaskValidDuration returns the time duration until which task is valid
func (nc *NodeConfig) GetTaskValidDuration() time.Duration {
	return nc.TaskValidDuration
}

// GetEthereumNodeURL refer the interface
func (nc *NodeConfig) GetEthereumNodeURL() string {
	return nc.EthereumNodeURL
}

// GetEthereumContextReadWaitTimeout refer the interface
func (nc *NodeConfig) GetEthereumContextReadWaitTimeout() time.Duration {
	return nc.EthereumContextReadWaitTimeout
}

// GetEthereumContextWaitTimeout refer the interface
func (nc *NodeConfig) GetEthereumContextWaitTimeout() time.Duration {
	return nc.EthereumContextWaitTimeout
}

// GetEthereumIntervalRetry refer the interface
func (nc *NodeConfig) GetEthereumIntervalRetry() time.Duration {
	return nc.EthereumIntervalRetry
}

// GetEthereumMaxRetries refer the interface
func (nc *NodeConfig) GetEthereumMaxRetries() int {
	return nc.EthereumMaxRetries
}

// GetEthereumMaxGasPrice refer the interface
func (nc *NodeConfig) GetEthereumMaxGasPrice() *big.Int {
	return nc.EthereumMaxGasPrice
}

// GetEthereumGasLimit refer the interface
func (nc *NodeConfig) GetEthereumGasLimit(op config.ContractOp) uint64 {
	return nc.EthereumGasLimits[op]
}

// GetNetworkString refer the interface
func (nc *NodeConfig) GetNetworkString() string {
	return nc.NetworkString
}

// GetNetworkKey refer the interface
func (nc *NodeConfig) GetNetworkKey(k string) string {
	panic("irrelevant, NodeConfig#GetNetworkKey must not be used")
}

// GetContractAddressString refer the interface
func (nc *NodeConfig) GetContractAddressString(address string) string {
	panic("irrelevant, NodeConfig#GetContractAddressString must not be used")
}

// GetContractAddress refer the interface
func (nc *NodeConfig) GetContractAddress(contractName config.ContractName) common.Address {
	return nc.SmartContractAddresses[contractName]
}

// GetBootstrapPeers refer the interface
func (nc *NodeConfig) GetBootstrapPeers() []string {
	return nc.BootstrapPeers
}

// GetNetworkID refer the interface
func (nc *NodeConfig) GetNetworkID() uint32 {
	return nc.NetworkID
}

// GetEthereumAccount refer the interface
func (nc *NodeConfig) GetEthereumAccount(accountName string) (account *config.AccountConfig, err error) {
	return nc.MainIdentity.EthereumAccount, nil
}

// GetCentChainAccount returns the Cent Chain account of the current node.
func (nc *NodeConfig) GetCentChainAccount() (config.CentChainAccount, error) {
	return nc.MainIdentity.CentChainAccount, nil
}

// GetCentChainNodeURL returns the URL of the CentChain Node.
func (nc *NodeConfig) GetCentChainNodeURL() string {
	return nc.CentChainNodeURL
}

// GetCentChainIntervalRetry returns duration to wait between retries.
func (nc *NodeConfig) GetCentChainIntervalRetry() time.Duration {
	return nc.CentChainIntervalRetry
}

// GetCentChainMaxRetries returns the max acceptable retries.
func (nc *NodeConfig) GetCentChainMaxRetries() int {
	return nc.CentChainMaxRetries
}

// GetCentChainAnchorLifespan returns the default lifespan of an anchor.
func (nc *NodeConfig) GetCentChainAnchorLifespan() time.Duration {
	return nc.CentChainAnchorLifespan
}

// GetEthereumDefaultAccountName refer the interface
func (nc *NodeConfig) GetEthereumDefaultAccountName() string {
	return nc.MainIdentity.EthereumDefaultAccountName
}

// GetReceiveEventNotificationEndpoint refer the interface
func (nc *NodeConfig) GetReceiveEventNotificationEndpoint() string {
	return nc.MainIdentity.ReceiveEventNotificationEndpoint
}

// GetIdentityID refer the interface
func (nc *NodeConfig) GetIdentityID() ([]byte, error) {
	return nc.MainIdentity.IdentityID, nil
}

// GetP2PKeyPair refer the interface
func (nc *NodeConfig) GetP2PKeyPair() (pub, priv string) {
	return nc.MainIdentity.P2PKeyPair.Pub, nc.MainIdentity.P2PKeyPair.Pvt
}

// GetSigningKeyPair refer the interface
func (nc *NodeConfig) GetSigningKeyPair() (pub, priv string) {
	return nc.MainIdentity.SigningKeyPair.Pub, nc.MainIdentity.SigningKeyPair.Pvt
}

// GetPrecommitEnabled refer the interface
func (nc *NodeConfig) GetPrecommitEnabled() bool {
	return nc.MainIdentity.PrecommitEnabled
}

// GetLowEntropyNFTTokenEnabled refer the interface
func (nc *NodeConfig) GetLowEntropyNFTTokenEnabled() bool {
	return nc.LowEntropyNFTTokenEnabled
}

// IsPProfEnabled refer the interface
func (nc *NodeConfig) IsPProfEnabled() bool {
	return nc.PprofEnabled
}

// IsDebugLogEnabled refer the interface
func (nc *NodeConfig) IsDebugLogEnabled() bool {
	return nc.DebugLogEnabled
}

// ID Gets the ID of the document represented by this model
func (nc *NodeConfig) ID() ([]byte, error) {
	return []byte{}, nil
}

// Type Returns the underlying type of the Model
func (nc *NodeConfig) Type() reflect.Type {
	return reflect.TypeOf(nc)
}

// JSON return the json representation of the model
func (nc *NodeConfig) JSON() ([]byte, error) {
	return json.Marshal(nc)
}

// FromJSON initialize the model with a json
func (nc *NodeConfig) FromJSON(data []byte) error {
	return json.Unmarshal(data, nc)
}

// NewNodeConfig creates a new NodeConfig instance with configs
func NewNodeConfig(c config.Configuration) config.Configuration {
	mainAccount, _ := c.GetEthereumAccount(c.GetEthereumDefaultAccountName())
	mainIdentity, _ := c.GetIdentityID()
	p2pPub, p2pPriv := c.GetP2PKeyPair()
	signPub, signPriv := c.GetSigningKeyPair()
	centChainAccount, _ := c.GetCentChainAccount()

	return &NodeConfig{
		MainIdentity: Account{
			EthereumAccount: &config.AccountConfig{
				Address:  mainAccount.Address,
				Key:      mainAccount.Key,
				Password: mainAccount.Password,
			},
			EthereumDefaultAccountName:       c.GetEthereumDefaultAccountName(),
			IdentityID:                       mainIdentity,
			ReceiveEventNotificationEndpoint: c.GetReceiveEventNotificationEndpoint(),
			P2PKeyPair: KeyPair{
				Pub: p2pPub,
				Pvt: p2pPriv,
			},
			SigningKeyPair: KeyPair{
				Pub: signPub,
				Pvt: signPriv,
			},
			CentChainAccount: centChainAccount,
		},
		StoragePath:                    c.GetStoragePath(),
		AccountsKeystore:               c.GetAccountsKeystore(),
		P2PPort:                        c.GetP2PPort(),
		P2PExternalIP:                  c.GetP2PExternalIP(),
		P2PConnectionTimeout:           c.GetP2PConnectionTimeout(),
		P2PResponseDelay:               c.GetP2PResponseDelay(),
		ServerPort:                     c.GetServerPort(),
		ServerAddress:                  c.GetServerAddress(),
		NumWorkers:                     c.GetNumWorkers(),
		WorkerWaitTimeMS:               c.GetWorkerWaitTimeMS(),
		TaskValidDuration:              c.GetTaskValidDuration(),
		EthereumNodeURL:                c.GetEthereumNodeURL(),
		EthereumContextReadWaitTimeout: c.GetEthereumContextReadWaitTimeout(),
		EthereumContextWaitTimeout:     c.GetEthereumContextWaitTimeout(),
		EthereumIntervalRetry:          c.GetEthereumIntervalRetry(),
		EthereumMaxRetries:             c.GetEthereumMaxRetries(),
		EthereumMaxGasPrice:            c.GetEthereumMaxGasPrice(),
		EthereumGasLimits:              extractGasLimits(c),
		NetworkString:                  c.GetNetworkString(),
		BootstrapPeers:                 c.GetBootstrapPeers(),
		NetworkID:                      c.GetNetworkID(),
		SmartContractAddresses:         extractSmartContractAddresses(c),
		PprofEnabled:                   c.IsPProfEnabled(),
		DebugLogEnabled:                c.IsDebugLogEnabled(),
		LowEntropyNFTTokenEnabled:      c.GetLowEntropyNFTTokenEnabled(),
<<<<<<< HEAD
=======
		CentChainMaxRetries:            c.GetCentChainMaxRetries(),
		CentChainIntervalRetry:         c.GetCentChainIntervalRetry(),
		CentChainAnchorLifespan:        c.GetCentChainAnchorLifespan(),
		CentChainNodeURL:               c.GetCentChainNodeURL(),
>>>>>>> 1a1bd4b0
	}
}

func extractSmartContractAddresses(c config.Configuration) map[config.ContractName]common.Address {
	sms := make(map[config.ContractName]common.Address)
	names := config.ContractNames()
	for _, n := range names {
		sms[n] = c.GetContractAddress(n)
	}
	return sms
}

func extractGasLimits(c config.Configuration) map[config.ContractOp]uint64 {
	sms := make(map[config.ContractOp]uint64)
	names := config.ContractOps()
	for _, n := range names {
		sms[n] = c.GetEthereumGasLimit(n)
	}
	return sms
}

// Account exposes options specific to an account in the node
type Account struct {
	EthereumAccount                  *config.AccountConfig
	EthereumDefaultAccountName       string
	EthereumContextWaitTimeout       time.Duration
	ReceiveEventNotificationEndpoint string
	IdentityID                       []byte
	SigningKeyPair                   KeyPair
	P2PKeyPair                       KeyPair
	keys                             map[string]config.IDKey
	PrecommitEnabled                 bool
	CentChainAccount                 config.CentChainAccount
}

// GetPrecommitEnabled gets the enable pre commit value
func (acc *Account) GetPrecommitEnabled() bool {
	return acc.PrecommitEnabled
}

// GetEthereumAccount gets EthereumAccount
func (acc *Account) GetEthereumAccount() *config.AccountConfig {
	return acc.EthereumAccount
}

// GetCentChainAccount gets CentChainAccount
func (acc *Account) GetCentChainAccount() config.CentChainAccount {
	return acc.CentChainAccount
}

// GetEthereumDefaultAccountName gets EthereumDefaultAccountName
func (acc *Account) GetEthereumDefaultAccountName() string {
	return acc.EthereumDefaultAccountName
}

// GetReceiveEventNotificationEndpoint gets ReceiveEventNotificationEndpoint
func (acc *Account) GetReceiveEventNotificationEndpoint() string {
	return acc.ReceiveEventNotificationEndpoint
}

// GetIdentityID gets IdentityID
func (acc *Account) GetIdentityID() []byte {
	return acc.IdentityID
}

// GetP2PKeyPair gets P2PKeyPair
func (acc *Account) GetP2PKeyPair() (pub, priv string) {
	return acc.P2PKeyPair.Pub, acc.P2PKeyPair.Pvt
}

// GetSigningKeyPair gets SigningKeyPair
func (acc *Account) GetSigningKeyPair() (pub, priv string) {
	return acc.SigningKeyPair.Pub, acc.SigningKeyPair.Pvt
}

// GetEthereumContextWaitTimeout gets EthereumContextWaitTimeout
func (acc *Account) GetEthereumContextWaitTimeout() time.Duration {
	return acc.EthereumContextWaitTimeout
}

// SignMsg signs a message with the signing key
func (acc *Account) SignMsg(msg []byte) (*coredocumentpb.Signature, error) {
	keys, err := acc.GetKeys()
	if err != nil {
		return nil, err
	}
	signingKeyPair := keys[identity.KeyPurposeSigning.Name]
	signature, err := crypto.SignMessage(signingKeyPair.PrivateKey, msg, crypto.CurveSecp256K1)
	if err != nil {
		return nil, err
	}

	did := acc.GetIdentityID()
<<<<<<< HEAD
=======

>>>>>>> 1a1bd4b0
	return &coredocumentpb.Signature{
		SignatureId: append(did, signingKeyPair.PublicKey...),
		SignerId:    did,
		PublicKey:   signingKeyPair.PublicKey,
		Signature:   signature,
	}, nil

}

func (acc *Account) getEthereumAccountAddress() ([]byte, error) {
	var ethAddr struct {
		Address string `json:"address"`
	}
	err := json.Unmarshal([]byte(acc.GetEthereumAccount().Key), &ethAddr)
	if err != nil {
		return nil, err
	}
	return hex.DecodeString(ethAddr.Address)
}

// GetKeys returns the keys of an account
// TODO remove GetKeys and add signing methods to account
func (acc *Account) GetKeys() (idKeys map[string]config.IDKey, err error) {
	if acc.keys == nil {
		acc.keys = map[string]config.IDKey{}
	}

	// KeyPurposeAction
	if _, ok := acc.keys[identity.KeyPurposeAction.Name]; !ok {
		pk, err := acc.getEthereumAccountAddress()
		if err != nil {
			return idKeys, err
		}
		address32Bytes, err := utils.ByteArrayTo32BytesLeftPadded(pk)
		if err != nil {
			return idKeys, err
		}
		acc.keys[identity.KeyPurposeAction.Name] = config.IDKey{
			PublicKey: address32Bytes[:],
		}
	}

	// KeyPurposeP2PDiscovery
	if _, ok := acc.keys[identity.KeyPurposeP2PDiscovery.Name]; !ok {
		pk, sk, err := ed25519.GetSigningKeyPair(acc.GetP2PKeyPair())
		if err != nil {
			return idKeys, err
		}

		acc.keys[identity.KeyPurposeP2PDiscovery.Name] = config.IDKey{
			PublicKey:  pk,
			PrivateKey: sk}
	}

	// KeyPurposeSigning
	if _, ok := acc.keys[identity.KeyPurposeSigning.Name]; !ok {
		pk, sk, err := secp256k1.GetSigningKeyPair(acc.GetSigningKeyPair())
		if err != nil {
			return idKeys, err
		}
		address32Bytes := utils.AddressTo32Bytes(common.HexToAddress(secp256k1.GetAddress(pk)))

		acc.keys[identity.KeyPurposeSigning.Name] = config.IDKey{
			PublicKey:  address32Bytes[:],
			PrivateKey: sk}
	}
	acc.IdentityID = acc.GetIdentityID()
	return acc.keys, nil
}

// ID Get the ID of the document represented by this model
func (acc *Account) ID() []byte {
	return acc.IdentityID
}

// Type Returns the underlying type of the Model
func (acc *Account) Type() reflect.Type {
	return reflect.TypeOf(acc)
}

// JSON return the json representation of the model
func (acc *Account) JSON() ([]byte, error) {
	return json.Marshal(acc)
}

// FromJSON initialize the model with a json
func (acc *Account) FromJSON(data []byte) error {
	return json.Unmarshal(data, acc)
}

// NewAccount creates a new Account instance with configs
func NewAccount(ethAccountName string, c config.Configuration) (config.Account, error) {
	if ethAccountName == "" {
		return nil, errors.New("ethAccountName not provided")
	}
	id, err := c.GetIdentityID()
	if err != nil {
		return nil, err
	}
	acc, err := c.GetEthereumAccount(ethAccountName)
	if err != nil {
		return nil, err
	}

	cacc, err := c.GetCentChainAccount()
	if err != nil {
		return nil, err
	}

	return &Account{
		EthereumAccount:                  acc,
		EthereumDefaultAccountName:       c.GetEthereumDefaultAccountName(),
		EthereumContextWaitTimeout:       c.GetEthereumContextWaitTimeout(),
		IdentityID:                       id,
		ReceiveEventNotificationEndpoint: c.GetReceiveEventNotificationEndpoint(),
		P2PKeyPair:                       NewKeyPair(c.GetP2PKeyPair()),
		SigningKeyPair:                   NewKeyPair(c.GetSigningKeyPair()),
		PrecommitEnabled:                 c.GetPrecommitEnabled(),
		CentChainAccount:                 cacc,
	}, nil
}

// TempAccount creates a new Account without id validation, Must only be used for account creation.
func TempAccount(ethAccountName string, c config.Configuration) (config.Account, error) {
	if ethAccountName == "" {
		return nil, errors.New("ethAccountName not provided")
	}
	acc, err := c.GetEthereumAccount(ethAccountName)
	if err != nil {
		return nil, err
	}
	cacc, err := c.GetCentChainAccount()
	if err != nil {
		return nil, err
	}

	return &Account{
		EthereumAccount:                  acc,
		EthereumDefaultAccountName:       c.GetEthereumDefaultAccountName(),
		IdentityID:                       []byte{},
		ReceiveEventNotificationEndpoint: c.GetReceiveEventNotificationEndpoint(),
		P2PKeyPair:                       NewKeyPair(c.GetP2PKeyPair()),
		SigningKeyPair:                   NewKeyPair(c.GetSigningKeyPair()),
		PrecommitEnabled:                 c.GetPrecommitEnabled(),
		CentChainAccount:                 cacc,
	}, nil
}<|MERGE_RESOLUTION|>--- conflicted
+++ resolved
@@ -58,13 +58,10 @@
 	PprofEnabled                   bool
 	LowEntropyNFTTokenEnabled      bool
 	DebugLogEnabled                bool
-<<<<<<< HEAD
-=======
 	CentChainNodeURL               string
 	CentChainIntervalRetry         time.Duration
 	CentChainMaxRetries            int
 	CentChainAnchorLifespan        time.Duration
->>>>>>> 1a1bd4b0
 }
 
 // IsSet refer the interface
@@ -385,13 +382,10 @@
 		PprofEnabled:                   c.IsPProfEnabled(),
 		DebugLogEnabled:                c.IsDebugLogEnabled(),
 		LowEntropyNFTTokenEnabled:      c.GetLowEntropyNFTTokenEnabled(),
-<<<<<<< HEAD
-=======
 		CentChainMaxRetries:            c.GetCentChainMaxRetries(),
 		CentChainIntervalRetry:         c.GetCentChainIntervalRetry(),
 		CentChainAnchorLifespan:        c.GetCentChainAnchorLifespan(),
 		CentChainNodeURL:               c.GetCentChainNodeURL(),
->>>>>>> 1a1bd4b0
 	}
 }
 
@@ -485,10 +479,7 @@
 	}
 
 	did := acc.GetIdentityID()
-<<<<<<< HEAD
-=======
-
->>>>>>> 1a1bd4b0
+
 	return &coredocumentpb.Signature{
 		SignatureId: append(did, signingKeyPair.PublicKey...),
 		SignerId:    did,
