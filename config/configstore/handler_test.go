--- conflicted
+++ resolved
@@ -123,11 +123,7 @@
 	repo.RegisterAccount(&Account{})
 	svc := DefaultService(repo, idService)
 	h := GRPCAccountHandler(svc)
-<<<<<<< HEAD
-	nodeCfg, err := NewAccount("main", cfg)
-=======
-	tc, err := NewTenantConfig("main", cfg)
->>>>>>> 02b6ba7d
+	tc, err := NewAccount("main", cfg)
 	assert.Nil(t, err)
 	tcpb, err := tc.CreateProtobuf()
 	assert.NoError(t, err)
@@ -158,21 +154,13 @@
 	repo.RegisterAccount(&Account{})
 	svc := DefaultService(repo, idService)
 	h := GRPCAccountHandler(svc)
-<<<<<<< HEAD
-	nodeCfg, err := NewAccount("main", cfg)
-=======
-	tcfg, err := NewTenantConfig("main", cfg)
->>>>>>> 02b6ba7d
+	tcfg, err := NewAccount("main", cfg)
 	assert.Nil(t, err)
 
 	tid, err := tcfg.GetIdentityID()
 	assert.Nil(t, err)
 
-<<<<<<< HEAD
-	tc := nodeCfg.(*Account)
-=======
-	tc := tcfg.(*TenantConfig)
->>>>>>> 02b6ba7d
+	tc := tcfg.(*Account)
 
 	// Config doesn't exist
 	tcpb, err := tcfg.CreateProtobuf()
