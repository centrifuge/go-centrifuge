package contextutil

import (
	"context"

	"github.com/centrifuge/go-centrifuge/config"
	"github.com/centrifuge/go-centrifuge/errors"
	"github.com/centrifuge/go-centrifuge/identity"
	"github.com/centrifuge/go-centrifuge/jobs"
	"github.com/ethereum/go-ethereum/common/hexutil"
)

type contextKey string

const (
	// ErrSelfNotFound must be used when self value is not found in the context
	ErrSelfNotFound = errors.Error("self value not found in the context")

<<<<<<< HEAD
=======
	// ErrNonceNotFound must be used when nonce value is not found in context
	ErrNonceNotFound = errors.Error("nonce value not found in the context")

>>>>>>> 1a1bd4b0
	// ErrDIDMissingFromContext sentinel error when did is missing from the context.
	ErrDIDMissingFromContext = errors.Error("failed to extract did from context")

	self = contextKey("self")

	job = contextKey("job")
<<<<<<< HEAD
=======

	nonce = contextKey("nonce")
>>>>>>> 1a1bd4b0
)

// New creates new instance of the request headers.
func New(ctx context.Context, cfg config.Account) (context.Context, error) {
	return context.WithValue(ctx, self, cfg), nil
}

// WithJob returns a context with Job ID
func WithJob(ctx context.Context, jobID jobs.JobID) context.Context {
	return context.WithValue(ctx, job, jobID)
}

<<<<<<< HEAD
=======
// WithNonce returns a context with Nonce value
func WithNonce(ctx context.Context, n uint32) context.Context {
	return context.WithValue(ctx, nonce, n)
}

>>>>>>> 1a1bd4b0
// Job returns current jobID
func Job(ctx context.Context) jobs.JobID {
	jobID, ok := ctx.Value(job).(jobs.JobID)
	if !ok {
		return jobs.NilJobID()
	}
	return jobID
}

// AccountDID extracts the AccountConfig DID from the given context value
func AccountDID(ctx context.Context) (identity.DID, error) {
	acc, err := Account(ctx)
	if err != nil {
		return identity.DID{}, err
	}
	didBytes := acc.GetIdentityID()
	did, err := identity.NewDIDFromBytes(didBytes)
	if err != nil {
		return identity.DID{}, err
	}
	return did, nil
}

// Account extracts the TenantConfig from the given context value
func Account(ctx context.Context) (config.Account, error) {
	tc, ok := ctx.Value(self).(config.Account)
	if !ok {
		return nil, ErrSelfNotFound
	}
	return tc, nil
}

// Nonce extracts the nonce value from the given context
func Nonce(ctx context.Context) (uint32, error) {
	n, ok := ctx.Value(nonce).(uint32)
	if !ok {
		return 0, ErrNonceNotFound
	}
	return n, nil
}

// Context updates a context with account info using the configstore, must only be used for api handlers
func Context(ctx context.Context, cs config.Service) (context.Context, error) {
	tcIDHex, ok := ctx.Value(config.AccountHeaderKey).(string)
	if !ok {
		return nil, errors.New("failed to get header %v", config.AccountHeaderKey)
	}

	tcID, err := hexutil.Decode(tcIDHex)
	if err != nil {
		return nil, errors.New("failed to get header: %v", err)
	}

	tc, err := cs.GetAccount(tcID)
	if err != nil {
		return nil, errors.New("failed to get header: %v", err)
	}

	ctxHeader, err := New(ctx, tc)
	if err != nil {
		return nil, errors.New("failed to get header: %v", err)
	}
	return ctxHeader, nil
}

// Copy creates a copy of the given context with relevant values
func Copy(ctx context.Context) context.Context {
	nctx := context.WithValue(context.Background(), self, ctx.Value(self))
	nctx = context.WithValue(nctx, job, ctx.Value(job))
<<<<<<< HEAD
=======
	nctx = context.WithValue(nctx, nonce, ctx.Value(nonce))
>>>>>>> 1a1bd4b0
	return nctx
}

// DIDFromContext returns did from the context.
func DIDFromContext(ctx context.Context) (did identity.DID, err error) {
	didStr, ok := ctx.Value(config.AccountHeaderKey).(string)
	if !ok {
		return did, ErrDIDMissingFromContext
	}

	didBytes, err := hexutil.Decode(didStr)
	if err != nil {
		return did, err
	}

	return identity.NewDIDFromBytes(didBytes)
}<|MERGE_RESOLUTION|>--- conflicted
+++ resolved
@@ -16,23 +16,17 @@
 	// ErrSelfNotFound must be used when self value is not found in the context
 	ErrSelfNotFound = errors.Error("self value not found in the context")
 
-<<<<<<< HEAD
-=======
 	// ErrNonceNotFound must be used when nonce value is not found in context
 	ErrNonceNotFound = errors.Error("nonce value not found in the context")
 
->>>>>>> 1a1bd4b0
 	// ErrDIDMissingFromContext sentinel error when did is missing from the context.
 	ErrDIDMissingFromContext = errors.Error("failed to extract did from context")
 
 	self = contextKey("self")
 
 	job = contextKey("job")
-<<<<<<< HEAD
-=======
 
 	nonce = contextKey("nonce")
->>>>>>> 1a1bd4b0
 )
 
 // New creates new instance of the request headers.
@@ -45,14 +39,11 @@
 	return context.WithValue(ctx, job, jobID)
 }
 
-<<<<<<< HEAD
-=======
 // WithNonce returns a context with Nonce value
 func WithNonce(ctx context.Context, n uint32) context.Context {
 	return context.WithValue(ctx, nonce, n)
 }
 
->>>>>>> 1a1bd4b0
 // Job returns current jobID
 func Job(ctx context.Context) jobs.JobID {
 	jobID, ok := ctx.Value(job).(jobs.JobID)
@@ -122,10 +113,7 @@
 func Copy(ctx context.Context) context.Context {
 	nctx := context.WithValue(context.Background(), self, ctx.Value(self))
 	nctx = context.WithValue(nctx, job, ctx.Value(job))
-<<<<<<< HEAD
-=======
 	nctx = context.WithValue(nctx, nonce, ctx.Value(nonce))
->>>>>>> 1a1bd4b0
 	return nctx
 }
 
