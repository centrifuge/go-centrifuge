package ethereum

import (
	"errors"

	"github.com/centrifuge/go-centrifuge/config"
)

<<<<<<< HEAD
const BootstrappedEthereumClient string = "BootstrappedEthereumClient"

type Bootstrapper struct {
}

func (*Bootstrapper) Bootstrap(context map[string]interface{}) error {
	if _, ok := context[config.BootstrappedConfig]; !ok {
=======
type Bootstrapper struct{}

func (Bootstrapper) Bootstrap(context map[string]interface{}) error {
	if _, ok := context[bootstrap.BootstrappedConfig]; !ok {
>>>>>>> 0ece7f41
		return errors.New("config hasn't been initialized")
	}
	cfg := context[config.BootstrappedConfig].(*config.Configuration)
	client, err := NewGethClient(cfg)
	if err != nil {
		return err
	}
	SetClient(client)
	context[BootstrappedEthereumClient] = client
	return nil
}<|MERGE_RESOLUTION|>--- conflicted
+++ resolved
@@ -6,20 +6,12 @@
 	"github.com/centrifuge/go-centrifuge/config"
 )
 
-<<<<<<< HEAD
 const BootstrappedEthereumClient string = "BootstrappedEthereumClient"
 
-type Bootstrapper struct {
-}
-
-func (*Bootstrapper) Bootstrap(context map[string]interface{}) error {
-	if _, ok := context[config.BootstrappedConfig]; !ok {
-=======
 type Bootstrapper struct{}
 
 func (Bootstrapper) Bootstrap(context map[string]interface{}) error {
-	if _, ok := context[bootstrap.BootstrappedConfig]; !ok {
->>>>>>> 0ece7f41
+	if _, ok := context[config.BootstrappedConfig]; !ok {
 		return errors.New("config hasn't been initialized")
 	}
 	cfg := context[config.BootstrappedConfig].(*config.Configuration)
