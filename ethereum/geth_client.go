--- conflicted
+++ resolved
@@ -15,10 +15,7 @@
 	"github.com/centrifuge/go-centrifuge/jobs"
 	"github.com/centrifuge/go-centrifuge/queue"
 	"github.com/ethereum/go-ethereum"
-<<<<<<< HEAD
-=======
 	"github.com/ethereum/go-ethereum/accounts/abi"
->>>>>>> 1a1bd4b0
 	"github.com/ethereum/go-ethereum/accounts/abi/bind"
 	"github.com/ethereum/go-ethereum/common"
 	"github.com/ethereum/go-ethereum/core/types"
@@ -374,19 +371,6 @@
 	return &bind.CallOpts{Pending: pending, Context: ctx}, cancel
 }
 
-<<<<<<< HEAD
-// noncer defines functions to get the next nonce
-type noncer interface {
-	PendingNonceAt(ctx context.Context, account common.Address) (uint64, error)
-}
-
-// callContexter defines functions to get CallContext
-type callContexter interface {
-	CallContext(ctx context.Context, result interface{}, method string, args ...interface{}) error
-}
-
-=======
->>>>>>> 1a1bd4b0
 // setNonce updates the opts.Nonce to next valid nonce
 func (gc *gethClient) setNonce(opts *bind.TransactOpts) error {
 	ctx, cancel := gc.defaultReadContext()
