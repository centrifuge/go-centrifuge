--- conflicted
+++ resolved
@@ -4,10 +4,7 @@
 
 import (
 	"context"
-<<<<<<< HEAD
-=======
 	"fmt"
->>>>>>> 1a1bd4b0
 	"math/big"
 	"os"
 	"testing"
@@ -107,11 +104,8 @@
 }
 
 func TestGethClient_GetTxOpts(t *testing.T) {
-<<<<<<< HEAD
-=======
 	// Environmental error in travis only, unskip when fixed
 	t.SkipNow()
->>>>>>> 1a1bd4b0
 	cfg.Set("ethereum.maxGasPrice", 30000000000)
 	gc, err := ethereum.NewGethClient(cfg)
 	assert.NoError(t, err)
@@ -119,10 +113,7 @@
 
 	opts, err := gc.GetTxOpts(context.Background(), "main")
 	assert.NoError(t, err)
-<<<<<<< HEAD
-=======
 	fmt.Println("Calculated GasPrice 1", opts.GasPrice.String())
->>>>>>> 1a1bd4b0
 	assert.True(t, opts.GasPrice.Cmp(big.NewInt(20000000000)) == 0)
 
 	cfg.Set("ethereum.maxGasPrice", 10000000000)
@@ -130,11 +121,8 @@
 	assert.NoError(t, err)
 	assert.NotNil(t, gc)
 	opts, err = gc.GetTxOpts(context.Background(), "main")
-<<<<<<< HEAD
-=======
 	assert.NoError(t, err)
 	fmt.Println("Calculated GasPrice 2", opts.GasPrice.String())
->>>>>>> 1a1bd4b0
 	assert.True(t, opts.GasPrice.Cmp(big.NewInt(10000000000)) == 0)
 }
 
