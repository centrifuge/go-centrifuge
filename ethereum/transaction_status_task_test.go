// +build unit

package ethereum

import (
	"testing"

	"github.com/centrifuge/go-centrifuge/testingutils/identity"

	"github.com/centrifuge/go-centrifuge/transactions"
	"github.com/centrifuge/go-centrifuge/utils"
	"github.com/stretchr/testify/assert"
)

func TestMintingConfirmationTask_ParseKwargs_success(t *testing.T) {
	task := TransactionStatusTask{}
	txHash := "0xd18036d7c1fe109af377e8ce1d9096e69a5df0741fba7e4f3507f8e6aa573515"
<<<<<<< HEAD
	txID := uuid.Must(uuid.NewV4()).String()
	cid := testingidentity.GenerateRandomDID()
=======
	txID := transactions.NewTxID().String()
	cid := identity.RandomCentID()
>>>>>>> 3b8eeee8

	kwargs := map[string]interface{}{
		transactions.TxIDParam:  txID,
		TransactionAccountParam: cid.String(),
		TransactionTxHashParam:  txHash,
	}

	decoded, err := utils.SimulateJSONDecodeForGocelery(kwargs)
	assert.Nil(t, err, "json decode should not thrown an error")
	err = task.ParseKwargs(decoded)
	assert.Nil(t, err, "parsing should be successful")

	assert.Equal(t, cid, task.accountID, "accountID should be parsed correctly")
	assert.Equal(t, txID, task.TxID.String(), "txID should be parsed correctly")
	assert.Equal(t, txHash, task.txHash, "txHash should be parsed correctly")

}

func TestMintingConfirmationTask_ParseKwargs_fail(t *testing.T) {
	task := TransactionStatusTask{}
	tests := []map[string]interface{}{
		{
<<<<<<< HEAD
			transactions.TxIDParam:  uuid.Must(uuid.NewV4()).String(),
			TransactionAccountParam: testingidentity.GenerateRandomDID().String(),
=======
			transactions.TxIDParam:  transactions.NewTxID().String(),
			TransactionAccountParam: identity.RandomCentID().String(),
>>>>>>> 3b8eeee8
		},
		{
			TransactionAccountParam: testingidentity.GenerateRandomDID().String(),
			TransactionTxHashParam:  "0xd18036d7c1fe109af377e8ce1d9096e69a5df0741fba7e4f3507f8e6aa573515",
		},
		{
			transactions.TxIDParam: transactions.NewTxID().String(),
			TransactionTxHashParam: "0xd18036d7c1fe109af377e8ce1d9096e69a5df0741fba7e4f3507f8e6aa573515",
		},
		{
			//empty map

		},
		{
			"dummy": "dummy",
		},
	}

	for i, test := range tests {
		decoded, err := utils.SimulateJSONDecodeForGocelery(test)
		assert.Nil(t, err, "json decode should not thrown an error")
		err = task.ParseKwargs(decoded)
		assert.Error(t, err, "test case %v: parsing should fail", i)
	}
}<|MERGE_RESOLUTION|>--- conflicted
+++ resolved
@@ -15,13 +15,8 @@
 func TestMintingConfirmationTask_ParseKwargs_success(t *testing.T) {
 	task := TransactionStatusTask{}
 	txHash := "0xd18036d7c1fe109af377e8ce1d9096e69a5df0741fba7e4f3507f8e6aa573515"
-<<<<<<< HEAD
-	txID := uuid.Must(uuid.NewV4()).String()
+	txID := transactions.NewTxID().String()
 	cid := testingidentity.GenerateRandomDID()
-=======
-	txID := transactions.NewTxID().String()
-	cid := identity.RandomCentID()
->>>>>>> 3b8eeee8
 
 	kwargs := map[string]interface{}{
 		transactions.TxIDParam:  txID,
@@ -44,13 +39,8 @@
 	task := TransactionStatusTask{}
 	tests := []map[string]interface{}{
 		{
-<<<<<<< HEAD
-			transactions.TxIDParam:  uuid.Must(uuid.NewV4()).String(),
+			transactions.TxIDParam:  transactions.NewTxID().String(),
 			TransactionAccountParam: testingidentity.GenerateRandomDID().String(),
-=======
-			transactions.TxIDParam:  transactions.NewTxID().String(),
-			TransactionAccountParam: identity.RandomCentID().String(),
->>>>>>> 3b8eeee8
 		},
 		{
 			TransactionAccountParam: testingidentity.GenerateRandomDID().String(),
