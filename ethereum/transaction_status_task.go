package ethereum

import (
	"context"
	"time"

	"github.com/ethereum/go-ethereum/core/types"

	"github.com/centrifuge/go-centrifuge/errors"
	"github.com/centrifuge/go-centrifuge/identity"
	"github.com/centrifuge/go-centrifuge/queue"
	"github.com/centrifuge/go-centrifuge/transactions"
	"github.com/centrifuge/gocelery"
	"github.com/ethereum/go-ethereum/common"
)

const (
	// TransactionStatusTaskName contains the name of the task
	TransactionStatusTaskName string = "TransactionStatusTask"
	// TransactionTxHashParam contains the name  of the parameter
	TransactionTxHashParam string = "TxHashParam"
	// TransactionAccountParam contains the name  of the account
	TransactionAccountParam  string = "Account ID"
	transactionStatusSuccess uint64 = 1

	// ErrTransactionFailed error when transaction failed
	ErrTransactionFailed = errors.Error("Transaction failed")
)

// TransactionStatusTask is struct for the task to check an Ethereum transaction
type TransactionStatusTask struct {
	transactions.BaseTask
	timeout time.Duration
	//state
	ethContextInitializer func(d time.Duration) (ctx context.Context, cancelFunc context.CancelFunc)
	transactionByHash     func(ctx context.Context, hash common.Hash) (tx *types.Transaction, isPending bool, err error)
	transactionReceipt    func(ctx context.Context, txHash common.Hash) (*types.Receipt, error)

	//txHash is the id of an Ethereum transaction
	txHash   string
	tenantID identity.CentID
}

// NewTransactionStatusTask returns a the struct for the task
func NewTransactionStatusTask(
	timeout time.Duration,
	txService transactions.Service,
	transactionByHash func(ctx context.Context, hash common.Hash) (tx *types.Transaction, isPending bool, err error),
	transactionReceipt func(ctx context.Context, txHash common.Hash) (*types.Receipt, error),
	ethContextInitializer func(d time.Duration) (ctx context.Context, cancelFunc context.CancelFunc),

) *TransactionStatusTask {
	return &TransactionStatusTask{
		timeout:               timeout,
		BaseTask:              transactions.BaseTask{TxService: txService},
		ethContextInitializer: ethContextInitializer,
		transactionByHash:     transactionByHash,
		transactionReceipt:    transactionReceipt,
	}
}

// TaskTypeName returns mintingConfirmationTaskName
func (nftc *TransactionStatusTask) TaskTypeName() string {
	return TransactionStatusTaskName
}

// Copy returns a new instance of mintingConfirmationTask
func (nftc *TransactionStatusTask) Copy() (gocelery.CeleryTask, error) {
	return &TransactionStatusTask{
		timeout:               nftc.timeout,
		txHash:                nftc.txHash,
		tenantID:              nftc.tenantID,
		transactionByHash:     nftc.transactionByHash,
		transactionReceipt:    nftc.transactionReceipt,
		ethContextInitializer: nftc.ethContextInitializer,
		BaseTask:              transactions.BaseTask{TxService: nftc.TxService},
	}, nil
}

// ParseKwargs - define a method to parse CentID
func (nftc *TransactionStatusTask) ParseKwargs(kwargs map[string]interface{}) (err error) {
	err = nftc.ParseTransactionID(kwargs)
	if err != nil {
		return err
	}

	tenantID, ok := kwargs[TransactionAccountParam].(string)
	if !ok {
		return errors.New("missing tenant ID")
	}

	nftc.tenantID, err = identity.CentIDFromString(tenantID)
	if err != nil {
		return err
	}

	// parse txHash
	txHash, ok := kwargs[TransactionTxHashParam]
	if !ok {
		return errors.New("undefined kwarg " + TransactionTxHashParam)
	}
	nftc.txHash, ok = txHash.(string)
	if !ok {
		return errors.New("malformed kwarg [%s]", TransactionTxHashParam)
	}

	// override TimeoutParam if provided
	tdRaw, ok := kwargs[queue.TimeoutParam]
	if ok {
		td, err := queue.GetDuration(tdRaw)
		if err != nil {
			return errors.New("malformed kwarg [%s] because [%s]", queue.TimeoutParam, err.Error())
		}
		nftc.timeout = td
	}

	return nil
}

<<<<<<< HEAD
func getTransactionStatus(ctx context.Context, client Client, txHash string) error {
	receipt, err := client.GetEthClient().TransactionReceipt(ctx, common.HexToHash(txHash))
=======
func (nftc *TransactionStatusTask) getTransactionStatus(ctx context.Context, txHash string) (bool, error) {
	receipt, err := nftc.transactionReceipt(ctx, common.HexToHash(txHash))

>>>>>>> a32e2270
	if err != nil {
		return err
	}

	if receipt.Status != transactionStatusSuccess {
		return ErrTransactionFailed
	}

	return nil
}

// RunTask calls listens to events from geth related to MintingConfirmationTask#TokenID and records result.
func (nftc *TransactionStatusTask) RunTask() (resp interface{}, err error) {
	ctx, cancelF := nftc.ethContextInitializer(nftc.timeout)
	defer cancelF()

	defer func() {
		if err != nil {
			log.Infof("Transaction failed: %v\n", nftc.txHash)
		} else {
			log.Infof("Transaction successful:%v\n", nftc.txHash)
		}

		err = nftc.UpdateTransaction(nftc.tenantID, nftc.TaskTypeName(), err)
	}()

	isPending := true
<<<<<<< HEAD
	client := GetClient()
	_, isPending, err = client.GetEthClient().TransactionByHash(ctx, common.HexToHash(nftc.txHash))
	if err != nil {
		return nil, err
=======
	for isPending {
		_, isPending, err = nftc.transactionByHash(ctx, common.HexToHash(nftc.txHash))
		if err != nil {
			return nil, err
		}

		if isPending == false {
			successful, err := nftc.getTransactionStatus(ctx, nftc.txHash)
			if err != nil {
				return nil, err
			}

			if successful {
				return nil, nil
			}
		}
		time.Sleep(100 * time.Millisecond)
>>>>>>> a32e2270
	}

	if isPending {
		return nil, gocelery.ErrTaskRetryable
	}

	return nil, getTransactionStatus(ctx, GetClient(), nftc.txHash)
}<|MERGE_RESOLUTION|>--- conflicted
+++ resolved
@@ -117,14 +117,8 @@
 	return nil
 }
 
-<<<<<<< HEAD
-func getTransactionStatus(ctx context.Context, client Client, txHash string) error {
-	receipt, err := client.GetEthClient().TransactionReceipt(ctx, common.HexToHash(txHash))
-=======
-func (nftc *TransactionStatusTask) getTransactionStatus(ctx context.Context, txHash string) (bool, error) {
+func (nftc *TransactionStatusTask) isTransactionSuccessful(ctx context.Context, txHash string) error {
 	receipt, err := nftc.transactionReceipt(ctx, common.HexToHash(txHash))
-
->>>>>>> a32e2270
 	if err != nil {
 		return err
 	}
@@ -140,7 +134,6 @@
 func (nftc *TransactionStatusTask) RunTask() (resp interface{}, err error) {
 	ctx, cancelF := nftc.ethContextInitializer(nftc.timeout)
 	defer cancelF()
-
 	defer func() {
 		if err != nil {
 			log.Infof("Transaction failed: %v\n", nftc.txHash)
@@ -151,36 +144,23 @@
 		err = nftc.UpdateTransaction(nftc.tenantID, nftc.TaskTypeName(), err)
 	}()
 
-	isPending := true
-<<<<<<< HEAD
-	client := GetClient()
-	_, isPending, err = client.GetEthClient().TransactionByHash(ctx, common.HexToHash(nftc.txHash))
+	_, isPending, err := nftc.transactionByHash(ctx, common.HexToHash(nftc.txHash))
 	if err != nil {
 		return nil, err
-=======
-	for isPending {
-		_, isPending, err = nftc.transactionByHash(ctx, common.HexToHash(nftc.txHash))
-		if err != nil {
-			return nil, err
-		}
-
-		if isPending == false {
-			successful, err := nftc.getTransactionStatus(ctx, nftc.txHash)
-			if err != nil {
-				return nil, err
-			}
-
-			if successful {
-				return nil, nil
-			}
-		}
-		time.Sleep(100 * time.Millisecond)
->>>>>>> a32e2270
 	}
 
 	if isPending {
 		return nil, gocelery.ErrTaskRetryable
 	}
 
-	return nil, getTransactionStatus(ctx, GetClient(), nftc.txHash)
+	err = nftc.isTransactionSuccessful(ctx, nftc.txHash)
+	if err == nil {
+		return nil, nil
+	}
+
+	if err != ErrTransactionFailed {
+		return nil, gocelery.ErrTaskRetryable
+	}
+
+	return nil, err
 }