--- conflicted
+++ resolved
@@ -66,31 +66,25 @@
 
 	if err != nil {
 		log.Infof("Transaction failed: %v\n", b.TxID.String())
-		return errors.AppendError(err, b.updateStatus(tenantID, Failed, NewLog(name, err.Error())))
+		return errors.AppendError(err, b.updateStatus(accountID, Failed, NewLog(name, err.Error())))
 	}
 
-<<<<<<< HEAD
 	if b.NextTask != "" {
-		err = b.updateStatus(tenantID, Pending, NewLog(name, ""))
+		err = b.updateStatus(accountID, Pending, NewLog(name, ""))
 		if err != nil {
 			return err
 		}
 
 		b.ChainTask(b.NextTask, b.TxID)
 		return nil
-=======
-	tx, erri := b.TxService.GetTransaction(accountID, b.TxID)
-	if erri != nil {
-		return errors.AppendError(err, erri)
->>>>>>> 2343a403
 	}
 
 	log.Infof("Transaction successful:%v\n", b.TxID.String())
-	return errors.AppendError(err, b.updateStatus(tenantID, Success, NewLog(name, "")))
+	return errors.AppendError(err, b.updateStatus(accountID, Success, NewLog(name, "")))
 }
 
-func (b *BaseTask) updateStatus(tenantID identity.CentID, status Status, log Log) error {
-	tx, err := b.TxService.GetTransaction(tenantID, b.TxID)
+func (b *BaseTask) updateStatus(accountID identity.CentID, status Status, log Log) error {
+	tx, err := b.TxService.GetTransaction(accountID, b.TxID)
 	if err != nil {
 		return err
 	}
