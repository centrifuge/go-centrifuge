--- conflicted
+++ resolved
@@ -122,7 +122,6 @@
 	repo.AssertExpectations(t)
 }
 
-<<<<<<< HEAD
 func TestService_Get(t *testing.T) {
 	// not pending document
 	st := documents.Committed
@@ -193,7 +192,8 @@
 	docSrv.AssertExpectations(t)
 	repo.AssertExpectations(t)
 	doc.AssertExpectations(t)
-=======
+}
+
 func TestService_Update(t *testing.T) {
 	s := service{}
 
@@ -225,6 +225,4 @@
 	repo.On("Update", did[:], payload.DocumentID, oldModel).Return(nil).Once()
 	_, err = s.Update(ctx, payload)
 	assert.NoError(t, err)
-
->>>>>>> 8ea9d3ba
 }