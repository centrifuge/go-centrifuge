// +build integration unit

package pending

import (
	"context"

	"github.com/centrifuge/go-centrifuge/documents"
	"github.com/centrifuge/go-centrifuge/jobs"
	"github.com/stretchr/testify/mock"
)

func (b Bootstrapper) TestBootstrap(context map[string]interface{}) error {
	return b.Bootstrap(context)
}

func (Bootstrapper) TestTearDown() error {
	return nil
}

type MockService struct {
	mock.Mock
	Service
}

func (m *MockService) Create(ctx context.Context, payload documents.UpdatePayload) (documents.Model, error) {
	args := m.Called(ctx, payload)
	doc, _ := args.Get(0).(documents.Model)
	return doc, args.Error(1)
}

<<<<<<< HEAD
func (m *MockService) Commit(ctx context.Context, docID []byte) (documents.Model, jobs.JobID, error) {
	args := m.Called(ctx, docID)
	doc, _ := args.Get(0).(documents.Model)
	jobID, _ := args.Get(1).(jobs.JobID)
	return doc, jobID, args.Error(2)
=======
func (m *MockService) Update(ctx context.Context, payload documents.UpdatePayload) (documents.Model, error) {
	args := m.Called(ctx, payload)
	doc, _ := args.Get(0).(documents.Model)
	return doc, args.Error(1)
>>>>>>> c1b0cd0f
}<|MERGE_RESOLUTION|>--- conflicted
+++ resolved
@@ -29,16 +29,15 @@
 	return doc, args.Error(1)
 }
 
-<<<<<<< HEAD
+func (m *MockService) Update(ctx context.Context, payload documents.UpdatePayload) (documents.Model, error) {
+	args := m.Called(ctx, payload)
+	doc, _ := args.Get(0).(documents.Model)
+	return doc, args.Error(1)
+}
+
 func (m *MockService) Commit(ctx context.Context, docID []byte) (documents.Model, jobs.JobID, error) {
 	args := m.Called(ctx, docID)
 	doc, _ := args.Get(0).(documents.Model)
 	jobID, _ := args.Get(1).(jobs.JobID)
 	return doc, jobID, args.Error(2)
-=======
-func (m *MockService) Update(ctx context.Context, payload documents.UpdatePayload) (documents.Model, error) {
-	args := m.Called(ctx, payload)
-	doc, _ := args.Get(0).(documents.Model)
-	return doc, args.Error(1)
->>>>>>> c1b0cd0f
 }