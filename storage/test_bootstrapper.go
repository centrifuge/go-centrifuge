// +build integration unit

package storage

import (
	"fmt"

<<<<<<< HEAD
	"github.com/centrifuge/go-centrifuge/bootstrap"
	"github.com/centrifuge/go-centrifuge/errors"
=======
	"github.com/centrifuge/go-centrifuge/config"
	"github.com/centrifuge/go-centrifuge/errors"
	"github.com/centrifuge/go-centrifuge/utils"
>>>>>>> 4d752969
	"github.com/syndtr/goleveldb/leveldb"
)

var db *leveldb.DB
var configdb *leveldb.DB

func (*Bootstrapper) TestBootstrap(context map[string]interface{}) (err error) {
	cfg := context[bootstrap.BootstrappedConfig].(Config)

	crs := GetRandomTestStoragePath()
	cfg.SetDefault("configStorage.path", crs)
	log.Info("Set configStorage.path to:", cfg.GetConfigStoragePath())
	configdb, err = NewLevelDBStorage(cfg.GetConfigStoragePath())
	if err != nil {
		return fmt.Errorf("failed to init config level db: %v", err)
	}
	context[BootstrappedConfigLevelDB] = configdb

	rs := GetRandomTestStoragePath()
	cfg.SetDefault("storage.Path", rs)
	log.Info("Set storage.Path to:", cfg.GetStoragePath())
	db, err = NewLevelDBStorage(cfg.GetStoragePath())
	if err != nil {
		return errors.New("failed to init level db: %v", err)
	}
	log.Infof("Setting levelDb at: %s", cfg.GetStoragePath())
	context[BootstrappedLevelDB] = db
	return nil
}

func (b *Bootstrapper) TestTearDown() error {
	var err error
	dbs := []*leveldb.DB{db, configdb}
	for _, idb := range dbs {
		if ierr := idb.Close(); ierr != nil {
			if err == nil {
				err = errors.New("%s", ierr)
			} else {
				err = errors.AppendError(err, ierr)
			}
		}
	}
	return err
}<|MERGE_RESOLUTION|>--- conflicted
+++ resolved
@@ -3,16 +3,8 @@
 package storage
 
 import (
-	"fmt"
-
-<<<<<<< HEAD
 	"github.com/centrifuge/go-centrifuge/bootstrap"
 	"github.com/centrifuge/go-centrifuge/errors"
-=======
-	"github.com/centrifuge/go-centrifuge/config"
-	"github.com/centrifuge/go-centrifuge/errors"
-	"github.com/centrifuge/go-centrifuge/utils"
->>>>>>> 4d752969
 	"github.com/syndtr/goleveldb/leveldb"
 )
 
@@ -27,7 +19,7 @@
 	log.Info("Set configStorage.path to:", cfg.GetConfigStoragePath())
 	configdb, err = NewLevelDBStorage(cfg.GetConfigStoragePath())
 	if err != nil {
-		return fmt.Errorf("failed to init config level db: %v", err)
+		return errors.New("failed to init config level db: %v", err)
 	}
 	context[BootstrappedConfigLevelDB] = configdb
 
