--- conflicted
+++ resolved
@@ -376,20 +376,12 @@
 	}{
 		{
 			id:     "0x010203040506",
-<<<<<<< HEAD
-			result: [CentIDByteLength]byte{1, 2, 3, 4, 5, 6},
-=======
 			result: [CentIDLength]byte{1, 2, 3, 4, 5, 6},
->>>>>>> 55814adc
 		},
 
 		{
 			id:  "0x01020304050607",
-<<<<<<< HEAD
-			err: fmt.Errorf("invalid length byte slice provided for centId"),
-=======
 			err: fmt.Errorf("invalid length byte slice provided for centID"),
->>>>>>> 55814adc
 		},
 
 		{
