package identity

import (
	"context"
	"encoding/base64"
	"fmt"
	"math/big"

	"github.com/CentrifugeInc/go-centrifuge/centrifuge/config"
	"github.com/CentrifugeInc/go-centrifuge/centrifuge/ethereum"
	"github.com/CentrifugeInc/go-centrifuge/centrifuge/keytools/ed25519"
	"github.com/CentrifugeInc/go-centrifuge/centrifuge/queue"
	"github.com/CentrifugeInc/go-centrifuge/centrifuge/tools"
	"github.com/centrifuge/gocelery"
	"github.com/ethereum/go-ethereum/accounts/abi/bind"
	"github.com/ethereum/go-ethereum/core/types"
	"github.com/ethereum/go-ethereum/event"
	"github.com/go-errors/errors"
	logging "github.com/ipfs/go-log"
)

var log = logging.Logger("identity")

type WatchKeyAdded interface {
	WatchKeyAdded(opts *bind.WatchOpts, sink chan<- *EthereumIdentityContractKeyAdded, key [][32]byte, purpose []*big.Int) (event.Subscription, error)
}

type IdentityFactory interface {
	CreateIdentity(opts *bind.TransactOpts, _centrifugeId *big.Int) (*types.Transaction, error)
}

type IdentityContract interface {
	AddKey(opts *bind.TransactOpts, _key [32]byte, _kPurpose *big.Int) (*types.Transaction, error)
}

type EthereumIdentityKey struct {
	Key       [32]byte
	Purposes  []*big.Int
	RevokedAt *big.Int
}

func (idk *EthereumIdentityKey) GetKey() [32]byte {
	return idk.Key
}

func (idk *EthereumIdentityKey) GetPurposes() []*big.Int {
	return idk.Purposes
}

func (idk *EthereumIdentityKey) GetRevokedAt() *big.Int {
	return idk.RevokedAt
}

func (idk *EthereumIdentityKey) String() string {
	peerdId, _ := ed25519.PublicKeyToP2PKey(idk.Key)
	return fmt.Sprintf("%s", peerdId.Pretty())
}

func NewEthereumIdentity() (id *EthereumIdentity) {
	id = new(EthereumIdentity)
	id.cachedKeys = make(map[int][]EthereumIdentityKey)
	return
}

type EthereumIdentity struct {
	CentrifugeId []byte
	cachedKeys   map[int][]EthereumIdentityKey
	Contract     *EthereumIdentityContract
}

func (id *EthereumIdentity) SetCentrifugeID(b []byte) error {
	if len(b) != CentIdByteLength {
		return errors.New("CentrifugeId has incorrect length")
	}
	if tools.IsEmptyByteSlice(b) {
		return errors.New("CentrifugeId can't be empty")
	}
	id.CentrifugeId = b
	return nil
}

func (id *EthereumIdentity) CentrifugeIDString() string {
	return base64.StdEncoding.EncodeToString(id.CentrifugeId)
}

func (id *EthereumIdentity) CentrifugeIDBytes() [CentIdByteLength]byte {
	var idBytes [CentIdByteLength]byte
	copy(idBytes[:], id.CentrifugeId[:CentIdByteLength])
	return idBytes
}

// Solidity works with bigendian format, this function returns a bigendian from a CentIdByteLength byte cent mockID
func (id *EthereumIdentity) CentrifugeIDBigInt() *big.Int {
	bi := tools.ByteSliceToBigInt(id.CentrifugeId)
	return bi
}

func (id *EthereumIdentity) String() string {
	return fmt.Sprintf("CentrifugeId [%s]", id.CentrifugeIDString())
}

func (id *EthereumIdentity) GetCentrifugeID() []byte {
	return id.CentrifugeId
}

func (id *EthereumIdentity) GetLastKeyForPurpose(keyPurpose int) (key []byte, err error) {
	err = id.fetchKeysByPurpose(keyPurpose)
	if err != nil {
		return
	}

	if len(id.cachedKeys[keyPurpose]) == 0 {
		return []byte{}, fmt.Errorf("No key found for type [%d] in mockID [%s]", keyPurpose, id.CentrifugeIDString())
	}

	return id.cachedKeys[keyPurpose][len(id.cachedKeys[keyPurpose])-1].Key[:32], nil
}

func (id *EthereumIdentity) FetchKey(key []byte) (Key, error) {
	contract, err := id.getContract()
	if err != nil {
		return nil, err
	}
	opts := ethereum.GetGethCallOpts()
	key32, _ := tools.SliceToByte32(key)
	keyInstance, err := contract.GetKey(opts, key32)
	if err != nil {
		return nil, err
	}

	return &EthereumIdentityKey{
		Key:       keyInstance.Key,
		Purposes:  keyInstance.Purposes,
		RevokedAt: keyInstance.RevokedAt,
	}, nil

}

func (id *EthereumIdentity) GetCurrentP2PKey() (ret string, err error) {
	key, err := id.GetLastKeyForPurpose(KeyPurposeP2p)
	if err != nil {
		return
	}
	key32, _ := tools.SliceToByte32(key)
	p2pId, err := ed25519.PublicKeyToP2PKey(key32)
	if err != nil {
		return
	}
	ret = p2pId.Pretty()
	return
}

func (id *EthereumIdentity) findContract() (exists bool, err error) {
	if id.Contract != nil {
		return true, nil
	}

	ethIdentityRegistryContract, err := getIdentityRegistryContract()
	if err != nil {
		return false, err
	}
	opts := ethereum.GetGethCallOpts()
	idAddress, err := ethIdentityRegistryContract.GetIdentityByCentrifugeId(opts, id.CentrifugeIDBigInt())
	if err != nil {
		return false, err
	}
	if tools.IsEmptyByteSlice(idAddress.Bytes()) {
		return false, errors.New("Identity not found by address provided")
	}

	client := ethereum.GetConnection()
	idContract, err := NewEthereumIdentityContract(idAddress, client.GetClient())
	if err == bind.ErrNoCode {
		return false, err
	}
	if err != nil {
		log.Errorf("Failed to instantiate the identity contract: %v", err)
		return false, err
	}
	id.Contract = idContract
	return true, nil
}

func (id *EthereumIdentity) getContract() (contract *EthereumIdentityContract, err error) {
	if id.Contract == nil {
		_, err := id.findContract()
		if err != nil {
			return nil, err
		}
		return id.Contract, nil
	}
	return id.Contract, nil
}

func (id *EthereumIdentity) CheckIdentityExists() (exists bool, err error) {
	return id.findContract()
}

func (id *EthereumIdentity) AddKeyToIdentity(keyPurpose int, key []byte) (confirmations chan *WatchIdentity, err error) {
	if tools.IsEmptyByteSlice(key) || len(key) <= 32 {
		log.Errorf("Can't add key to identity: empty or invalid length(>32) key for [id: %s]: %x", id, key)
		return confirmations, errors.New("Can't add key to identity: Invalid key")
	}

	ethIdentityContract, err := id.getContract()
	if err != nil {
		log.Errorf("Failed to set up event listener for identity [id: %s]: %v", id, err)
		return confirmations, err
	}

	confirmations, err = setUpKeyRegisteredEventListener(ethIdentityContract, id, keyPurpose, key)
	if err != nil {
		wError := errors.Wrap(err, 1)
		log.Errorf("Failed to set up event listener for identity [id: %s]: %v", id, wError)
		return confirmations, wError
	}

	opts, err := ethereum.GetGethTxOpts(config.Config.GetEthereumDefaultAccountName())
	if err != nil {
		return confirmations, err
	}

	err = sendKeyRegistrationTransaction(ethIdentityContract, opts, id, keyPurpose, key)
	if err != nil {
		wError := errors.Wrap(err, 1)
		log.Errorf("Failed to create transaction for identity [id: %s]: %v", id, wError)
		return confirmations, wError
	}
	return confirmations, nil
}

func (id *EthereumIdentity) fetchKeysByPurpose(keyPurpose int) error {
	contract, err := id.getContract()
	if err != nil {
		return err
	}
	opts := ethereum.GetGethCallOpts()
	bigInt := big.NewInt(int64(keyPurpose))
	keys, err := contract.GetKeysByPurpose(opts, bigInt)
	if err != nil {
		return err
	}
<<<<<<< HEAD
	log.Infof("fetched keys: %d %x\n", keyPurpose, keys)
=======

>>>>>>> 1fa6422e
	for _, key := range keys {
		id.cachedKeys[keyPurpose] = append(id.cachedKeys[keyPurpose], EthereumIdentityKey{key, nil, nil})
	}
	return nil
}

func getIdentityFactoryContract() (identityFactoryContract *EthereumIdentityFactoryContract, err error) {
	client := ethereum.GetConnection()

	identityFactoryContract, err = NewEthereumIdentityFactoryContract(config.Config.GetContractAddress("identityFactory"), client.GetClient())
	if err != nil {
		log.Infof("Failed to instantiate the identity factory contract: %v", err)
	}
	return
}

func getIdentityRegistryContract() (identityRegistryContract *EthereumIdentityRegistryContract, err error) {
	client := ethereum.GetConnection()

	identityRegistryContract, err = NewEthereumIdentityRegistryContract(config.Config.GetContractAddress("identityRegistry"), client.GetClient())
	if err != nil {
		log.Infof("Failed to instantiate the identity registry contract: %v", err)
	}
	return
}

// sendRegistrationTransaction sends the actual transaction to add a Key on Ethereum registry contract
func sendKeyRegistrationTransaction(identityContract IdentityContract, opts *bind.TransactOpts, identity *EthereumIdentity, keyPurpose int, key []byte) (err error) {

	//preparation of data in specific types for the call to Ethereum
	bigInt := big.NewInt(int64(keyPurpose))
	bKey, err := tools.SliceToByte32(key)
	if err != nil {
		return err
	}

	tx, err := ethereum.SubmitTransactionWithRetries(identityContract.AddKey, opts, bKey, bigInt)
	if err != nil {
		log.Infof("Failed to send key [%v:%x] to add to CentrifugeID [%x]: %v", keyPurpose, bKey, identity.CentrifugeId, err)
		return err
	}

	log.Infof("Sent off key [%v:%x] to add to CentrifugeID [%s]. Ethereum transaction hash [%x]", keyPurpose, bKey, identity, tx.Hash())
	return
}

// sendIdentityCreationTransaction sends the actual transaction to create identity on Ethereum registry contract
func sendIdentityCreationTransaction(identityFactory IdentityFactory, opts *bind.TransactOpts, identityToBeCreated Identity) (err error) {
	//preparation of data in specific types for the call to Ethereum
	tx, err := ethereum.SubmitTransactionWithRetries(identityFactory.CreateIdentity, opts, identityToBeCreated.CentrifugeIDBigInt())

	if err != nil {
		log.Infof("Failed to send identity for creation [CentrifugeID: %s] : %v", identityToBeCreated, err)
		return err
	} else {
		log.Infof("Sent off identity creation [%s]. Ethereum transaction hash [%x] and Nonce [%v] and Check [%v]", identityToBeCreated, tx.Hash(), tx.Nonce(), tx.CheckNonce())
	}

	log.Infof("Transfer pending: 0x%x\n", tx.Hash())

	return
}

func setUpKeyRegisteredEventListener(ethCreatedContract WatchKeyAdded, identity *EthereumIdentity, keyPurpose int, key []byte) (confirmations chan *WatchIdentity, err error) {
	//listen to this particular key being mined/event is triggered
	ctx, cancelFunc := ethereum.DefaultWaitForTransactionMiningContext()
	watchOpts := &bind.WatchOpts{Context: ctx}

	// there should always be only one notification coming for this
	// single key being registered
	keyAddedEvents := make(chan *EthereumIdentityContractKeyAdded)
	confirmations = make(chan *WatchIdentity)

	b32Key, err := tools.SliceToByte32(key)
	if err != nil {
		return confirmations, err
	}
	keyPurposeInt := big.NewInt(int64(keyPurpose))

	//TODO do something with the returned Subscription that is currently simply discarded
	// Somehow there are some possible resource leakage situations with this handling but I have to understand
	// Subscriptions a bit better before writing this code.
	subscription, err := ethCreatedContract.WatchKeyAdded(watchOpts, keyAddedEvents, [][32]byte{b32Key}, []*big.Int{keyPurposeInt})
	if err != nil {
		wError := errors.WrapPrefix(err, "Could not subscribe to event logs for identity registration", 1)
		log.Errorf(wError.Error())
		cancelFunc()
		return confirmations, wError
	}
	go waitAndRouteKeyRegistrationEvent(keyAddedEvents, subscription, watchOpts.Context, confirmations, identity)
	return
}

// setUpRegistrationEventListener sets up the listened for the "IdentityCreated" event to notify the upstream code about successful mining/creation
// of the identity.
func setUpRegistrationEventListener(identityToBeCreated Identity) (confirmations chan *WatchIdentity, err error) {
	confirmations = make(chan *WatchIdentity)
	bCentId := identityToBeCreated.CentrifugeIDBytes()
	asyncRes, err := queue.Queue.DelayKwargs(IdRegistrationConfirmationTaskName, map[string]interface{}{CentIdParam: bCentId})
	if err != nil {
		return nil, err
	}
	go waitAndRouteIdentityRegistrationEvent(asyncRes, confirmations, identityToBeCreated)
	return confirmations, nil
}

// waitAndRouteKeyRegistrationEvent notifies the confirmations channel whenever the key has been added to the identity and has been noted as Ethereum event
func waitAndRouteKeyRegistrationEvent(conf <-chan *EthereumIdentityContractKeyAdded, subscription event.Subscription, ctx context.Context, confirmations chan<- *WatchIdentity, pushThisIdentity Identity) {
	for {
		select {
		case err := <-subscription.Err():
			log.Errorf("Subscription error %s", err.Error())
			return
		case <-ctx.Done():
			log.Errorf("Context [%v] closed before receiving KeyRegistered event for Identity ID: %x\n", ctx, pushThisIdentity)
			confirmations <- &WatchIdentity{pushThisIdentity, ctx.Err()}
			return
		case res := <-conf:
			log.Infof("Received KeyRegistered event from [%s] for keyPurpose: %x and value: %x\n", pushThisIdentity, res.Purpose, res.Key)
			confirmations <- &WatchIdentity{pushThisIdentity, nil}
			return
		}
	}
}

// waitAndRouteIdentityRegistrationEvent notifies the confirmations channel whenever the identity creation is being noted as Ethereum event
func waitAndRouteIdentityRegistrationEvent(asyncRes *gocelery.AsyncResult, confirmations chan<- *WatchIdentity, pushThisIdentity Identity) {
	_, err := asyncRes.Get(ethereum.GetDefaultContextTimeout())
	confirmations <- &WatchIdentity{pushThisIdentity, err}
}

func NewEthereumIdentityService() Service {
	return &EthereumIdentityService{}
}

// EthereumidentityService implements `Service`
type EthereumIdentityService struct{}

func (ids *EthereumIdentityService) CheckIdentityExists(centrifugeId []byte) (exists bool, err error) {
	if tools.IsEmptyByteSlice(centrifugeId) || len(centrifugeId) != CentIdByteLength {
		return false, errors.New("centrifugeId empty or of incorrect length")
	}
	id := NewEthereumIdentity()
	id.CentrifugeId = centrifugeId
	exists, err = id.CheckIdentityExists()
	return
}

func (ids *EthereumIdentityService) CreateIdentity(centrifugeId []byte) (id Identity, confirmations chan *WatchIdentity, err error) {
	log.Infof("Creating Identity [%x]", centrifugeId)

	id = NewEthereumIdentity()
	id.SetCentrifugeID(centrifugeId)

	ethIdentityFactoryContract, err := getIdentityFactoryContract()
	if err != nil {
		return
	}
	opts, err := ethereum.GetGethTxOpts(config.Config.GetEthereumDefaultAccountName())
	if err != nil {
		return nil, confirmations, err
	}

	confirmations, err = setUpRegistrationEventListener(id)
	if err != nil {
		wError := errors.Wrap(err, 1)
		log.Infof("Failed to set up event listener for identity [mockID: %s]: %v", id, wError)
		return nil, confirmations, wError
	}

	err = sendIdentityCreationTransaction(ethIdentityFactoryContract, opts, id)
	if err != nil {
		wError := errors.Wrap(err, 1)
		log.Infof("Failed to create transaction for identity [mockID: %s]: %v", id, wError)
		return nil, confirmations, wError
	}
	return id, confirmations, nil
}

func (ids *EthereumIdentityService) LookupIdentityForID(centrifugeId []byte) (Identity, error) {
	instanceId := NewEthereumIdentity()
	err := instanceId.SetCentrifugeID(centrifugeId)
	if err != nil {
		return instanceId, err
	}

	exists, err := instanceId.CheckIdentityExists()

	if !exists {
		return instanceId, fmt.Errorf("identity [%s] does not exist", instanceId.CentrifugeIDString())
	}

	if err != nil {
		return instanceId, err
	}

	return instanceId, nil
}<|MERGE_RESOLUTION|>--- conflicted
+++ resolved
@@ -240,11 +240,7 @@
 	if err != nil {
 		return err
 	}
-<<<<<<< HEAD
 	log.Infof("fetched keys: %d %x\n", keyPurpose, keys)
-=======
-
->>>>>>> 1fa6422e
 	for _, key := range keys {
 		id.cachedKeys[keyPurpose] = append(id.cachedKeys[keyPurpose], EthereumIdentityKey{key, nil, nil})
 	}
