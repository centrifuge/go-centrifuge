--- conflicted
+++ resolved
@@ -3,10 +3,6 @@
 import (
 	"bytes"
 	"context"
-<<<<<<< HEAD
-=======
-	"encoding/base64"
->>>>>>> 55814adc
 	"errors"
 	"fmt"
 	"math/big"
@@ -52,9 +48,6 @@
 	if err != nil {
 		return centID, centerrors.Wrap(err, "failed to decode id")
 	}
-<<<<<<< HEAD
-	return NewCentID(decID)
-=======
 
 	return ToCentID(decID)
 }
@@ -72,7 +65,6 @@
 	}
 
 	return cids, nil
->>>>>>> 55814adc
 }
 
 func NewRandomCentID() CentID {
@@ -155,23 +147,6 @@
 	CheckIdentityExists(centrifugeID CentID) (exists bool, err error)
 }
 
-<<<<<<< HEAD
-=======
-// CentrifugeIdStringToSlice takes a string and decodes it using base64 to convert it into a slice
-// of length 32.
-func CentrifugeIdStringToSlice(s string) (id CentID, err error) {
-	centBytes, err := base64.StdEncoding.DecodeString(s)
-	if err != nil {
-		return [CentIDLength]byte{}, err
-	}
-	centId, err := ToCentID(centBytes)
-	if err != nil {
-		return [CentIDLength]byte{}, err
-	}
-	return centId, nil
-}
-
->>>>>>> 55814adc
 // GetClientP2PURL returns the p2p url associated with the centID
 func GetClientP2PURL(centID CentID) (url string, err error) {
 	target, err := IDService.LookupIdentityForID(centID)
