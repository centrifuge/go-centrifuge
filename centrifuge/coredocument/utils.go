--- conflicted
+++ resolved
@@ -40,11 +40,6 @@
 	// fill the identifiers
 	document.DocumentIdentifier = tools.RandomSlice(32)
 	document.CurrentIdentifier = document.DocumentIdentifier
-<<<<<<< HEAD
-	document.NextIdentifier = tools.RandomSlice32()
+	document.NextIdentifier = tools.RandomSlice(32)
 	return nil
-=======
-	document.NextIdentifier = tools.RandomSlice(32)
-	return document, nil
->>>>>>> 58c2b956
 }