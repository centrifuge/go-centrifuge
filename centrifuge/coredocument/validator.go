package coredocument

import (
	"fmt"

	"github.com/centrifuge/centrifuge-protobufs/gen/go/coredocument"
	"github.com/centrifuge/go-centrifuge/centrifuge/centerrors"
	"github.com/centrifuge/go-centrifuge/centrifuge/documents"
	"github.com/centrifuge/go-centrifuge/centrifuge/keytools/ed25519keys"
	"github.com/centrifuge/go-centrifuge/centrifuge/signatures"
	"github.com/centrifuge/go-centrifuge/centrifuge/tools"
	"github.com/ethereum/go-ethereum/common/hexutil"
)

<<<<<<< HEAD
// GetCoreDocument takes an model and returns the core document of the model
func GetCoreDocument(model documents.Model) (*coredocumentpb.CoreDocument, error) {
=======
// UpdateVersionValidator validates if the new core document is properly derived from old one
func UpdateVersionValidator() documents.Validator {
	return documents.ValidatorFunc(func(old, new documents.Model) error {
		if old == nil || new == nil {
			return fmt.Errorf("need both the old and new model")
		}

		oldCD, err := old.PackCoreDocument()
		if err != nil {
			return fmt.Errorf("failed to fetch old core document: %v", err)
		}

		newCD, err := new.PackCoreDocument()
		if err != nil {
			return fmt.Errorf("failed to fetch new core document: %v", err)
		}

		checks := []struct {
			name string
			a, b []byte
		}{
			{
				name: "cd_document_identifier",
				a:    oldCD.DocumentIdentifier,
				b:    newCD.DocumentIdentifier,
			},

			{
				name: "cd_previous_version",
				a:    oldCD.CurrentVersion,
				b:    newCD.PreviousVersion,
			},

			{
				name: "cd_current_version",
				a:    oldCD.NextVersion,
				b:    newCD.CurrentVersion,
			},

			{
				name: "cd_previous_version",
				a:    oldCD.DocumentRoot,
				b:    newCD.PreviousRoot,
			},
		}

		for _, c := range checks {
			if !tools.CheckMultiple32BytesFilled(c.a, c.b) {
				err = documents.AppendError(err, documents.NewError(c.name, "missing identifiers"))
				continue
			}

			if !tools.IsSameByteSlice(c.a, c.b) {
				err = documents.AppendError(err, documents.NewError(c.name, "mismatched"))
			}
		}

		if tools.IsEmptyByteSlice(newCD.NextVersion) {
			err = documents.AppendError(err, documents.NewError("cd_next_version", centerrors.RequiredField))
		}

		return err
	})
}

// getCoreDocument takes an model and returns the core document of the model
func getCoreDocument(model documents.Model) (*coredocumentpb.CoreDocument, error) {
>>>>>>> 4e2a2266
	if model == nil {
		return nil, fmt.Errorf("nil model")
	}

	cd, err := model.PackCoreDocument()
	if err != nil {
		return nil, fmt.Errorf("failed to get core document: %v", err)
	}

	return cd, nil
}

// BaseValidator validates the core document basic fields like identifier, versions, and salts
func BaseValidator() documents.Validator {
	return documents.ValidatorFunc(func(_, model documents.Model) error {
		cd, err := GetCoreDocument(model)
		if err != nil {
			return err
		}

		if err := Validate(cd); err != nil {
			return err
		}

		return nil
	})
}

// SigningRootValidator checks the existence of signing root
// recalculates the signing root and compares with existing one
func SigningRootValidator() documents.Validator {
	return documents.ValidatorFunc(func(_, model documents.Model) error {
		cd, err := GetCoreDocument(model)
		if err != nil {
			return err
		}

		if tools.IsEmptyByteSlice(cd.SigningRoot) {
			return fmt.Errorf("signing root missing")
		}

		tree, err := GetDocumentSigningTree(cd)
		if err != nil {
			return fmt.Errorf("failed to calculate signing root: %v", err)
		}

		if !tools.IsSameByteSlice(cd.SigningRoot, tree.RootHash()) {
			return fmt.Errorf("signing root mismatch")
		}

		return nil
	})
}

// DocumentRootValidator checks the existence of document root
// recalculates the document root and compares with existing one
func DocumentRootValidator() documents.Validator {
	return documents.ValidatorFunc(func(_, model documents.Model) error {
		cd, err := GetCoreDocument(model)
		if err != nil {
			return err
		}

		if tools.IsEmptyByteSlice(cd.DocumentRoot) {
			return fmt.Errorf("document root missing")
		}

		tree, err := GetDocumentRootTree(cd)
		if err != nil {
			return fmt.Errorf("failed to calculate document root: %v", err)
		}

		if !tools.IsSameByteSlice(cd.DocumentRoot, tree.RootHash()) {
			return fmt.Errorf("document root mismatch")
		}

		return nil
	})
}

// ReadyForSignaturesValidator validates self signature
// re-calculates the signature and compares with existing one
// assumes signing_root is already generated and verified
// Note: this needs to used only before document is sent for signatures from the collaborators
func ReadyForSignaturesValidator() documents.Validator {
	return documents.ValidatorFunc(func(_, model documents.Model) error {
		cd, err := GetCoreDocument(model)
		if err != nil {
			return err
		}

		if len(cd.Signatures) != 1 {
			return fmt.Errorf("expecting only one signature")
		}

		c, err := ed25519keys.GetIDConfig()
		if err != nil {
			return fmt.Errorf("failed to get keys for signature calculation: %v", err)
		}

		s := signatures.Sign(c, cd.SigningRoot)
		sh := cd.Signatures[0]
		if !tools.IsSameByteSlice(s.EntityId, sh.EntityId) {
			err = documents.AppendError(err, documents.NewError("cd_entity_id", "entity ID mismatch"))
		}

		if !tools.IsSameByteSlice(s.PublicKey, sh.PublicKey) {
			err = documents.AppendError(err, documents.NewError("cd_public_key", "public key mismatch"))
		}

		if !tools.IsSameByteSlice(s.Signature, sh.Signature) {
			err = documents.AppendError(err, documents.NewError("cd_signature", "signature mismatch"))
		}

		return err
	})
}

// SignaturesValidator validates all the signatures in the core document
// assumes signing root is verified
// Note: can be used when during the signature request on collaborator side and post signature collection on sender side
// Note: this will break the current flow where we proceed to anchor even signatures verification fails
func SignaturesValidator() documents.Validator {
	return documents.ValidatorFunc(func(_, model documents.Model) error {
		cd, err := GetCoreDocument(model)
		if err != nil {
			return err
		}

		if len(cd.Signatures) < 1 {
			return fmt.Errorf("atleast one signature expected")
		}

		for _, sig := range cd.Signatures {
			if errI := signatures.ValidateSignature(sig, cd.SigningRoot); errI != nil {
				err = documents.AppendError(
					err,
					documents.NewError(fmt.Sprintf("signature_%s", hexutil.Encode(sig.EntityId)), "signature verification failed"))
			}
		}

		return err
	})
}<|MERGE_RESOLUTION|>--- conflicted
+++ resolved
@@ -12,10 +12,6 @@
 	"github.com/ethereum/go-ethereum/common/hexutil"
 )
 
-<<<<<<< HEAD
-// GetCoreDocument takes an model and returns the core document of the model
-func GetCoreDocument(model documents.Model) (*coredocumentpb.CoreDocument, error) {
-=======
 // UpdateVersionValidator validates if the new core document is properly derived from old one
 func UpdateVersionValidator() documents.Validator {
 	return documents.ValidatorFunc(func(old, new documents.Model) error {
@@ -81,9 +77,8 @@
 	})
 }
 
-// getCoreDocument takes an model and returns the core document of the model
-func getCoreDocument(model documents.Model) (*coredocumentpb.CoreDocument, error) {
->>>>>>> 4e2a2266
+// GetCoreDocument takes an model and returns the core document of the model
+func GetCoreDocument(model documents.Model) (*coredocumentpb.CoreDocument, error) {
 	if model == nil {
 		return nil, fmt.Errorf("nil model")
 	}
