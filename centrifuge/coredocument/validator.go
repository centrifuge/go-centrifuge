--- conflicted
+++ resolved
@@ -12,10 +12,6 @@
 	"github.com/ethereum/go-ethereum/common/hexutil"
 )
 
-<<<<<<< HEAD
-// GetCoreDocument takes an model and returns the core document of the model
-func GetCoreDocument(model documents.Model) (*coredocumentpb.CoreDocument, error) {
-=======
 // UpdateVersionValidator validates if the new core document is properly derived from old one
 func UpdateVersionValidator() documents.Validator {
 	return documents.ValidatorFunc(func(old, new documents.Model) error {
@@ -83,7 +79,6 @@
 
 // getCoreDocument takes an model and returns the core document of the model
 func getCoreDocument(model documents.Model) (*coredocumentpb.CoreDocument, error) {
->>>>>>> 3b56eaa9
 	if model == nil {
 		return nil, fmt.Errorf("nil model")
 	}
@@ -96,10 +91,10 @@
 	return cd, nil
 }
 
-// BaseValidator validates the core document basic fields like identifier, versions, and salts
-func BaseValidator() documents.Validator {
-	return documents.ValidatorFunc(func(_, model documents.Model) error {
-		cd, err := GetCoreDocument(model)
+// baseValidator validates the core document basic fields like identifier, versions, and salts
+func baseValidator() documents.Validator {
+	return documents.ValidatorFunc(func(_, model documents.Model) error {
+		cd, err := getCoreDocument(model)
 		if err != nil {
 			return err
 		}
@@ -112,11 +107,11 @@
 	})
 }
 
-// SigningRootValidator checks the existence of signing root
+// signingRootValidator checks the existence of signing root
 // recalculates the signing root and compares with existing one
-func SigningRootValidator() documents.Validator {
-	return documents.ValidatorFunc(func(_, model documents.Model) error {
-		cd, err := GetCoreDocument(model)
+func signingRootValidator() documents.Validator {
+	return documents.ValidatorFunc(func(_, model documents.Model) error {
+		cd, err := getCoreDocument(model)
 		if err != nil {
 			return err
 		}
@@ -138,11 +133,11 @@
 	})
 }
 
-// DocumentRootValidator checks the existence of document root
+// documentRootValidator checks the existence of document root
 // recalculates the document root and compares with existing one
-func DocumentRootValidator() documents.Validator {
-	return documents.ValidatorFunc(func(_, model documents.Model) error {
-		cd, err := GetCoreDocument(model)
+func documentRootValidator() documents.Validator {
+	return documents.ValidatorFunc(func(_, model documents.Model) error {
+		cd, err := getCoreDocument(model)
 		if err != nil {
 			return err
 		}
@@ -164,13 +159,13 @@
 	})
 }
 
-// ReadyForSignaturesValidator validates self signature
+// readyForSignaturesValidator validates self signature
 // re-calculates the signature and compares with existing one
 // assumes signing_root is already generated and verified
 // Note: this needs to used only before document is sent for signatures from the collaborators
-func ReadyForSignaturesValidator() documents.Validator {
-	return documents.ValidatorFunc(func(_, model documents.Model) error {
-		cd, err := GetCoreDocument(model)
+func readyForSignaturesValidator() documents.Validator {
+	return documents.ValidatorFunc(func(_, model documents.Model) error {
+		cd, err := getCoreDocument(model)
 		if err != nil {
 			return err
 		}
@@ -202,13 +197,13 @@
 	})
 }
 
-// SignaturesValidator validates all the signatures in the core document
+// signaturesValidator validates all the signatures in the core document
 // assumes signing root is verified
 // Note: can be used when during the signature request on collaborator side and post signature collection on sender side
 // Note: this will break the current flow where we proceed to anchor even signatures verification fails
-func SignaturesValidator() documents.Validator {
-	return documents.ValidatorFunc(func(_, model documents.Model) error {
-		cd, err := GetCoreDocument(model)
+func signaturesValidator() documents.Validator {
+	return documents.ValidatorFunc(func(_, model documents.Model) error {
+		cd, err := getCoreDocument(model)
 		if err != nil {
 			return err
 		}
