package coredocumentprocessor

import (
	"context"
	"fmt"

	"github.com/centrifuge/centrifuge-protobufs/gen/go/coredocument"
	"github.com/centrifuge/centrifuge-protobufs/gen/go/p2p"
	"github.com/centrifuge/go-centrifuge/centrifuge/anchors"
	"github.com/centrifuge/go-centrifuge/centrifuge/centerrors"
	"github.com/centrifuge/go-centrifuge/centrifuge/config"
	"github.com/centrifuge/go-centrifuge/centrifuge/coredocument"
	"github.com/centrifuge/go-centrifuge/centrifuge/coredocument/repository"
	"github.com/centrifuge/go-centrifuge/centrifuge/documents"
	"github.com/centrifuge/go-centrifuge/centrifuge/identity"
	"github.com/centrifuge/go-centrifuge/centrifuge/keytools/ed25519keys"
	"github.com/centrifuge/go-centrifuge/centrifuge/keytools/secp256k1"
	"github.com/centrifuge/go-centrifuge/centrifuge/p2p"
	"github.com/centrifuge/go-centrifuge/centrifuge/signatures"
	"github.com/centrifuge/go-centrifuge/centrifuge/utils"

	"github.com/centrifuge/go-centrifuge/centrifuge/version"
	logging "github.com/ipfs/go-log"
)

var log = logging.Logger("coredocument")

// Processor identifies an implementation, which can do a bunch of things with a CoreDocument.
// E.g. send, anchor, etc.
type Processor interface {
	Send(ctx context.Context, coreDocument *coredocumentpb.CoreDocument, recipient identity.CentID) (err error)
	Anchor(ctx context.Context, document *coredocumentpb.CoreDocument,
		saveState func(coreDoc *coredocumentpb.CoreDocument) error) (err error)
	PrepareForSignatureRequests(model documents.Model) error
	RequestSignatures(ctx context.Context, model documents.Model) error
	PrepareForAnchoring(model documents.Model) error
	AnchorDocument(model documents.Model) error
	SendDocument(ctx context.Context, model documents.Model) error
}

// defaultProcessor implements Processor interface
type defaultProcessor struct {
	IdentityService  identity.Service
	P2PClient        p2p.Client
	AnchorRepository anchors.AnchorRepository
}

// DefaultProcessor returns the default implementation of CoreDocument Processor
func DefaultProcessor(idService identity.Service, p2pClient p2p.Client, repository anchors.AnchorRepository) Processor {
	return defaultProcessor{
		IdentityService:  idService,
		P2PClient:        p2pClient,
		AnchorRepository: repository,
	}
}

// Send sends the given defaultProcessor to the given recipient on the P2P layer
func (dp defaultProcessor) Send(ctx context.Context, coreDocument *coredocumentpb.CoreDocument, recipient identity.CentID) (err error) {
	if coreDocument == nil {
		return centerrors.NilError(coreDocument)
	}

	log.Infof("sending coredocument %x to recipient %x", coreDocument.DocumentIdentifier, recipient)

	id, err := dp.IdentityService.LookupIdentityForID(recipient)
	if err != nil {
		err = centerrors.Wrap(err, "error fetching receiver identity")
		log.Error(err)
		return err
	}

	lastB58Key, err := id.GetCurrentP2PKey()
	if err != nil {
		err = centerrors.Wrap(err, "error fetching p2p key")
		log.Error(err)
		return err
	}

	log.Infof("Sending Document to CentID [%v] with Key [%v]\n", recipient, lastB58Key)
	clientWithProtocol := fmt.Sprintf("/ipfs/%s", lastB58Key)
	client, err := dp.P2PClient.OpenClient(clientWithProtocol)
	if err != nil {
		return fmt.Errorf("failed to open client: %v", err)
	}

	log.Infof("Done opening connection against [%s]\n", lastB58Key)

	idConfig, err := ed25519keys.GetIDConfig()
	if err != nil {
		err = centerrors.Wrap(err, "failed to extract bytes")
		log.Error(err)
		return err
	}

	header := &p2ppb.CentrifugeHeader{
		SenderCentrifugeId: idConfig.ID,
		CentNodeVersion:    version.GetVersion().String(),
		NetworkIdentifier:  config.Config.GetNetworkID(),
	}
	_, err = client.SendAnchoredDocument(context.Background(), &p2ppb.AnchDocumentRequest{Document: coreDocument, Header: header})
	if err != nil {
		err = centerrors.Wrap(err, "failed to post to the node")
		log.Error(err)
		return err
	}

	return nil
}

// Anchor anchors the given CoreDocument
// This method should:
// - calculate the signing root
// - sign document with own key
// - collect signatures (incl. validate)
// - store signatures on coredocument
// - calculate DocumentRoot
// - store doc in db
// - anchor the document
// - send anchored document to collaborators [NOT NEEDED since we do this in the current flow already because HandleSend****Document does it after anchoring]
// Deprecated: use individual flows instead
func (dp defaultProcessor) Anchor(
	ctx context.Context,
	document *coredocumentpb.CoreDocument,
	saveState func(coreDoc *coredocumentpb.CoreDocument) error) error {

	if document == nil {
		return centerrors.NilError(document)
	}

	anchorID, err := anchors.NewAnchorID(document.CurrentVersion)
	if err != nil {
		log.Error(err)
		return centerrors.Wrap(err, "anchoring error")
	}

	// calculate the signing root
	err = coredocument.CalculateSigningRoot(document)
	if err != nil {
		log.Error(err)
		return centerrors.Wrap(err, "anchoring error")
	}

	// sign document with own key and append it to signatures
	idConfig, err := ed25519keys.GetIDConfig()
	if err != nil {
		log.Error(err)
		return centerrors.Wrap(err, "anchoring error")
	}
	sig := signatures.Sign(idConfig, document.SigningRoot)
	document.Signatures = append(document.Signatures, sig)

	if saveState != nil {
		err = saveState(document)
		if err != nil {
			return centerrors.Wrap(err, "failed to save state")
		}
	}

	// collect signatures (incl. validate)
	// store signatures on coredocument
	err = dp.P2PClient.GetSignaturesForDocument(ctx, document)
	if err != nil {
		log.Error(err)
		return centerrors.Wrap(err, "failed to collect signatures")
	}

	if saveState != nil {
		err = saveState(document)
		if err != nil {
			return centerrors.Wrap(err, "failed to save state")
		}
	}

	// calculate DocumentRoot
	err = coredocument.CalculateDocumentRoot(document)
	if err != nil {
		log.Error(err)
		return centerrors.Wrap(err, "anchoring error")
	}

	if saveState != nil {
		err = saveState(document)
		if err != nil {
			return centerrors.Wrap(err, "failed to save state")
		}
	}

	// store doc in db
	err = coredocumentrepository.GetRepository().Create(document.CurrentVersion, document)
	if err != nil {
		log.Error(err)
		return centerrors.Wrap(err, "anchoring error")
	}

	rootHash, err := anchors.NewDocRoot(document.DocumentRoot)
	if err != nil {
		log.Error(err)
		return centerrors.Wrap(err, "anchoring error")
	}

	myCentID, err := identity.ToCentID(idConfig.ID)
	if err != nil {
		log.Error(err)
		return centerrors.Wrap(err, "anchoring error")
	}

	// generate message authentication code for the anchor call
	secpIDConfig, err := secp256k1.GetIDConfig()
	mac, err := secp256k1.SignEthereum(anchors.GenerateCommitHash(anchorID, myCentID, rootHash), secpIDConfig.PrivateKey)
	if err != nil {
		log.Error(err)
		return centerrors.Wrap(err, "anchoring error")
	}

	log.Infof("Anchoring document with identifiers: [document: %#x, current: %#x, next: %#x], rootHash: %#x", document.DocumentIdentifier, document.CurrentVersion, document.NextVersion, document.DocumentRoot)
	log.Debugf("Anchoring document with details %v", document)
<<<<<<< HEAD
	confirmations, err := anchors.CommitAnchor(anchorID, rootHash, myCentID, [][anchors.DocumentProofLength]byte{tools.RandomByte32()}, mac)
=======
	// TODO documentProofs has to be included when we develop precommit flow
	confirmations, err := anchors.CommitAnchor(anchorID, rootHash, myCentID, [][anchors.DocumentProofLength]byte{utils.RandomByte32()}, mac)
>>>>>>> 19864acc
	if err != nil {
		log.Error(err)
		return centerrors.Wrap(err, "anchoring error")
	}
	<-confirmations
	log.Infof("Anchored document with identifiers: [document: %#x, current: %#x, next: %#x], rootHash: %#x", document.DocumentIdentifier, document.CurrentVersion, document.NextVersion, document.DocumentRoot)
	return nil
}

// PrepareForSignatureRequests gets the core document from the model, and adds the node's own signature
func (dp defaultProcessor) PrepareForSignatureRequests(model documents.Model) error {
	cd, err := model.PackCoreDocument()
	if err != nil {
		return fmt.Errorf("failed to pack core document: %v", err)
	}

	// calculate the signing root
	err = coredocument.CalculateSigningRoot(cd)
	if err != nil {
		return fmt.Errorf("failed to calculate signing root: %v", err)
	}

	// sign document with own key and append it to signatures
	idConfig, err := ed25519keys.GetIDConfig()
	if err != nil {
		return fmt.Errorf("failed to get keys for signing: %v", err)
	}
	sig := signatures.Sign(idConfig, cd.SigningRoot)
	cd.Signatures = append(cd.Signatures, sig)

	err = model.UnpackCoreDocument(cd)
	if err != nil {
		return fmt.Errorf("failed to unpack the core document: %v", err)
	}

	return nil
}

// RequestSignatures gets the core document from the model, validates pre signature requirements,
// collects signatures, and validates the signatures,
func (dp defaultProcessor) RequestSignatures(ctx context.Context, model documents.Model) error {
	cd, err := model.PackCoreDocument()
	if err != nil {
		return fmt.Errorf("failed to pack core document: %v", err)
	}

	psv := coredocument.PreSignatureRequestValidator()
	err = psv.Validate(nil, model)
	if err != nil {
		return fmt.Errorf("failed to validate model for signature request: %v", err)
	}

	err = dp.P2PClient.GetSignaturesForDocument(ctx, cd)
	if err != nil {
		return fmt.Errorf("failed to collect signatures from the collaborators: %v", err)
	}

	err = model.UnpackCoreDocument(cd)
	if err != nil {
		return fmt.Errorf("failed to unpack core document: %v", err)
	}

	return nil
}

// PrepareForAnchoring validates the signatures and generates the document root
func (dp defaultProcessor) PrepareForAnchoring(model documents.Model) error {
	cd, err := model.PackCoreDocument()
	if err != nil {
		return fmt.Errorf("failed to pack core document: %v", err)
	}

	psv := coredocument.PostSignatureRequestValidator()
	err = psv.Validate(nil, model)
	if err != nil {
		return fmt.Errorf("failed to validate signatures: %v", err)
	}

	err = coredocument.CalculateDocumentRoot(cd)
	if err != nil {
		return fmt.Errorf("failed to generate document root: %v", err)
	}

	err = model.UnpackCoreDocument(cd)
	if err != nil {
		return fmt.Errorf("failed to unpack core document: %v", err)
	}

	return nil
}

// AnchorDocument validates the model, and anchors the document
func (dp defaultProcessor) AnchorDocument(model documents.Model) error {
	cd, err := model.PackCoreDocument()
	if err != nil {
		return fmt.Errorf("failed to pack core document: %v", err)
	}

	pav := coredocument.PreAnchorValidator()
	err = pav.Validate(nil, model)
	if err != nil {
		return fmt.Errorf("pre anchor validation failed: %v", err)
	}

	rootHash, err := anchors.NewDocRoot(cd.DocumentRoot)
	if err != nil {
		return fmt.Errorf("failed to get document root: %v", err)
	}

	id, err := config.Config.GetIdentityID()
	if err != nil {
		return fmt.Errorf("failed to get self cent ID: %v", err)
	}

	centID, err := identity.ToCentID(id)
	if err != nil {
		return fmt.Errorf("centID invalid: %v", err)
	}

	// generate message authentication code for the anchor call
	secpIDConfig, err := secp256k1.GetIDConfig()
	if err != nil {
		return fmt.Errorf("failed to get eth keys: %v", err)
	}

	anchorID, err := anchors.NewAnchorID(cd.CurrentVersion)
	if err != nil {
		return fmt.Errorf("failed to get anchor ID: %v", err)
	}

	mac, err := secp256k1.SignEthereum(anchors.GenerateCommitHash(anchorID, centID, rootHash), secpIDConfig.PrivateKey)
	if err != nil {
		return fmt.Errorf("failed to generate ethereum MAC: %v", err)
	}

	log.Infof("Anchoring document with identifiers: [document: %#x, current: %#x, next: %#x], rootHash: %#x", cd.DocumentIdentifier, cd.CurrentVersion, cd.NextVersion, cd.DocumentRoot)
<<<<<<< HEAD
	confirmations, err := dp.AnchorRepository.CommitAnchor(anchorID, rootHash, centID, [][anchors.DocumentProofLength]byte{tools.RandomByte32()}, mac)
=======
	// TODO documentProofs has to be included when we develop precommit flow
	confirmations, err := dp.AnchorRepository.CommitAnchor(anchorID, rootHash, centID, [][anchors.DocumentProofLength]byte{utils.RandomByte32()}, mac)
>>>>>>> 19864acc
	if err != nil {
		return fmt.Errorf("failed to commit anchor: %v", err)
	}

	<-confirmations
	log.Infof("Anchored document with identifiers: [document: %#x, current: %#x, next: %#x], rootHash: %#x", cd.DocumentIdentifier, cd.CurrentVersion, cd.NextVersion, cd.DocumentRoot)
	return nil
}

// SendDocument does post anchor validations and sends the document to collaborators
func (dp defaultProcessor) SendDocument(ctx context.Context, model documents.Model) error {
	cd, err := model.PackCoreDocument()
	if err != nil {
		return fmt.Errorf("failed to pack core document: %v", err)
	}

	av := coredocument.PostAnchoredValidator(dp.AnchorRepository)
	err = av.Validate(nil, model)
	if err != nil {
		return fmt.Errorf("post anchor validations failed: %v", err)
	}

	extCollaborators, err := coredocument.GetExternalCollaborators(cd)
	if err != nil {
		return fmt.Errorf("get external collaborators failed: %v", err)
	}
	for _, c := range extCollaborators {
		cID, erri := identity.ToCentID(c)
		if erri != nil {
			err = documents.AppendError(err, erri)
			continue
		}

		erri = dp.Send(ctx, cd, cID)
		if erri != nil {
			err = documents.AppendError(err, erri)
		}
	}

	return err
}<|MERGE_RESOLUTION|>--- conflicted
+++ resolved
@@ -214,12 +214,7 @@
 
 	log.Infof("Anchoring document with identifiers: [document: %#x, current: %#x, next: %#x], rootHash: %#x", document.DocumentIdentifier, document.CurrentVersion, document.NextVersion, document.DocumentRoot)
 	log.Debugf("Anchoring document with details %v", document)
-<<<<<<< HEAD
-	confirmations, err := anchors.CommitAnchor(anchorID, rootHash, myCentID, [][anchors.DocumentProofLength]byte{tools.RandomByte32()}, mac)
-=======
-	// TODO documentProofs has to be included when we develop precommit flow
 	confirmations, err := anchors.CommitAnchor(anchorID, rootHash, myCentID, [][anchors.DocumentProofLength]byte{utils.RandomByte32()}, mac)
->>>>>>> 19864acc
 	if err != nil {
 		log.Error(err)
 		return centerrors.Wrap(err, "anchoring error")
@@ -356,12 +351,7 @@
 	}
 
 	log.Infof("Anchoring document with identifiers: [document: %#x, current: %#x, next: %#x], rootHash: %#x", cd.DocumentIdentifier, cd.CurrentVersion, cd.NextVersion, cd.DocumentRoot)
-<<<<<<< HEAD
-	confirmations, err := dp.AnchorRepository.CommitAnchor(anchorID, rootHash, centID, [][anchors.DocumentProofLength]byte{tools.RandomByte32()}, mac)
-=======
-	// TODO documentProofs has to be included when we develop precommit flow
 	confirmations, err := dp.AnchorRepository.CommitAnchor(anchorID, rootHash, centID, [][anchors.DocumentProofLength]byte{utils.RandomByte32()}, mac)
->>>>>>> 19864acc
 	if err != nil {
 		return fmt.Errorf("failed to commit anchor: %v", err)
 	}
