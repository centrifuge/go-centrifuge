package coredocumentprocessor

import (
	"context"
	"fmt"

	"github.com/centrifuge/centrifuge-protobufs/gen/go/coredocument"
	"github.com/centrifuge/centrifuge-protobufs/gen/go/p2p"
	"github.com/centrifuge/go-centrifuge/centrifuge/anchors"
	"github.com/centrifuge/go-centrifuge/centrifuge/centerrors"
	"github.com/centrifuge/go-centrifuge/centrifuge/config"
	"github.com/centrifuge/go-centrifuge/centrifuge/coredocument"
	"github.com/centrifuge/go-centrifuge/centrifuge/coredocument/repository"
	"github.com/centrifuge/go-centrifuge/centrifuge/identity"
	"github.com/centrifuge/go-centrifuge/centrifuge/keytools/ed25519keys"
	"github.com/centrifuge/go-centrifuge/centrifuge/keytools/secp256k1"
	"github.com/centrifuge/go-centrifuge/centrifuge/p2p"
	"github.com/centrifuge/go-centrifuge/centrifuge/signatures"
	"github.com/centrifuge/go-centrifuge/centrifuge/tools"
	"github.com/centrifuge/go-centrifuge/centrifuge/version"
	logging "github.com/ipfs/go-log"
)

var log = logging.Logger("coredocument")

// Processor identifies an implementation, which can do a bunch of things with a CoreDocument.
// E.g. send, anchor, etc.
type Processor interface {
	Send(ctx context.Context, coreDocument *coredocumentpb.CoreDocument, recipient identity.CentID) (err error)
<<<<<<< HEAD
	Anchor(ctx context.Context, document *coredocumentpb.CoreDocument) (err error)
=======
	Anchor(ctx context.Context, document *coredocumentpb.CoreDocument,
		/* TODO remove collaborators once we have them in the document it self */
		collaborators []identity.CentID,
		saveState func(coreDoc *coredocumentpb.CoreDocument) error) (err error)
>>>>>>> 3f27ac99
}

// defaultProcessor implements Processor interface
type defaultProcessor struct {
	IdentityService identity.Service
	P2PClient       p2p.Client
}

// DefaultProcessor returns the default implementation of CoreDocument Processor
func DefaultProcessor(idService identity.Service, p2pClient p2p.Client) Processor {
	return &defaultProcessor{
		IdentityService: idService,
		P2PClient:       p2pClient,
	}
}

// Send sends the given defaultProcessor to the given recipient on the P2P layer
func (dp *defaultProcessor) Send(ctx context.Context, coreDocument *coredocumentpb.CoreDocument, recipient identity.CentID) (err error) {
	if coreDocument == nil {
		return centerrors.NilError(coreDocument)
	}

	id, err := dp.IdentityService.LookupIdentityForID(recipient)
	if err != nil {
		err = centerrors.Wrap(err, "error fetching receiver identity")
		log.Error(err)
		return err
	}

	lastB58Key, err := id.GetCurrentP2PKey()
	if err != nil {
		err = centerrors.Wrap(err, "error fetching p2p key")
		log.Error(err)
		return err
	}

	log.Infof("Sending Document to CentID [%v] with Key [%v]\n", recipient, lastB58Key)
	clientWithProtocol := fmt.Sprintf("/ipfs/%s", lastB58Key)
	client, err := dp.P2PClient.OpenClient(clientWithProtocol)
	if err != nil {
		return fmt.Errorf("failed to open client: %v", err)
	}

	log.Infof("Done opening connection against [%s]\n", lastB58Key)

	idConfig, err := ed25519keys.GetIDConfig()
	if err != nil {
		err = centerrors.Wrap(err, "failed to extract bytes")
		log.Error(err)
		return err
	}

	header := &p2ppb.CentrifugeHeader{
		SenderCentrifugeId: idConfig.ID,
		CentNodeVersion:    version.GetVersion().String(),
		NetworkIdentifier:  config.Config.GetNetworkID(),
	}
	_, err = client.SendAnchoredDocument(context.Background(), &p2ppb.AnchDocumentRequest{Document: coreDocument, Header: header})
	if err != nil {
		err = centerrors.Wrap(err, "failed to post to the node")
		log.Error(err)
		return err
	}

	return nil
}

// Anchor anchors the given CoreDocument
// This method should:
// - calculate the signing root
// - sign document with own key
// - collect signatures (incl. validate)
// - store signatures on coredocument
// - calculate DocumentRoot
// - store doc in db
// - anchor the document
// - send anchored document to collaborators [NOT NEEDED since we do this in the current flow already because HandleSend****Document does it after anchoring]
<<<<<<< HEAD
func (dp *defaultProcessor) Anchor(ctx context.Context, document *coredocumentpb.CoreDocument) error {
=======
func (dp *defaultProcessor) Anchor(
	ctx context.Context,
	document *coredocumentpb.CoreDocument,
	collaborators []identity.CentID,
	saveState func(coreDoc *coredocumentpb.CoreDocument) error) error {

>>>>>>> 3f27ac99
	if document == nil {
		return centerrors.NilError(document)
	}

	anchorID, err := anchors.NewAnchorID(document.CurrentVersion)
	if err != nil {
		log.Error(err)
		return centerrors.Wrap(err, "anchoring error")
	}

	// calculate the signing root
	err = coredocument.CalculateSigningRoot(document)
	if err != nil {
		log.Error(err)
		return centerrors.Wrap(err, "anchoring error")
	}

	// sign document with own key and append it to signatures
	idConfig, err := ed25519keys.GetIDConfig()
	if err != nil {
		log.Error(err)
		return centerrors.Wrap(err, "anchoring error")
	}
	sig := signatures.Sign(idConfig, document.SigningRoot)
	document.Signatures = append(document.Signatures, sig)

	if saveState != nil {
		err = saveState(document)
		if err != nil {
			return centerrors.Wrap(err, "failed to save state")
		}
	}

	// collect signatures (incl. validate)
	// store signatures on coredocument
	err = dp.P2PClient.GetSignaturesForDocument(ctx, document)
	if err != nil {
		log.Error(err)
		return centerrors.Wrap(err, "failed to collect signatures")
	}

	if saveState != nil {
		err = saveState(document)
		if err != nil {
			return centerrors.Wrap(err, "failed to save state")
		}
	}

	// calculate DocumentRoot
	err = coredocument.CalculateDocumentRoot(document)
	if err != nil {
		log.Error(err)
		return centerrors.Wrap(err, "anchoring error")
	}

	if saveState != nil {
		err = saveState(document)
		if err != nil {
			return centerrors.Wrap(err, "failed to save state")
		}
	}

	// store doc in db
	err = coredocumentrepository.GetRepository().Create(document.CurrentVersion, document)
	if err != nil {
		log.Error(err)
		return centerrors.Wrap(err, "anchoring error")
	}

	rootHash, err := anchors.NewDocRoot(document.DocumentRoot)
	if err != nil {
		log.Error(err)
		return centerrors.Wrap(err, "anchoring error")
	}

	myCentID, err := identity.ToCentID(idConfig.ID)
	if err != nil {
		log.Error(err)
		return centerrors.Wrap(err, "anchoring error")
	}

	// generate message authentication code for the anchor call
	secpIDConfig, err := secp256k1.GetIDConfig()
	mac, err := secp256k1.SignEthereum(anchors.GenerateCommitHash(anchorID, myCentID, rootHash), secpIDConfig.PrivateKey)
	if err != nil {
		log.Error(err)
		return centerrors.Wrap(err, "anchoring error")
	}

	log.Infof("Anchoring document with identifiers: [document: %#x, current: %#x, next: %#x], rootHash: %#x", document.DocumentIdentifier, document.CurrentVersion, document.NextVersion, document.DocumentRoot)
	log.Debugf("Anchoring document with details %v", document)
	// TODO documentProofs has to be included when we develop precommit flow
	confirmations, err := anchors.CommitAnchor(anchorID, rootHash, myCentID, [][anchors.DocumentProofLength]byte{tools.RandomByte32()}, mac)
	if err != nil {
		log.Error(err)
		return centerrors.Wrap(err, "anchoring error")
	}
	<-confirmations
	log.Infof("Anchored document with identifiers: [document: %#x, current: %#x, next: %#x], rootHash: %#x", document.DocumentIdentifier, document.CurrentIdentifier, document.NextIdentifier, document.DocumentRoot)
	return nil
}<|MERGE_RESOLUTION|>--- conflicted
+++ resolved
@@ -27,14 +27,8 @@
 // E.g. send, anchor, etc.
 type Processor interface {
 	Send(ctx context.Context, coreDocument *coredocumentpb.CoreDocument, recipient identity.CentID) (err error)
-<<<<<<< HEAD
-	Anchor(ctx context.Context, document *coredocumentpb.CoreDocument) (err error)
-=======
 	Anchor(ctx context.Context, document *coredocumentpb.CoreDocument,
-		/* TODO remove collaborators once we have them in the document it self */
-		collaborators []identity.CentID,
 		saveState func(coreDoc *coredocumentpb.CoreDocument) error) (err error)
->>>>>>> 3f27ac99
 }
 
 // defaultProcessor implements Processor interface
@@ -112,16 +106,11 @@
 // - store doc in db
 // - anchor the document
 // - send anchored document to collaborators [NOT NEEDED since we do this in the current flow already because HandleSend****Document does it after anchoring]
-<<<<<<< HEAD
-func (dp *defaultProcessor) Anchor(ctx context.Context, document *coredocumentpb.CoreDocument) error {
-=======
 func (dp *defaultProcessor) Anchor(
 	ctx context.Context,
 	document *coredocumentpb.CoreDocument,
-	collaborators []identity.CentID,
 	saveState func(coreDoc *coredocumentpb.CoreDocument) error) error {
 
->>>>>>> 3f27ac99
 	if document == nil {
 		return centerrors.NilError(document)
 	}
@@ -220,6 +209,6 @@
 		return centerrors.Wrap(err, "anchoring error")
 	}
 	<-confirmations
-	log.Infof("Anchored document with identifiers: [document: %#x, current: %#x, next: %#x], rootHash: %#x", document.DocumentIdentifier, document.CurrentIdentifier, document.NextIdentifier, document.DocumentRoot)
+	log.Infof("Anchored document with identifiers: [document: %#x, current: %#x, next: %#x], rootHash: %#x", document.DocumentIdentifier, document.CurrentVersion, document.NextVersion, document.DocumentRoot)
 	return nil
 }