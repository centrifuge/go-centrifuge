package nft

import (
	"errors"

	"github.com/centrifuge/go-centrifuge/centrifuge/bootstrap"
	"github.com/centrifuge/go-centrifuge/centrifuge/config"
	"github.com/centrifuge/go-centrifuge/centrifuge/ethereum"
	"github.com/centrifuge/go-centrifuge/centrifuge/identity"
	"github.com/centrifuge/go-centrifuge/centrifuge/queue"
)

type Bootstrapper struct {
}

// Bootstrap initializes the payment obligation contract
func (*Bootstrapper) Bootstrap(context map[string]interface{}) error {
	if _, ok := context[bootstrap.BootstrappedConfig]; !ok {
		return errors.New("config hasn't been initialized")
	}
	if _, ok := context[bootstrap.BootstrappedEthereumClient]; !ok {
		return errors.New("ethereum client hasn't been initialized")
	}
<<<<<<< HEAD
=======

>>>>>>> 9cf14420
	contract, err := getPaymentObligationContract()
	if err != nil {
		return err
	}
	setPaymentObligation(NewEthereumPaymentObligation(contract, identity.IDService, ethereum.GetConnection(), config.Config, setUpMintEventListener))
	return queue.InstallQueuedTask(context,
		NewMintingConfirmationTask(contract, ethereum.DefaultWaitForTransactionMiningContext))
}

func getPaymentObligationContract() (*EthereumPaymentObligationContract, error) {
	client := ethereum.GetConnection()
	return NewEthereumPaymentObligationContract(config.Config.GetContractAddress("paymentObligation"), client.GetClient())
}<|MERGE_RESOLUTION|>--- conflicted
+++ resolved
@@ -21,10 +21,7 @@
 	if _, ok := context[bootstrap.BootstrappedEthereumClient]; !ok {
 		return errors.New("ethereum client hasn't been initialized")
 	}
-<<<<<<< HEAD
-=======
 
->>>>>>> 9cf14420
 	contract, err := getPaymentObligationContract()
 	if err != nil {
 		return err
