// +build ethereum

package anchor_test

import (
	"testing"
	"github.com/CentrifugeInc/go-centrifuge/centrifuge/tools"
	"github.com/CentrifugeInc/go-centrifuge/centrifuge/anchor"
	"github.com/stretchr/testify/assert"
	"os"
	"github.com/spf13/viper"
)

func TestMain(m *testing.M) {
	//for now set up the env vars manually in integration test
	//TODO move to generalized config once it is available
	viper.BindEnv("ethereum.gethSocket", "CENT_ETHEREUM_GETH_SOCKET")
	viper.BindEnv("ethereum.gasLimit", "CENT_ETHEREUM_GASLIMIT")
	viper.BindEnv("ethereum.gasPrice", "CENT_ETHEREUM_GASPRICE")
	viper.BindEnv("ethereum.contextWaitTimeout", "CENT_ETHEREUM_CONTEXTWAITTIMEOUT")
	viper.BindEnv("ethereum.accounts.main.password", "CENT_ETHEREUM_ACCOUNTS_MAIN_PASSWORD")
	viper.BindEnv("ethereum.accounts.main.key", "CENT_ETHEREUM_ACCOUNTS_MAIN_KEY")
	viper.BindEnv("anchor.ethereum.anchorRegistryAddress", "CENT_ANCHOR_ETHEREUM_ANCHORREGISTRYADDRESS")

	result := m.Run()
	os.Exit(result)
}

func TestRegisterAsAnchor_Integration(t *testing.T) {
<<<<<<< HEAD
	if !*ethereumTest{
		t.SkipNow()
	}
=======
>>>>>>> f6202cbf
	confirmations := make(chan *anchor.Anchor,1)
	id := tools.RandomString32()
	rootHash := tools.RandomString32()
	err := anchor.RegisterAsAnchor(id, rootHash, confirmations)
	if err != nil {
		t.Fatalf("Error registering Anchor %v", err)
	}

	registeredAnchor := <-confirmations
	assert.Equal(t, registeredAnchor.AnchorID, id, "Resulting anchor should have the same ID as the input")
	assert.Equal(t, registeredAnchor.RootHash, rootHash, "Resulting anchor should have the same root hash as the input")
}


// TODO make this work in high concurrency
//func TestRegisterAsAnchor_Integration_Concurrency(t *testing.T) {
//
//	var submittedIds [5]string
//	var submittedRhs [5]string
//
//	howMany := cap(submittedIds)
//	confirmations := make(chan *anchor.Anchor, howMany)
//
//	for ix := 0; ix < howMany; ix++ {
//		id := tools.RandomString32()
//		submittedIds[ix] = id
//
//		rootHash := tools.RandomString32()
//		submittedRhs[ix] = rootHash
//
//		err := anchor.RegisterAsAnchor(id, rootHash, confirmations)
//		assert.Nil(t, err, "should not error out upon anchor registration")
//	}
//
//	for ix := 0; ix < howMany; ix++ {
//		singleAnchor := <-confirmations
//		assert.Contains(t, submittedIds, singleAnchor.AnchorID , "Should have the ID that was passed into create function [%v]", singleAnchor.AnchorID)
//		assert.Contains(t, submittedRhs, singleAnchor.RootHash , "Should have the RootHash that was passed into create function [%v]", singleAnchor.RootHash)
//	}
//}<|MERGE_RESOLUTION|>--- conflicted
+++ resolved
@@ -27,12 +27,6 @@
 }
 
 func TestRegisterAsAnchor_Integration(t *testing.T) {
-<<<<<<< HEAD
-	if !*ethereumTest{
-		t.SkipNow()
-	}
-=======
->>>>>>> f6202cbf
 	confirmations := make(chan *anchor.Anchor,1)
 	id := tools.RandomString32()
 	rootHash := tools.RandomString32()
