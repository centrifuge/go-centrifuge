--- conflicted
+++ resolved
@@ -121,13 +121,7 @@
 	//verification should work on external services like https://etherscan.io/verifySig
 	signature, err := SignEthereum(testMsgBytes, privateKey)
 	assert.Nil(t, err)
-<<<<<<< HEAD
-	sigHex := utils.ByteArrayToHex(signature)
-=======
 	sigHex := hexutil.Encode(signature)
-	fmt.Println(sigHex)
->>>>>>> 03203e3e
-
 	correct := VerifySignatureWithAddress(address, sigHex, testMsgBytes)
 	assert.Equal(t, correct, true, "generating ethereum signature for msg doesn't work correctly")
 }
@@ -144,14 +138,6 @@
 	signature, err := SignEthereum(testMsgBytes, privateKey)
 	assert.Nil(t, err)
 	sigHex := hexutil.Encode(signature)
-
-<<<<<<< HEAD
-=======
-	fmt.Println("address", address)
-	fmt.Println("msg:", hexutil.Encode(testMsgBytes))
-	fmt.Println("signature:", sigHex)
-
->>>>>>> 03203e3e
 	correct := VerifySignatureWithAddress(address, sigHex, testMsgBytes)
 	assert.Equal(t, correct, true, "generating ethereum signature for msg doesn't work correctly")
 }
