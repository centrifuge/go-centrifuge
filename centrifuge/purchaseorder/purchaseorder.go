--- conflicted
+++ resolved
@@ -39,15 +39,9 @@
 
 	// IF salts have not been provided, let's generate them
 	if poDoc.Salts == nil {
-<<<<<<< HEAD
-		purchaseorderSalts := purchaseorderpb.PurchaseOrderDataSalts{}
-		proofs.FillSalts(poDoc.Data, &purchaseorderSalts)
-		order.Document.Salts = &purchaseorderSalts
-=======
 		salts := purchaseorderpb.PurchaseOrderDataSalts{}
-		proofs.FillSalts(&salts)
+		proofs.FillSalts(poDoc.Data, &salts)
 		po.Document.Salts = &salts
->>>>>>> 58c2b956
 	}
 
 	if po.Document.CoreDocument == nil {
@@ -62,25 +56,14 @@
 	return po, nil
 }
 
-<<<<<<< HEAD
-func NewEmptyPurchaseOrder() *PurchaseOrder {
-	purchaseorderSalts := purchaseorderpb.PurchaseOrderDataSalts{}
-	purchaseorderData := purchaseorderpb.PurchaseOrderData{}
-	proofs.FillSalts(&purchaseorderData, &purchaseorderSalts)
-	doc := purchaseorderpb.PurchaseOrderDocument{
-		CoreDocument: &coredocumentpb.CoreDocument{},
-		Data:         &purchaseorderData,
-		Salts:        &purchaseorderSalts,
-=======
 // Empty returns an empty purchase order with salts filled
 func Empty() *PurchaseOrder {
 	salts := purchaseorderpb.PurchaseOrderDataSalts{}
-	proofs.FillSalts(&salts)
+	proofs.FillSalts(&purchaseorderpb.PurchaseOrderData{}, &salts)
 	doc := purchaseorderpb.PurchaseOrderDocument{
 		CoreDocument: &coredocumentpb.CoreDocument{},
 		Data:         &purchaseorderpb.PurchaseOrderData{},
 		Salts:        &salts,
->>>>>>> 58c2b956
 	}
 	return &PurchaseOrder{&doc}
 }
