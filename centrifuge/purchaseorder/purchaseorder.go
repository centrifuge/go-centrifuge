package purchaseorder

import (
	"crypto/sha256"
	"fmt"

	"github.com/CentrifugeInc/centrifuge-protobufs/documenttypes"
	"github.com/CentrifugeInc/centrifuge-protobufs/gen/go/coredocument"
	"github.com/CentrifugeInc/centrifuge-protobufs/gen/go/purchaseorder"
	"github.com/CentrifugeInc/go-centrifuge/centrifuge/coredocument"
	"github.com/CentrifugeInc/go-centrifuge/centrifuge/errors"
	"github.com/centrifuge/precise-proofs/proofs"
	"github.com/centrifuge/precise-proofs/proofs/proto"
	"github.com/golang/protobuf/proto"
	"github.com/golang/protobuf/ptypes/any"
	logging "github.com/ipfs/go-log"
)

var log = logging.Logger("purchaseorder")

type PurchaseOrder struct {
	Document *purchaseorderpb.PurchaseOrderDocument
}

<<<<<<< HEAD
func New(poDoc *purchaseorderpb.PurchaseOrderDocument) (*PurchaseOrder, error) {
	if poDoc == nil {
		return nil, errors.NilError(poDoc)
	}

	order := &PurchaseOrder{poDoc}
	// If salts have not been provided, let's generate them
=======
func WrapPurchaseOrder(poDoc *purchaseorderpb.PurchaseOrderDocument) (*PurchaseOrder, error) {
	if poDoc == nil {
		return nil, errors.NilError(poDoc)
	}
	return &PurchaseOrder{poDoc}, nil
}

func NewPurchaseOrder(poDoc *purchaseorderpb.PurchaseOrderDocument) (*PurchaseOrder, error) {
	order, err := WrapPurchaseOrder(poDoc)
	if err != nil {
		return nil, err
	}
	// IF salts have not been provided, let's generate them
>>>>>>> 7894a048
	if poDoc.Salts == nil {
		salts := purchaseorderpb.PurchaseOrderDataSalts{}
		proofs.FillSalts(&salts)
		order.Document.Salts = &salts
	}

	po := &PurchaseOrder{poDoc}
	if po.Document.CoreDocument == nil {
		po.Document.CoreDocument = coredocument.New()
	}

	err := po.CalculateMerkleRoot()
	if err != nil {
		return nil, err
	}

	return po, nil
	return order, nil
}

func Empty() *PurchaseOrder {
	salts := purchaseorderpb.PurchaseOrderDataSalts{}
	proofs.FillSalts(&salts)
	doc := purchaseorderpb.PurchaseOrderDocument{
		CoreDocument: &coredocumentpb.CoreDocument{},
		Data:         &purchaseorderpb.PurchaseOrderData{},
		Salts:        &salts,
	}
	return &PurchaseOrder{&doc}
}

func NewFromCoreDocument(coredocument *coredocumentpb.CoreDocument) (*PurchaseOrder, error) {
	if coredocument == nil {
		return nil, errors.NilError(coredocument)
	}

	if coredocument.EmbeddedData.TypeUrl != documenttypes.PurchaseOrderDataTypeUrl ||
		coredocument.EmbeddedDataSalts.TypeUrl != documenttypes.PurchaseOrderSaltsTypeUrl {
		return nil, fmt.Errorf("trying to convert document with incorrect schema")
	}

	poData := &purchaseorderpb.PurchaseOrderData{}
	proto.Unmarshal(coredocument.EmbeddedData.Value, poData)

	poSalts := &purchaseorderpb.PurchaseOrderDataSalts{}
	proto.Unmarshal(coredocument.EmbeddedDataSalts.Value, poSalts)

	emptiedCoreDoc := coredocumentpb.CoreDocument{}
	proto.Merge(&emptiedCoreDoc, coredocument)
	emptiedCoreDoc.EmbeddedData = nil
	emptiedCoreDoc.EmbeddedDataSalts = nil
	order := Empty()
	order.Document.Data = poData
	order.Document.Salts = poSalts
	order.Document.CoreDocument = &emptiedCoreDoc
	return order, nil
}

func (order *PurchaseOrder) getDocumentTree() (tree *proofs.DocumentTree, err error) {
	t := proofs.NewDocumentTree()
	sha256Hash := sha256.New()
	t.SetHashFunc(sha256Hash)
	err = t.FillTree(order.Document.Data, order.Document.Salts)
	if err != nil {
		log.Error("getDocumentTree:", err)
		return nil, err
	}
	return &t, nil
}

func (order *PurchaseOrder) CalculateMerkleRoot() error {
	tree, err := order.getDocumentTree()
	if err != nil {
		return err
	}
	order.Document.CoreDocument.DataRoot = tree.RootHash()
	return nil
}

func (order *PurchaseOrder) CreateProofs(fields []string) (proofs []*proofspb.Proof, err error) {
	tree, err := order.getDocumentTree()
	if err != nil {
		log.Error(err)
		return nil, err
	}
	for _, field := range fields {
		proof, err := tree.CreateProof(field)
		if err != nil {
			log.Error(err)
			return nil, err
		}
		proofs = append(proofs, &proof)
	}
	return
}

func (order *PurchaseOrder) ConvertToCoreDocument() (coredocpb *coredocumentpb.CoreDocument) {
	coredocpb = &coredocumentpb.CoreDocument{}
	proto.Merge(coredocpb, order.Document.CoreDocument)
	serializedPurchaseOrder, err := proto.Marshal(order.Document.Data)
	if err != nil {
		log.Fatalf("Could not serialize PurchaseOrderData: %s", err)
	}

	po := any.Any{
		TypeUrl: documenttypes.PurchaseOrderDataTypeUrl,
		Value:   serializedPurchaseOrder,
	}

	serializedSalts, err := proto.Marshal(order.Document.Salts)
	if err != nil {
		log.Fatalf("Could not serialize PurchaseOrderSalts: %s", err)
	}

	poSalts := any.Any{
		TypeUrl: documenttypes.PurchaseOrderSaltsTypeUrl,
		Value:   serializedSalts,
	}

	coredocpb.EmbeddedData = &po
	coredocpb.EmbeddedDataSalts = &poSalts
	return coredocpb
}

// Validate validates the purchase order document
func Validate(doc *purchaseorderpb.PurchaseOrderDocument) (valid bool, errMsg string, errs map[string]string) {
	if doc == nil {
		return false, errors.NilDocument, nil
	}

	if valid, errMsg, errs = coredocument.Validate(doc.CoreDocument); !valid {
		return valid, errMsg, errs
	}

	if doc.Data == nil {
		return false, errors.NilDocumentData, nil
	}

	data := doc.Data
	errs = make(map[string]string)

	// ideally these check should be done in the client purchase order
	// once the converters are done, we can move the following checks there
	if data.PoNumber == "" {
		errs["po_number"] = errors.RequiredField
	}

	if data.OrderName == "" {
		errs["po_order_name"] = errors.RequiredField
	}

	if data.OrderZipcode == "" {
		errs["po_order_zip_code"] = errors.RequiredField
	}

	// for now, mandating at least one character
	if data.OrderCountry == "" {
		errs["po_order_country"] = errors.RequiredField
	}

	if data.RecipientName == "" {
		errs["po_recipient_name"] = errors.RequiredField
	}

	if data.RecipientZipcode == "" {
		errs["po_recipient_zip_code"] = errors.RequiredField
	}

	if data.RecipientCountry == "" {
		errs["po_recipient_country"] = errors.RequiredField
	}

	if data.Currency == "" {
		errs["po_currency"] = errors.RequiredField
	}

	if data.OrderAmount <= 0 {
		errs["po_order_amount"] = errors.RequirePositiveNumber
	}

	// checking for nil salts should be okay for now
	// once the converters are in, salts will be filled during conversion
	if doc.Salts == nil {
		errs["po_salts"] = errors.RequiredField
	}

	if len(errs) < 1 {
		return true, "", nil
	}

	return false, "Invalid Purchase Order", errs
}<|MERGE_RESOLUTION|>--- conflicted
+++ resolved
@@ -22,49 +22,40 @@
 	Document *purchaseorderpb.PurchaseOrderDocument
 }
 
-<<<<<<< HEAD
-func New(poDoc *purchaseorderpb.PurchaseOrderDocument) (*PurchaseOrder, error) {
+// Wrap wraps the purchase order protobuf inside PurchaseOrder
+func Wrap(poDoc *purchaseorderpb.PurchaseOrderDocument) (*PurchaseOrder, error) {
 	if poDoc == nil {
 		return nil, errors.NilError(poDoc)
 	}
-
-	order := &PurchaseOrder{poDoc}
-	// If salts have not been provided, let's generate them
-=======
-func WrapPurchaseOrder(poDoc *purchaseorderpb.PurchaseOrderDocument) (*PurchaseOrder, error) {
-	if poDoc == nil {
-		return nil, errors.NilError(poDoc)
-	}
 	return &PurchaseOrder{poDoc}, nil
 }
 
-func NewPurchaseOrder(poDoc *purchaseorderpb.PurchaseOrderDocument) (*PurchaseOrder, error) {
-	order, err := WrapPurchaseOrder(poDoc)
+// New generates a new purchase order and generate salts, merkle root and coredocument
+func New(poDoc *purchaseorderpb.PurchaseOrderDocument) (*PurchaseOrder, error) {
+	po, err := Wrap(poDoc)
 	if err != nil {
 		return nil, err
 	}
 	// IF salts have not been provided, let's generate them
->>>>>>> 7894a048
 	if poDoc.Salts == nil {
 		salts := purchaseorderpb.PurchaseOrderDataSalts{}
 		proofs.FillSalts(&salts)
-		order.Document.Salts = &salts
-	}
-
-	po := &PurchaseOrder{poDoc}
+		po.Document.Salts = &salts
+	}
+
 	if po.Document.CoreDocument == nil {
 		po.Document.CoreDocument = coredocument.New()
 	}
 
-	err := po.CalculateMerkleRoot()
+	err = po.CalculateMerkleRoot()
 	if err != nil {
 		return nil, err
 	}
 
 	return po, nil
-	return order, nil
-}
-
+}
+
+// Empty returns an empty purchase order with salts filled
 func Empty() *PurchaseOrder {
 	salts := purchaseorderpb.PurchaseOrderDataSalts{}
 	proofs.FillSalts(&salts)
@@ -76,6 +67,7 @@
 	return &PurchaseOrder{&doc}
 }
 
+// NewFromCoreDocument unmarshalls invoice from coredocument
 func NewFromCoreDocument(coredocument *coredocumentpb.CoreDocument) (*PurchaseOrder, error) {
 	if coredocument == nil {
 		return nil, errors.NilError(coredocument)
@@ -115,6 +107,7 @@
 	return &t, nil
 }
 
+// CalculateMerkleRoot calculates MerkleRoot of the document
 func (order *PurchaseOrder) CalculateMerkleRoot() error {
 	tree, err := order.getDocumentTree()
 	if err != nil {
