--- conflicted
+++ resolved
@@ -16,17 +16,6 @@
 	"google.golang.org/grpc"
 )
 
-<<<<<<< HEAD
-=======
-func TestMain(m *testing.M) {
-	cc.TestIntegrationBootstrap()
-	identity.IDService = identity.NewEthereumIdentityService()
-	result := m.Run()
-	cc.TestIntegrationTearDown()
-	os.Exit(result)
-}
-
->>>>>>> 51154e31
 // p2pMockClient implements p2ppb.P2PServiceClient
 type p2pMockClient struct {
 	mock.Mock
