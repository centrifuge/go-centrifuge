--- conflicted
+++ resolved
@@ -86,7 +86,6 @@
 		return nil, version.IncompatibleVersionError(resp.CentNodeVersion)
 	}
 
-<<<<<<< HEAD
 	correctCentId, err := signatures.ValidateCentrifugeId(resp.Signature, receiverCentId)
 
 	if err != nil {
@@ -97,10 +96,7 @@
 		return nil, centerrors.New(code.AuthenticationFailed, "invalid centrifuge id in the signature document")
 	}
 
-	valid, err := signatures.ValidateSignature(resp.Signature, doc.SigningRoot)
-=======
 	err = signatures.ValidateSignature(resp.Signature, doc.SigningRoot)
->>>>>>> 51154e31
 	if err != nil {
 		return nil, centerrors.New(code.AuthenticationFailed, "signature invalid")
 	}
