package p2p

import (
	"context"
	"fmt"

	"github.com/CentrifugeInc/centrifuge-protobufs/gen/go/coredocument"
	"github.com/CentrifugeInc/centrifuge-protobufs/gen/go/p2p"
	"github.com/CentrifugeInc/go-centrifuge/centrifuge/centerrors"
	"github.com/CentrifugeInc/go-centrifuge/centrifuge/code"
	"github.com/CentrifugeInc/go-centrifuge/centrifuge/config"
	"github.com/CentrifugeInc/go-centrifuge/centrifuge/identity"
	"github.com/CentrifugeInc/go-centrifuge/centrifuge/signatures"
	"github.com/CentrifugeInc/go-centrifuge/centrifuge/version"
	"github.com/libp2p/go-libp2p-peer"
	pstore "github.com/libp2p/go-libp2p-peerstore"
	ma "github.com/multiformats/go-multiaddr"
	"google.golang.org/grpc"
	"google.golang.org/grpc/connectivity"
)

// Opens a client connection with libp2p
func OpenClient(target string) (p2ppb.P2PServiceClient, error) {
	log.Info("Opening connection to: %s", target)
	ipfsAddr, err := ma.NewMultiaddr(target)
	if err != nil {
		return nil, err
	}

	pid, err := ipfsAddr.ValueForProtocol(ma.P_IPFS)
	if err != nil {
		return nil, err
	}

	peerID, err := peer.IDB58Decode(pid)
	if err != nil {
		return nil, err
	}

	// Decapsulate the /ipfs/<peerID> part from the target
	// /ip4/<a.b.c.d>/ipfs/<peer> becomes /ip4/<a.b.c.d>
	targetPeerAddr, _ := ma.NewMultiaddr(fmt.Sprintf("/ipfs/%s", peer.IDB58Encode(peerID)))
	targetAddr := ipfsAddr.Decapsulate(targetPeerAddr)

	hostInstance := GetHost()
	grpcProtoInstance := GetGRPCProto()

	// We have a peer ID and a targetAddr so we add it to the peer store
	// so LibP2P knows how to contact it
	hostInstance.Peerstore().AddAddr(peerID, targetAddr, pstore.PermanentAddrTTL)

	// make a new stream from host B to host A
	g, err := grpcProtoInstance.Dial(context.Background(), peerID, grpc.WithInsecure())
	if err != nil {
		return nil, err
	}

	for {
		if g.GetState() == connectivity.Ready {
			break
		}
	}
	return p2ppb.NewP2PServiceClient(g), nil
}

// getSignatureForDocument requests the target node to sign the document
func getSignatureForDocument(ctx context.Context, doc coredocumentpb.CoreDocument, client p2ppb.P2PServiceClient) (*p2ppb.SignatureResponse, error) {
	header := p2ppb.CentrifugeHeader{
		NetworkIdentifier:  config.Config.GetNetworkID(),
		CentNodeVersion:    version.GetVersion().String(),
		SenderCentrifugeId: config.Config.GetIdentityId(),
	}

	req := &p2ppb.SignatureRequest{
		Header:   &header,
		Document: &doc,
	}

	resp, err := client.RequestDocumentSignature(ctx, req)
	if err != nil {
		return nil, centerrors.Wrap(err, "request for document signature failed")
	}

	compatible := version.CheckVersion(resp.CentNodeVersion)
	if !compatible {
		return nil, version.IncompatibleVersionError(resp.CentNodeVersion)
	}

	err = signatures.ValidateSignature(resp.Signature, doc.SigningRoot)
	if err != nil {
<<<<<<< HEAD
		return nil, errors.New(code.AuthenticationFailed, "signature invalid")
=======
		return nil, centerrors.Wrap(err, "failed to validate signature")
	}

	if !valid {
		return nil, centerrors.New(code.AuthenticationFailed, "signature invalid")
>>>>>>> ef2ec44b
	}

	return resp, nil
}

type signatureResponseWrap struct {
	resp *p2ppb.SignatureResponse
	err  error
}

func getSignatureAsync(ctx context.Context, doc coredocumentpb.CoreDocument, client p2ppb.P2PServiceClient, out chan<- signatureResponseWrap) {
	resp, err := getSignatureForDocument(ctx, doc, client)
	out <- signatureResponseWrap{
		resp: resp,
		err:  err,
	}
}

// GetSignaturesForDocument requests peer nodes for the signature and verifies them
func GetSignaturesForDocument(ctx context.Context, doc *coredocumentpb.CoreDocument, centIDs []identity.CentID) error {
	if doc == nil {
		return centerrors.NilError(doc)
	}

	targets, err := identity.GetClientsP2PURLs(centIDs)
	if err != nil {
		return centerrors.Wrap(err, "failed to get P2P urls")
	}

	in := make(chan signatureResponseWrap)
	defer close(in)

	var count int
	for _, target := range targets {
		client, err := OpenClient(target)
		if err != nil {
			log.Error(centerrors.Wrap(err, "failed to connect to target"))
			continue
		}

		// for now going with context.background, once we have a timeout for request
		// we can use context.Timeout for that
		count++
		go getSignatureAsync(ctx, *doc, client, in)
	}

	var responses []signatureResponseWrap
	for i := 0; i < count; i++ {
		responses = append(responses, <-in)
	}

	for _, resp := range responses {
		if resp.err != nil {
			log.Error(err)
			continue
		}

		doc.Signatures = append(doc.Signatures, resp.resp.Signature)
	}

	return nil
}<|MERGE_RESOLUTION|>--- conflicted
+++ resolved
@@ -88,15 +88,7 @@
 
 	err = signatures.ValidateSignature(resp.Signature, doc.SigningRoot)
 	if err != nil {
-<<<<<<< HEAD
-		return nil, errors.New(code.AuthenticationFailed, "signature invalid")
-=======
-		return nil, centerrors.Wrap(err, "failed to validate signature")
-	}
-
-	if !valid {
 		return nil, centerrors.New(code.AuthenticationFailed, "signature invalid")
->>>>>>> ef2ec44b
 	}
 
 	return resp, nil
