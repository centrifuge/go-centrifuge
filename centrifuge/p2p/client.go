package p2p

import (
	"context"
	"fmt"

	"github.com/CentrifugeInc/centrifuge-protobufs/gen/go/coredocument"
	"github.com/CentrifugeInc/centrifuge-protobufs/gen/go/p2p"
	"github.com/CentrifugeInc/go-centrifuge/centrifuge/centerrors"
	"github.com/CentrifugeInc/go-centrifuge/centrifuge/code"
	"github.com/CentrifugeInc/go-centrifuge/centrifuge/config"
	"github.com/CentrifugeInc/go-centrifuge/centrifuge/identity"
	"github.com/CentrifugeInc/go-centrifuge/centrifuge/signatures"
	"github.com/CentrifugeInc/go-centrifuge/centrifuge/version"
	"github.com/libp2p/go-libp2p-peer"
	pstore "github.com/libp2p/go-libp2p-peerstore"
	ma "github.com/multiformats/go-multiaddr"
	"google.golang.org/grpc"
	"google.golang.org/grpc/connectivity"
)

// Opens a client connection with libp2p
func OpenClient(target string) (p2ppb.P2PServiceClient, error) {
	log.Info("Opening connection to: %s", target)
	ipfsAddr, err := ma.NewMultiaddr(target)
	if err != nil {
		return nil, err
	}

	pid, err := ipfsAddr.ValueForProtocol(ma.P_IPFS)
	if err != nil {
		return nil, err
	}

	peerID, err := peer.IDB58Decode(pid)
	if err != nil {
		return nil, err
	}

	// Decapsulate the /ipfs/<peerID> part from the target
	// /ip4/<a.b.c.d>/ipfs/<peer> becomes /ip4/<a.b.c.d>
	targetPeerAddr, _ := ma.NewMultiaddr(fmt.Sprintf("/ipfs/%s", peer.IDB58Encode(peerID)))
	targetAddr := ipfsAddr.Decapsulate(targetPeerAddr)

	hostInstance := GetHost()
	grpcProtoInstance := GetGRPCProto()

	// We have a peer ID and a targetAddr so we add it to the peer store
	// so LibP2P knows how to contact it
	hostInstance.Peerstore().AddAddr(peerID, targetAddr, pstore.PermanentAddrTTL)

	// make a new stream from host B to host A
	g, err := grpcProtoInstance.Dial(context.Background(), peerID, grpc.WithInsecure())
	if err != nil {
		return nil, err
	}

	for {
		if g.GetState() == connectivity.Ready {
			break
		}
	}
	return p2ppb.NewP2PServiceClient(g), nil
}

// getSignatureForDocument requests the target node to sign the document
func getSignatureForDocument(ctx context.Context, doc coredocumentpb.CoreDocument, client p2ppb.P2PServiceClient) (*p2ppb.SignatureResponse, error) {
	header := p2ppb.CentrifugeHeader{
		NetworkIdentifier:  config.Config.GetNetworkID(),
		CentNodeVersion:    version.GetVersion().String(),
		SenderCentrifugeId: config.Config.GetIdentityId(),
	}

	req := &p2ppb.SignatureRequest{
		Header:   &header,
		Document: &doc,
	}

	resp, err := client.RequestDocumentSignature(ctx, req)
	if err != nil {
		return nil, centerrors.Wrap(err, "request for document signature failed")
	}

	compatible := version.CheckVersion(resp.CentNodeVersion)
	if !compatible {
		return nil, version.IncompatibleVersionError(resp.CentNodeVersion)
	}

	valid, err := signatures.ValidateSignature(resp.Signature, doc.SigningRoot)
	if err != nil {
		return nil, centerrors.Wrap(err, "failed to validate signature")
	}

	if !valid {
		return nil, centerrors.New(code.AuthenticationFailed, "signature invalid")
	}

	return resp, nil
}

type signatureResponseWrap struct {
	resp *p2ppb.SignatureResponse
	err  error
}

func getSignatureAsync(ctx context.Context, doc coredocumentpb.CoreDocument, client p2ppb.P2PServiceClient, out chan<- signatureResponseWrap) {
	resp, err := getSignatureForDocument(ctx, doc, client)
	out <- signatureResponseWrap{
		resp: resp,
		err:  err,
	}
}

// GetSignaturesForDocument requests peer nodes for the signature and verifies them
<<<<<<< HEAD
func GetSignaturesForDocument(ctx context.Context, doc *coredocumentpb.CoreDocument, idService identity.Service, centIDs []identity.CentId) error {
=======
func GetSignaturesForDocument(ctx context.Context, doc *coredocumentpb.CoreDocument, centIDs [][]byte) error {
>>>>>>> 5b531911
	if doc == nil {
		return centerrors.NilError(doc)
	}

	targets, err := identity.GetClientsP2PURLs(centIDs)
	if err != nil {
		return centerrors.Wrap(err, "failed to get P2P urls")
	}

	in := make(chan signatureResponseWrap)
	defer close(in)

	var count int
	for _, target := range targets {
		client, err := OpenClient(target)
		if err != nil {
<<<<<<< HEAD
			return centerrors.Wrap(err, "failed to connect to target")
=======
			log.Error(errors.Wrap(err, "failed to connect to target"))
			continue
>>>>>>> 5b531911
		}

		// for now going with context.background, once we have a timeout for request
		// we can use context.Timeout for that
		count++
		go getSignatureAsync(ctx, *doc, client, in)
	}

	var responses []signatureResponseWrap
	for i := 0; i < count; i++ {
		responses = append(responses, <-in)
	}

	for _, resp := range responses {
		if resp.err != nil {
			log.Error(err)
			continue
		}

		doc.Signatures = append(doc.Signatures, resp.resp.Signature)
	}

	return nil
}<|MERGE_RESOLUTION|>--- conflicted
+++ resolved
@@ -112,11 +112,7 @@
 }
 
 // GetSignaturesForDocument requests peer nodes for the signature and verifies them
-<<<<<<< HEAD
-func GetSignaturesForDocument(ctx context.Context, doc *coredocumentpb.CoreDocument, idService identity.Service, centIDs []identity.CentId) error {
-=======
-func GetSignaturesForDocument(ctx context.Context, doc *coredocumentpb.CoreDocument, centIDs [][]byte) error {
->>>>>>> 5b531911
+func GetSignaturesForDocument(ctx context.Context, doc *coredocumentpb.CoreDocument, centIDs []identity.CentId) error {
 	if doc == nil {
 		return centerrors.NilError(doc)
 	}
@@ -133,12 +129,8 @@
 	for _, target := range targets {
 		client, err := OpenClient(target)
 		if err != nil {
-<<<<<<< HEAD
-			return centerrors.Wrap(err, "failed to connect to target")
-=======
-			log.Error(errors.Wrap(err, "failed to connect to target"))
+			log.Error(centerrors.Wrap(err, "failed to connect to target"))
 			continue
->>>>>>> 5b531911
 		}
 
 		// for now going with context.background, once we have a timeout for request
