package ethereum

import (
	"context"
	"math/big"
	"net/url"
	"reflect"
	"sort"
	"strconv"
	"strings"
	"sync"
	"time"

	"github.com/centrifuge/go-centrifuge/centrifuge/config"
	"github.com/ethereum/go-ethereum/accounts/abi/bind"
	"github.com/ethereum/go-ethereum/core/types"
	"github.com/ethereum/go-ethereum/ethclient"
	"github.com/ethereum/go-ethereum/rpc"
	"github.com/go-errors/errors"
	logging "github.com/ipfs/go-log"
)

const TransactionUnderpriced = "replacement transaction underpriced"
const NonceTooLow = "nonce too low"

var log = logging.Logger("geth-client")
var gc EthereumClient
var gcInit sync.Once

// GetDefaultContextTimeout retrieves the default duration before an Ethereum call context should time out
func GetDefaultContextTimeout() time.Duration {
	return config.Config.GetEthereumContextWaitTimeout()
}

func DefaultWaitForTransactionMiningContext() (ctx context.Context, cancelFunc context.CancelFunc) {
	toBeDone := time.Now().Add(GetDefaultContextTimeout())
	return context.WithDeadline(context.TODO(), toBeDone)
}

type Config interface {
	GetEthereumGasPrice() *big.Int
	GetEthereumGasLimit() uint64
	GetEthereumNodeURL() string
	GetEthereumAccount(accountName string) (account *config.AccountConfig, err error)
}

// Abstract the "ethereum client" out so we can more easily support other clients
// besides Geth (e.g. quorum)
// Also make it easier to mock tests
type EthereumClient interface {
	GetClient() *ethclient.Client
	GetRpcClient() *rpc.Client
	GetHost() *url.URL
	GetTxOpts(accountName string) (*bind.TransactOpts, error)
	SubmitTransactionWithRetries(contractMethod interface{}, opts *bind.TransactOpts, params ...interface{}) (tx *types.Transaction, err error)
}

type GethClient struct {
	Client     *ethclient.Client
	RpcClient  *rpc.Client
	Host       *url.URL
	Accounts   map[string]*bind.TransactOpts
<<<<<<< HEAD
	config     Config
}

func (gethClient *GethClient) GetTxOpts(accountName string) (*bind.TransactOpts, error) {
	if acc, ok := gethClient.Accounts[accountName]; !ok {
		txOpts, err := gethClient.getGethTxOpts(accountName)
=======
	nonceMutex sync.Mutex
}

func NewGethClient() *GethClient {
	return &GethClient{
		nil, nil, nil, make(map[string]*bind.TransactOpts), sync.Mutex{},
	}
}

func (gethClient *GethClient) GetTxOpts(accountName string) (*bind.TransactOpts, error) {
	if _, ok := gethClient.Accounts[accountName]; !ok {
		txOpts, err := GetGethTxOpts(accountName)
>>>>>>> 75e0ac90
		if err != nil {
			return nil, err
		}
		gethClient.Accounts[accountName] = txOpts
	}
	gethClient.Accounts[accountName].Nonce = nil // Important to nil the nonce on the cached txopts, otherwise with high concurrency will be outdated
	return gethClient.Accounts[accountName], nil
}

func (gethClient *GethClient) GetClient() *ethclient.Client {
	return gethClient.Client
}

func (gethClient *GethClient) GetRpcClient() *rpc.Client {
	return gethClient.RpcClient
}

func (gethClient *GethClient) GetHost() *url.URL {
	return gethClient.Host
}

<<<<<<< HEAD
func (gethClient GethClient) GetNonceMutex() *sync.Mutex {
	return gethClient.NonceMutex
}

func NewClientConnection(config Config) (*GethClient, error) {
	log.Info("Opening connection to Ethereum:", config.GetEthereumNodeURL())
	u, err := url.Parse(config.GetEthereumNodeURL())
	if err != nil {
		log.Errorf("Failed to connect to parse ethereum.gethSocket URL: %v", err)
		return nil, err
=======
func NewClientConnection() (*GethClient, error) {
	log.Info("Opening connection to Ethereum:", config.Config.GetEthereumNodeURL())
	u, err := url.Parse(config.Config.GetEthereumNodeURL())
	if err != nil {
		log.Errorf("Failed to connect to parse ethereum.gethSocket URL: %v", err)
		return &GethClient{}, err
>>>>>>> 75e0ac90
	}
	c, err := rpc.Dial(u.String())
	if err != nil {
		log.Errorf("Failed to connect to the Ethereum client [%s]: %v", u.String(), err)
<<<<<<< HEAD
		return nil, err
=======
		return &GethClient{}, err
>>>>>>> 75e0ac90
	}
	client := ethclient.NewClient(c)
	if err != nil {
		log.Errorf("Failed to connect to the Ethereum client [%s]: %v", u.String(), err)
<<<<<<< HEAD
		return nil, err
	}
	return &GethClient{client, c, u, &sync.Mutex{}, make(map[string]*bind.TransactOpts), config}, nil
=======
		return &GethClient{}, err
	}

	gethClient := NewGethClient()
	gethClient.Client = client
	gethClient.RpcClient = c
	gethClient.Host = u

	return gethClient, nil
>>>>>>> 75e0ac90
}

// Note that this is a singleton and is the same connection for the whole application.
func SetConnection(conn EthereumClient) {
	gcInit.Do(func() {
		gc = conn
	})
	return
}

// GetConnection returns the connection to the configured `ethereum.gethSocket`.
func GetConnection() EthereumClient {
	return gc
}

// getGethTxOpts retrieves the geth transaction options for the given account name. The account name influences which configuration
// is used.
func (gethClient *GethClient) getGethTxOpts(accountName string) (*bind.TransactOpts, error) {
	account, err := gethClient.config.GetEthereumAccount(accountName)
	if err != nil {
		err = errors.Errorf("could not find configured ethereum key for account [%v]. please check your configuration.\n", accountName)
		log.Error(err.Error())
		return nil, err
	}

	authedTransactionOpts, err := bind.NewTransactor(strings.NewReader(account.Key), account.Password)
	if err != nil {
		err = errors.Errorf("Failed to load key with error: %v", err)
		log.Error(err.Error())
		return nil, err
	} else {
<<<<<<< HEAD
		authedTransactionOpts.GasPrice = gethClient.config.GetEthereumGasPrice()
		authedTransactionOpts.GasLimit = gethClient.config.GetEthereumGasLimit()
=======
		authedTransactionOpts.GasPrice = config.Config.GetEthereumGasPrice()
		authedTransactionOpts.GasLimit = config.Config.GetEthereumGasLimit()
		authedTransactionOpts.Context = context.Background()
>>>>>>> 75e0ac90
		return authedTransactionOpts, nil
	}
}

/**
Blocking Function that sends transaction using reflection wrapped in a retrial block. It is based on the TransactionUnderpriced error,
meaning that a transaction is being attempted to run twice, and the logic is to override the existing one. As we have constant
gas prices that means that a concurrent transaction race condition event has happened.
- contractMethod: Contract Method that implements GenericEthereumAsset (usually autogenerated binding from abi)
- params: Arbitrary number of parameters that are passed to the function fname call
*/
func (gethClient *GethClient) SubmitTransactionWithRetries(contractMethod interface{}, opts *bind.TransactOpts, params ...interface{}) (tx *types.Transaction, err error) {
	done := false
	maxTries := config.Config.GetEthereumMaxRetries()
	current := 0
	var f reflect.Value
	var in []reflect.Value
	var result []reflect.Value
	f = reflect.ValueOf(contractMethod)

	gethClient.nonceMutex.Lock()
	defer gethClient.nonceMutex.Unlock()

	for !done {
		if current >= maxTries {
			log.Error("Max Concurrent transaction tries reached")
			break
		}
		current += 1

		err = IncrementNonce(opts)
		if err != nil {
			return
		}
		in = make([]reflect.Value, len(params)+1)
		val := reflect.ValueOf(opts)
		in[0] = val
		for k, param := range params {
			in[k+1] = reflect.ValueOf(param)
		}
		result = f.Call(in)
		tx = result[0].Interface().(*types.Transaction)
		err = nil
		if result[1].Interface() != nil {
			err = result[1].Interface().(error)
		}

		if err != nil {
			if (err.Error() == TransactionUnderpriced) || (err.Error() == NonceTooLow) {
				log.Warningf("Concurrent transaction identified, trying again [%d/%d]\n", current, maxTries)
				time.Sleep(config.Config.GetEthereumIntervalRetry())
			} else {
				done = true
			}
		} else {
			done = true
		}
	}

	return
}

func IncrementNonce(opts *bind.TransactOpts) (err error) {
	if !config.Config.GetTxPoolAccessEnabled() {
		log.Warningf("Ethereum Client doesn't support txpool API, may cause concurrency issues.")
		return
	}

	var res map[string]map[string]map[string][]string
	// Important to not create a DeadLock if network latency
	txctx, _ := context.WithTimeout(context.Background(), GetDefaultContextTimeout())
	gc.GetRpcClient().CallContext(txctx, &res, "txpool_inspect")

	if len(res["pending"][opts.From.Hex()]) > 0 {
		chainNonce, err := gc.GetClient().PendingNonceAt(txctx, opts.From)
		if err != nil {
			log.Errorf("Error found when getting the Account Chain Nonce [%v]\n", err)
			return err
		}
		CalculateIncrement(chainNonce, res, opts)
	}

	return
}

func CalculateIncrement(chainNonce uint64, res map[string]map[string]map[string][]string, opts *bind.TransactOpts) {
	keys := make([]int, 0, len(res["pending"][opts.From.Hex()]))
	for k, _ := range res["pending"][opts.From.Hex()] {
		ki, _ := strconv.Atoi(k)
		keys = append(keys, ki)
	}
	sort.Ints(keys)
	lastPoolNonce := keys[len(keys)-1]
	if uint64(lastPoolNonce) >= chainNonce {
		opts.Nonce = new(big.Int).Add(big.NewInt(int64(lastPoolNonce)), big.NewInt(1))
		log.Infof("Incrementing Nonce to [%v]\n", opts.Nonce.String())
	}
}

func GetGethCallOpts() (auth *bind.CallOpts) {
	// Assuring that pending transactions are taken into account by go-ethereum when asking for things like
	// specific transactions and client's nonce
	return &bind.CallOpts{Pending: true}
}<|MERGE_RESOLUTION|>--- conflicted
+++ resolved
@@ -42,6 +42,9 @@
 	GetEthereumGasLimit() uint64
 	GetEthereumNodeURL() string
 	GetEthereumAccount(accountName string) (account *config.AccountConfig, err error)
+	GetEthereumIntervalRetry() time.Duration
+	GetEthereumMaxRetries() int
+	GetTxPoolAccessEnabled() bool
 }
 
 // Abstract the "ethereum client" out so we can more easily support other clients
@@ -60,27 +63,19 @@
 	RpcClient  *rpc.Client
 	Host       *url.URL
 	Accounts   map[string]*bind.TransactOpts
-<<<<<<< HEAD
+	nonceMutex sync.Mutex
 	config     Config
 }
 
-func (gethClient *GethClient) GetTxOpts(accountName string) (*bind.TransactOpts, error) {
-	if acc, ok := gethClient.Accounts[accountName]; !ok {
-		txOpts, err := gethClient.getGethTxOpts(accountName)
-=======
-	nonceMutex sync.Mutex
-}
-
-func NewGethClient() *GethClient {
+func NewGethClient(config Config) *GethClient {
 	return &GethClient{
-		nil, nil, nil, make(map[string]*bind.TransactOpts), sync.Mutex{},
+		nil, nil, nil, make(map[string]*bind.TransactOpts), sync.Mutex{}, config,
 	}
 }
 
 func (gethClient *GethClient) GetTxOpts(accountName string) (*bind.TransactOpts, error) {
 	if _, ok := gethClient.Accounts[accountName]; !ok {
-		txOpts, err := GetGethTxOpts(accountName)
->>>>>>> 75e0ac90
+		txOpts, err := gethClient.GetTxOpts(accountName)
 		if err != nil {
 			return nil, err
 		}
@@ -100,11 +95,6 @@
 
 func (gethClient *GethClient) GetHost() *url.URL {
 	return gethClient.Host
-}
-
-<<<<<<< HEAD
-func (gethClient GethClient) GetNonceMutex() *sync.Mutex {
-	return gethClient.NonceMutex
 }
 
 func NewClientConnection(config Config) (*GethClient, error) {
@@ -112,43 +102,25 @@
 	u, err := url.Parse(config.GetEthereumNodeURL())
 	if err != nil {
 		log.Errorf("Failed to connect to parse ethereum.gethSocket URL: %v", err)
-		return nil, err
-=======
-func NewClientConnection() (*GethClient, error) {
-	log.Info("Opening connection to Ethereum:", config.Config.GetEthereumNodeURL())
-	u, err := url.Parse(config.Config.GetEthereumNodeURL())
-	if err != nil {
-		log.Errorf("Failed to connect to parse ethereum.gethSocket URL: %v", err)
 		return &GethClient{}, err
->>>>>>> 75e0ac90
 	}
 	c, err := rpc.Dial(u.String())
 	if err != nil {
 		log.Errorf("Failed to connect to the Ethereum client [%s]: %v", u.String(), err)
-<<<<<<< HEAD
-		return nil, err
-=======
 		return &GethClient{}, err
->>>>>>> 75e0ac90
 	}
 	client := ethclient.NewClient(c)
 	if err != nil {
 		log.Errorf("Failed to connect to the Ethereum client [%s]: %v", u.String(), err)
-<<<<<<< HEAD
-		return nil, err
-	}
-	return &GethClient{client, c, u, &sync.Mutex{}, make(map[string]*bind.TransactOpts), config}, nil
-=======
 		return &GethClient{}, err
 	}
 
-	gethClient := NewGethClient()
+	gethClient := NewGethClient(config)
 	gethClient.Client = client
 	gethClient.RpcClient = c
 	gethClient.Host = u
 
 	return gethClient, nil
->>>>>>> 75e0ac90
 }
 
 // Note that this is a singleton and is the same connection for the whole application.
@@ -180,14 +152,9 @@
 		log.Error(err.Error())
 		return nil, err
 	} else {
-<<<<<<< HEAD
 		authedTransactionOpts.GasPrice = gethClient.config.GetEthereumGasPrice()
 		authedTransactionOpts.GasLimit = gethClient.config.GetEthereumGasLimit()
-=======
-		authedTransactionOpts.GasPrice = config.Config.GetEthereumGasPrice()
-		authedTransactionOpts.GasLimit = config.Config.GetEthereumGasLimit()
 		authedTransactionOpts.Context = context.Background()
->>>>>>> 75e0ac90
 		return authedTransactionOpts, nil
 	}
 }
@@ -201,7 +168,7 @@
 */
 func (gethClient *GethClient) SubmitTransactionWithRetries(contractMethod interface{}, opts *bind.TransactOpts, params ...interface{}) (tx *types.Transaction, err error) {
 	done := false
-	maxTries := config.Config.GetEthereumMaxRetries()
+	maxTries := gethClient.config.GetEthereumMaxRetries()
 	current := 0
 	var f reflect.Value
 	var in []reflect.Value
@@ -218,7 +185,7 @@
 		}
 		current += 1
 
-		err = IncrementNonce(opts)
+		err = gethClient.incrementNonce(opts)
 		if err != nil {
 			return
 		}
@@ -238,7 +205,7 @@
 		if err != nil {
 			if (err.Error() == TransactionUnderpriced) || (err.Error() == NonceTooLow) {
 				log.Warningf("Concurrent transaction identified, trying again [%d/%d]\n", current, maxTries)
-				time.Sleep(config.Config.GetEthereumIntervalRetry())
+				time.Sleep(gethClient.config.GetEthereumIntervalRetry())
 			} else {
 				done = true
 			}
@@ -250,8 +217,8 @@
 	return
 }
 
-func IncrementNonce(opts *bind.TransactOpts) (err error) {
-	if !config.Config.GetTxPoolAccessEnabled() {
+func (gethClient *GethClient) incrementNonce(opts *bind.TransactOpts) (err error) {
+	if !gethClient.config.GetTxPoolAccessEnabled() {
 		log.Warningf("Ethereum Client doesn't support txpool API, may cause concurrency issues.")
 		return
 	}
