// +build ethereum

package ethereum_test

import (
	"testing"
	"github.com/CentrifugeInc/go-centrifuge/centrifuge/ethereum"
	"os"
	"github.com/spf13/viper"
	"github.com/magiconair/properties/assert"
)

func TestMain(m *testing.M) {
	//for now set up the env vars manually in integration test
	//TODO move to generalized config once it is available
	viper.BindEnv("ethereum.gethSocket", "CENT_ETHEREUM_GETH_SOCKET")

	result := m.Run()
	os.Exit(result)
}

func TestGetConnection_returnsSameConnection(t *testing.T) {
<<<<<<< HEAD
	if !*ethereumTest {
		t.SkipNow()
	}
=======
>>>>>>> f6202cbf
	//TODO this will currently fail if concurrency is at play - e.g. running with 3 go-routines the test will fail
	howMany := 5
	confChannel := make(chan ethereum.EthereumClient, howMany)
	for ix := 0; ix < howMany; ix++ {
		go func() {
			confChannel <- ethereum.GetConnection()
		}()
	}
	for ix := 0; ix < howMany; ix++ {
		multiThreadCreatedCon := <-confChannel
		assert.Equal(t, multiThreadCreatedCon , ethereum.GetConnection(), "Should only return a single ethereum client")
	}
}<|MERGE_RESOLUTION|>--- conflicted
+++ resolved
@@ -20,12 +20,6 @@
 }
 
 func TestGetConnection_returnsSameConnection(t *testing.T) {
-<<<<<<< HEAD
-	if !*ethereumTest {
-		t.SkipNow()
-	}
-=======
->>>>>>> f6202cbf
 	//TODO this will currently fail if concurrency is at play - e.g. running with 3 go-routines the test will fail
 	howMany := 5
 	confChannel := make(chan ethereum.EthereumClient, howMany)
