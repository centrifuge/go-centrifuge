<<<<<<< HEAD
// +build unit integration
=======
// +build integration unit
>>>>>>> 4aa33fb3

package testingdocuments

import (
	"github.com/centrifuge/centrifuge-protobufs/gen/go/coredocument"
	"github.com/centrifuge/centrifuge-protobufs/gen/go/p2p"
	"github.com/centrifuge/go-centrifuge/centrifuge/documents"
	"github.com/stretchr/testify/mock"
)

type MockService struct {
	mock.Mock
}

func (m *MockService) GetCurrentVersion(documentID []byte) (documents.Model, error) {
	args := m.Called(documentID)
	return args.Get(0).(documents.Model), args.Error(1)
}

func (m *MockService) GetVersion(documentID []byte, version []byte) (documents.Model, error) {
	args := m.Called(documentID, version)
	return args.Get(0).(documents.Model), args.Error(1)
}

func (m *MockService) CreateProofs(documentID []byte, fields []string) (*documents.DocumentProof, error) {
	args := m.Called(documentID, fields)
	return args.Get(0).(*documents.DocumentProof), args.Error(1)
}

func (m *MockService) CreateProofsForVersion(documentID, version []byte, fields []string) (*documents.DocumentProof, error) {
	args := m.Called(documentID, version, fields)
	return args.Get(0).(*documents.DocumentProof), args.Error(1)
}

func (m *MockService) DeriveFromCoreDocument(cd *coredocumentpb.CoreDocument) (documents.Model, error) {
	args := m.Called(cd)
	return args.Get(0).(documents.Model), args.Error(1)
}

func (m *MockService) RequestDocumentSignature(model documents.Model) (*coredocumentpb.Signature, error) {
	args := m.Called()
	return args.Get(0).(*coredocumentpb.Signature), args.Error(1)
}

func (m *MockService) ReceiveAnchoredDocument(model documents.Model, headers *p2ppb.CentrifugeHeader) error {
	args := m.Called()
	return args.Error(0)
}

type MockModel struct {
	documents.Model
	mock.Mock
	CoreDocument *coredocumentpb.CoreDocument
}

func (m *MockModel) PackCoreDocument() (*coredocumentpb.CoreDocument, error) {
	args := m.Called()
	cd, _ := args.Get(0).(*coredocumentpb.CoreDocument)
	return cd, args.Error(1)
}

func (m *MockModel) JSON() ([]byte, error) {
	args := m.Called()
	data, _ := args.Get(0).([]byte)
	return data, args.Error(1)
}<|MERGE_RESOLUTION|>--- conflicted
+++ resolved
@@ -1,8 +1,4 @@
-<<<<<<< HEAD
-// +build unit integration
-=======
 // +build integration unit
->>>>>>> 4aa33fb3
 
 package testingdocuments
 
