package testingutils

import (
	"context"
	"crypto/rand"
	"fmt"

	"github.com/CentrifugeInc/centrifuge-protobufs/gen/go/coredocument"
	"github.com/CentrifugeInc/go-centrifuge/centrifuge/config"
	"github.com/CentrifugeInc/go-centrifuge/centrifuge/identity"
	"github.com/CentrifugeInc/go-centrifuge/centrifuge/tools"
	"github.com/centrifuge/precise-proofs/proofs"
	"github.com/stretchr/testify/mock"
)

func MockConfigOption(key string, value interface{}) func() {
	mockedValue := config.Config.V.Get(key)
	config.Config.V.Set(key, value)
	return func() {
		config.Config.V.Set(key, mockedValue)
	}
}

func Rand32Bytes() []byte {
	randbytes := make([]byte, 32)
	rand.Read(randbytes)
	return randbytes
}

func GenerateP2PRecipients(quantity int) [][]byte {
	recipients := make([][]byte, quantity)

	for i := 0; i < quantity; i++ {
		recipients[i] = []byte(fmt.Sprintf("RecipientNo[%d]", i))
	}
	return recipients
}

func GenerateCoreDocument() *coredocumentpb.CoreDocument {
	identifier := Rand32Bytes()
	salts := &coredocumentpb.CoreDocumentSalts{}
	proofs.FillSalts(salts)
	return &coredocumentpb.CoreDocument{
		DataRoot:           tools.RandomSlice(32),
		DocumentIdentifier: identifier,
		CurrentIdentifier:  identifier,
		NextIdentifier:     Rand32Bytes(),
		CoredocumentSalts:  salts,
	}
}

type MockCoreDocumentProcessor struct {
	mock.Mock
}

func (m *MockCoreDocumentProcessor) Send(coreDocument *coredocumentpb.CoreDocument, ctx context.Context, recipient []byte) (err error) {
	args := m.Called(coreDocument, ctx, recipient)
	return args.Error(0)
}

func (m *MockCoreDocumentProcessor) Anchor(coreDocument *coredocumentpb.CoreDocument) (err error) {
	args := m.Called(coreDocument)
	return args.Error(0)
}

<<<<<<< HEAD
// MockIDService implements Service
type MockIDService struct {
	mock.Mock
}

// LookUpIdentityForID returns a
func (srv *MockIDService) LookupIdentityForId(centID []byte) (identity.Identity, error) {
	args := srv.Called(centID)
	id, _ := args.Get(0).(identity.Identity)
	return id, args.Error(1)
}

func (srv *MockIDService) CreateIdentity(centID []byte) (identity.Identity, chan *identity.WatchIdentity, error) {
	args := srv.Called(centID)
	id, _ := args.Get(0).(identity.Identity)
	return id, args.Get(1).(chan *identity.WatchIdentity), args.Error(2)
}

func (srv *MockIDService) CheckIdentityExists(centID []byte) (exists bool, err error) {
	args := srv.Called(centID)
	return args.Bool(0), args.Error(1)
=======
type MockSubscription struct {
	ErrChan chan error
}

func (m *MockSubscription) Err() <-chan error {
	return m.ErrChan
}

func (*MockSubscription) Unsubscribe() {

>>>>>>> 516f1525
}<|MERGE_RESOLUTION|>--- conflicted
+++ resolved
@@ -63,7 +63,6 @@
 	return args.Error(0)
 }
 
-<<<<<<< HEAD
 // MockIDService implements Service
 type MockIDService struct {
 	mock.Mock
@@ -85,7 +84,8 @@
 func (srv *MockIDService) CheckIdentityExists(centID []byte) (exists bool, err error) {
 	args := srv.Called(centID)
 	return args.Bool(0), args.Error(1)
-=======
+}
+
 type MockSubscription struct {
 	ErrChan chan error
 }
@@ -94,7 +94,4 @@
 	return m.ErrChan
 }
 
-func (*MockSubscription) Unsubscribe() {
-
->>>>>>> 516f1525
-}+func (*MockSubscription) Unsubscribe() {}