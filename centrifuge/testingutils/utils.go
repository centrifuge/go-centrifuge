--- conflicted
+++ resolved
@@ -63,12 +63,11 @@
 	return args.Error(0)
 }
 
-<<<<<<< HEAD
 func (m *MockCoreDocumentProcessor) GetDataProofHashes(coreDocument *coredocumentpb.CoreDocument) (hashes [][]byte, err error) {
 	args := m.Called(coreDocument)
 	return args.Get(0).([][]byte), args.Error(1)
 }
-=======
+
 type MockSubscription struct {
 	ErrChan chan error
 }
@@ -77,5 +76,4 @@
 	return m.ErrChan
 }
 
-func (*MockSubscription) Unsubscribe() {}
->>>>>>> 1e622d6e
+func (*MockSubscription) Unsubscribe() {}