package cmd

import (
	"context"
	"fmt"
	"log"
	"github.com/CentrifugeInc/go-centrifuge/centrifuge/server"
	"github.com/spf13/cobra"
	"github.com/spf13/viper"
	"google.golang.org/grpc"
	"google.golang.org/grpc/credentials"
	"crypto/x509"
	"crypto/tls"
	"github.com/CentrifugeInc/go-centrifuge/centrifuge/invoice"
)

func getDocument(client invoice.InvoiceDocumentServiceClient, id []byte) {
	doc, err := client.GetInvoiceDocument(context.Background(), &invoice.GetInvoiceDocumentEnvelope{id})
	if err != nil {
		panic(err)
	}
<<<<<<< HEAD
	fmt.Println(doc.CoreDocument.DocumentIdentifier)
=======
	log.Printf("Doc: %s\n", doc)
>>>>>>> 7e8adcf6
}

func loadCertPool() (certPool *x509.CertPool) {
	certPool = x509.NewCertPool()
	ok := certPool.AppendCertsFromPEM([]byte(server.InsecureCert))
	if !ok {
		panic("bad certs")
	}
	return
}

// runCmd represents the run command
var runClient = &cobra.Command{
	Use:   "test-client",
	Short: "test client for grpc",
	Long:  `Testbed for interacting with GRPC in native go`,
	Run: func(cmd *cobra.Command, args []string) {
		serverAddr := fmt.Sprintf("%s:%d", viper.GetString("nodeHostname"), viper.GetInt("nodePort"))
		var opts []grpc.DialOption
		cert, err := tls.X509KeyPair([]byte(server.InsecureCert), []byte(server.InsecureKey))
		creds := credentials.NewTLS(&tls.Config{
			RootCAs:loadCertPool(),
			ServerName: serverAddr,
			Certificates:[]tls.Certificate{cert},
			InsecureSkipVerify: true,
		})

		opts = append(opts, grpc.WithTransportCredentials(creds))

		conn, err := grpc.Dial(serverAddr, opts...)
		if err != nil {
			log.Fatalf("fail to dial: %v", err)
		}
		defer conn.Close()
		client := invoice.NewInvoiceDocumentServiceClient(conn)

		getDocument(client, []byte("1"))
	},
}

func init() {
	viper.SetDefault("nodeHostname", "localhost")
	viper.SetDefault("nodePort", 8022)
	rootCmd.AddCommand(runClient)
}<|MERGE_RESOLUTION|>--- conflicted
+++ resolved
@@ -19,11 +19,7 @@
 	if err != nil {
 		panic(err)
 	}
-<<<<<<< HEAD
-	fmt.Println(doc.CoreDocument.DocumentIdentifier)
-=======
 	log.Printf("Doc: %s\n", doc)
->>>>>>> 7e8adcf6
 }
 
 func loadCertPool() (certPool *x509.CertPool) {
