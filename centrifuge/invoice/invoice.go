package invoice

import (
	"crypto/sha256"
	"fmt"

	"github.com/CentrifugeInc/centrifuge-protobufs/documenttypes"
	"github.com/CentrifugeInc/centrifuge-protobufs/gen/go/coredocument"
	"github.com/CentrifugeInc/centrifuge-protobufs/gen/go/invoice"
	"github.com/CentrifugeInc/go-centrifuge/centrifuge/coredocument"
	"github.com/CentrifugeInc/go-centrifuge/centrifuge/errors"
	"github.com/centrifuge/precise-proofs/proofs"
	"github.com/centrifuge/precise-proofs/proofs/proto"
	"github.com/golang/protobuf/proto"
	"github.com/golang/protobuf/ptypes/any"
	logging "github.com/ipfs/go-log"
	"github.com/CentrifugeInc/go-centrifuge/centrifuge/coredocument/processor"
)

var log = logging.Logger("invoice")

// Invoice is a wrapper for invoice protobuf
type Invoice struct {
	Document *invoicepb.InvoiceDocument
}

// Wrap wraps the protobuf invoice within Invoice
func Wrap(invDoc *invoicepb.InvoiceDocument) (*Invoice, error) {
	if invDoc == nil {
		return nil, errors.NilError(invDoc)
	}
	return &Invoice{invDoc}, nil
}

// New returns a new Invoice with salts, merkle root, and coredocument generated
func New(invDoc *invoicepb.InvoiceDocument) (*Invoice, error) {
	inv, err := Wrap(invDoc)
	if err != nil {
		return nil, err
	}
	// IF salts have not been provided, let's generate them
	if invDoc.Salts == nil {
		invoiceSalts := invoicepb.InvoiceDataSalts{}
		proofs.FillSalts(invDoc.Data, &invoiceSalts)
		invDoc.Salts = &invoiceSalts
	}

	if inv.Document.CoreDocument == nil {
		inv.Document.CoreDocument = coredocument.New()
	}

	err = inv.CalculateMerkleRoot()
	if err != nil {
		return nil, err
	}

	return inv, nil
}

// Empty returns an empty invoice
func Empty() *Invoice {
	invoiceSalts := invoicepb.InvoiceDataSalts{}
	proofs.FillSalts(&invoicepb.InvoiceData{}, &invoiceSalts)
	doc := invoicepb.InvoiceDocument{
		CoreDocument: &coredocumentpb.CoreDocument{},
		Data:         &invoicepb.InvoiceData{},
		Salts:        &invoiceSalts,
	}
	return &Invoice{&doc}
}

// NewFromCoreDocument returns an Invoice from Core Document
func NewFromCoreDocument(coreDocument *coredocumentpb.CoreDocument) (*Invoice, error) {
	if coreDocument == nil {
		return nil, errors.NilError(coreDocument)
	}
	if coreDocument.EmbeddedData.TypeUrl != documenttypes.InvoiceDataTypeUrl ||
		coreDocument.EmbeddedDataSalts.TypeUrl != documenttypes.InvoiceSaltsTypeUrl {
		return nil, fmt.Errorf("trying to convert document with incorrect schema")
	}

	invoiceData := &invoicepb.InvoiceData{}
	proto.Unmarshal(coreDocument.EmbeddedData.Value, invoiceData)

	invoiceSalts := &invoicepb.InvoiceDataSalts{}
	proto.Unmarshal(coreDocument.EmbeddedDataSalts.Value, invoiceSalts)

	emptiedCoreDoc := coredocumentpb.CoreDocument{}
	proto.Merge(&emptiedCoreDoc, coreDocument)
	emptiedCoreDoc.EmbeddedData = nil
	emptiedCoreDoc.EmbeddedDataSalts = nil
	inv := Empty()
	inv.Document.Data = invoiceData
	inv.Document.Salts = invoiceSalts
	inv.Document.CoreDocument = &emptiedCoreDoc
	return inv, nil
}

func (inv *Invoice) getDocumentTree() (tree *proofs.DocumentTree, err error) {
	t := proofs.NewDocumentTree(proofs.TreeOptions{EnableHashSorting: true, Hash: sha256.New()})
	err = t.AddLeavesFromDocument(inv.Document.Data, inv.Document.Salts)
	if err != nil {
		log.Error("getDocumentTree:", err)
		return nil, err
	}
	err = t.Generate()
	if err != nil {
		log.Error("getDocumentTree:", err)
		return nil, err
	}
	return &t, nil
}

// CalculateMerkleRoot calculates the invoice merkle root
func (inv *Invoice) CalculateMerkleRoot() error {
	tree, err := inv.getDocumentTree()
	if err != nil {
		return err
	}
	inv.Document.CoreDocument.DataRoot = tree.RootHash()
	return nil
}

<<<<<<< HEAD
func (inv *Invoice) CreateProofs(processor coredocumentprocessor.Processor, fields []string) (proofs []*proofspb.Proof, err error) {
	dataRootHashes, err := processor.GetDataProofHashes(inv.Document.CoreDocument)
	if err != nil {
		log.Error(err)
		return nil, err
	}

=======
// CreateProofs generates proofs for given fields
func (inv *Invoice) CreateProofs(fields []string) (proofs []*proofspb.Proof, err error) {
>>>>>>> ba65feea
	tree, err := inv.getDocumentTree()
	if err != nil {
		log.Error(err)
		return nil, err
	}
	for _, field := range fields {
		proof, err := tree.CreateProof(field)
		if err != nil {
			log.Error(err)
			return nil, err
		}
		proofs = append(proofs, &proof)
	}

	for _, proof := range proofs {
		proof.SortedHashes = append(proof.SortedHashes, dataRootHashes...)
	}

	return
}

// ConvertToCoreDocument converts invoice document to coredocument
func (inv *Invoice) ConvertToCoreDocument() (coredocpb *coredocumentpb.CoreDocument, err error) {
	coredocpb = new(coredocumentpb.CoreDocument)
	proto.Merge(coredocpb, inv.Document.CoreDocument)
	serializedInvoice, err := proto.Marshal(inv.Document.Data)
	if err != nil {
		return nil, errors.Wrap(err, "couldn't serialise InvoiceData")
	}

	invoiceAny := any.Any{
		TypeUrl: documenttypes.InvoiceDataTypeUrl,
		Value:   serializedInvoice,
	}

	serializedSalts, err := proto.Marshal(inv.Document.Salts)
	if err != nil {
		return nil, errors.Wrap(err, "couldn't serialise InvoiceSalts")
	}

	invoiceSaltsAny := any.Any{
		TypeUrl: documenttypes.InvoiceSaltsTypeUrl,
		Value:   serializedSalts,
	}

	coredocpb.EmbeddedData = &invoiceAny
	coredocpb.EmbeddedDataSalts = &invoiceSaltsAny
	return
}

// Validate validates the invoice document
func Validate(doc *invoicepb.InvoiceDocument) (valid bool, errMsg string, errs map[string]string) {
	if doc == nil {
		return false, errors.NilDocument, nil
	}

	if valid, errMsg, errs = coredocument.Validate(doc.CoreDocument); !valid {
		return valid, errMsg, errs
	}

	if doc.Data == nil {
		return false, errors.NilDocumentData, nil
	}

	data := doc.Data
	errs = make(map[string]string)

	// ideally these check should be done in the client invoice order
	// once the converters are done, we can move the following checks there
	if data.InvoiceNumber == "" {
		errs["inv_number"] = errors.RequiredField
	}

	if data.SenderName == "" {
		errs["inv_sender_name"] = errors.RequiredField
	}

	if data.SenderZipcode == "" {
		errs["inv_sender_zip_code"] = errors.RequiredField
	}

	// for now, mandating at least one character
	if data.SenderCountry == "" {
		errs["inv_sender_country"] = errors.RequiredField
	}

	if data.RecipientName == "" {
		errs["inv_recipient_name"] = errors.RequiredField
	}

	if data.RecipientZipcode == "" {
		errs["inv_recipient_zip_code"] = errors.RequiredField
	}

	if data.RecipientCountry == "" {
		errs["inv_recipient_country"] = errors.RequiredField
	}

	if data.Currency == "" {
		errs["inv_currency"] = errors.RequiredField
	}

	if data.GrossAmount <= 0 {
		errs["inv_gross_amount"] = errors.RequirePositiveNumber
	}

	// checking for nil salts should be okay for now
	// once the converters are in, salts will be filled during conversion
	if doc.Salts == nil {
		errs["inv_salts"] = errors.RequiredField
	}

	if len(errs) < 1 {
		return true, "", nil
	}

	return false, "Invalid Invoice", errs
}<|MERGE_RESOLUTION|>--- conflicted
+++ resolved
@@ -121,7 +121,7 @@
 	return nil
 }
 
-<<<<<<< HEAD
+// CreateProofs generates proofs for given fields
 func (inv *Invoice) CreateProofs(processor coredocumentprocessor.Processor, fields []string) (proofs []*proofspb.Proof, err error) {
 	dataRootHashes, err := processor.GetDataProofHashes(inv.Document.CoreDocument)
 	if err != nil {
@@ -129,10 +129,6 @@
 		return nil, err
 	}
 
-=======
-// CreateProofs generates proofs for given fields
-func (inv *Invoice) CreateProofs(fields []string) (proofs []*proofspb.Proof, err error) {
->>>>>>> ba65feea
 	tree, err := inv.getDocumentTree()
 	if err != nil {
 		log.Error(err)
