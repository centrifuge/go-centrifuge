--- conflicted
+++ resolved
@@ -11,17 +11,6 @@
 	"golang.org/x/crypto/ed25519"
 )
 
-<<<<<<< HEAD
-// ValidateSignaturesOnDocument validates all signatures on the current document
-func ValidateSignaturesOnDocument(doc *coredocumentpb.CoreDocument) (valid bool, err error) {
-	for _, sig := range doc.Signatures {
-		valid, err := ValidateSignature(sig, doc.SigningRoot)
-		if err != nil || !valid {
-			return false, err
-		}
-	}
-	return true, nil
-}
 
 func ValidateCentrifugeId(signature *coredocumentpb.Signature, centrifugeId identity.CentID) (valid bool, err error) {
 
@@ -35,8 +24,6 @@
 
 }
 
-=======
->>>>>>> 51154e31
 // ValidateSignature verifies the signature on the document
 func ValidateSignature(signature *coredocumentpb.Signature, message []byte) error {
 	centid, err := identity.NewCentID(signature.EntityId)
