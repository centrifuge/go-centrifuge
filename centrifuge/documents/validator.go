package documents

import (
	"github.com/centrifuge/go-centrifuge/centrifuge/utils"
)

// Validator is an interface every Validator (atomic or group) should implement
type Validator interface {
	// Validate validates the updates to the model in newState.
	Validate(oldState Model, newState Model) error
}

// ValidatorGroup implements Validator for validating a set of validators.
type ValidatorGroup []Validator

//Validate will execute all group specific atomic validations
func (group ValidatorGroup) Validate(oldState Model, newState Model) (errors error) {

	for _, v := range group {
		err := v.Validate(oldState, newState)
		errors = AppendError(errors, err)
	}
<<<<<<< HEAD
	return validationErrors
}

// IsCurrencyValid checks if the currency is of length 3
func IsCurrencyValid(cur string) bool {
	return utils.IsStringOfLength(cur, 3)
}

// ValidatorFunc implements Validator and can be used as a adaptor for functions
// with specific function signature
type ValidatorFunc func(old, new Model) []error

// Validate passes the arguments to the underlying validator
// function and returns the results
func (vf ValidatorFunc) Validate(old, new Model) []error {
	return vf(old, new)
=======
	return errors
>>>>>>> e5134406
}<|MERGE_RESOLUTION|>--- conflicted
+++ resolved
@@ -20,8 +20,7 @@
 		err := v.Validate(oldState, newState)
 		errors = AppendError(errors, err)
 	}
-<<<<<<< HEAD
-	return validationErrors
+	return errors
 }
 
 // IsCurrencyValid checks if the currency is of length 3
@@ -31,13 +30,10 @@
 
 // ValidatorFunc implements Validator and can be used as a adaptor for functions
 // with specific function signature
-type ValidatorFunc func(old, new Model) []error
+type ValidatorFunc func(old, new Model) error
 
 // Validate passes the arguments to the underlying validator
 // function and returns the results
-func (vf ValidatorFunc) Validate(old, new Model) []error {
+func (vf ValidatorFunc) Validate(old, new Model) error {
 	return vf(old, new)
-=======
-	return errors
->>>>>>> e5134406
 }