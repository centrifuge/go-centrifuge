package invoice

import (
	"fmt"
	"sync"

	"github.com/centrifuge/centrifuge-protobufs/gen/go/invoice"
	"github.com/centrifuge/go-centrifuge/centrifuge/documents"
	"github.com/centrifuge/go-centrifuge/centrifuge/storage"
	"github.com/golang/protobuf/proto"
	"github.com/syndtr/goleveldb/leveldb"
)

// legacyLevelDBRepo implements storage.LegacyRepository
// This is a legacy repository
type legacyLevelDBRepo struct {
	storage.DefaultLevelDB
}

// legacyRepo is singleton instance
var legacyRepo *legacyLevelDBRepo

// legacyOnce to guard from creating multiple instances
var legacyOnce sync.Once

// InitLegacyRepository initialises new repository if not exists
func InitLegacyRepository(db *leveldb.DB) {
	legacyOnce.Do(func() {
		legacyRepo = &legacyLevelDBRepo{
			storage.DefaultLevelDB{
				KeyPrefix:    "invoice",
				LevelDB:      db,
				ValidateFunc: validate,
			},
		}
	})
}

// GetLegacyRepository returns a repository implementation
// Must be called only after repository initialisation
func GetLegacyRepository() storage.LegacyRepository {
	if legacyRepo == nil {
		log.Fatal("Invoice repository not initialised")
	}

	return legacyRepo
}

// validate typecasts and validates the coredocument
func validate(doc proto.Message) error {
	invoiceDoc, ok := doc.(*invoicepb.InvoiceDocument)
	if !ok {
		return fmt.Errorf("invalid document of type: %T", doc)
	}

	if err := Validate(invoiceDoc); err != nil {
		return err
	}

	return nil
}

// repository is the invoice repository
type repository struct {
	documents.LevelDBRepository
}

<<<<<<< HEAD
// repo is the singleton instance of the repository
var repo *repository

// once to guard the initialisation of the singleton repository
var once sync.Once

// getRepository returns the implemented documents.legacyRepo for invoices
func getRepository() documents.Repository {
	once.Do(func() {
		repo = &repository{
			documents.LevelDBRepository{
				KeyPrefix: "invoice",
				LevelDB:   storage.GetLevelDBStorage(),
			},
		}
	})

	return repo
=======
// getRepository returns the implemented documents.legacyRepo for invoices
func getRepository() documents.Repository {
	return &repository{
		documents.LevelDBRepository{
			KeyPrefix: "invoice",
			LevelDB:   storage.GetLevelDBStorage(),
		},
	}
>>>>>>> ab73a63f
}<|MERGE_RESOLUTION|>--- conflicted
+++ resolved
@@ -65,26 +65,11 @@
 	documents.LevelDBRepository
 }
 
-<<<<<<< HEAD
 // repo is the singleton instance of the repository
 var repo *repository
 
-// once to guard the initialisation of the singleton repository
-var once sync.Once
 
-// getRepository returns the implemented documents.legacyRepo for invoices
-func getRepository() documents.Repository {
-	once.Do(func() {
-		repo = &repository{
-			documents.LevelDBRepository{
-				KeyPrefix: "invoice",
-				LevelDB:   storage.GetLevelDBStorage(),
-			},
-		}
-	})
 
-	return repo
-=======
 // getRepository returns the implemented documents.legacyRepo for invoices
 func getRepository() documents.Repository {
 	return &repository{
@@ -93,5 +78,4 @@
 			LevelDB:   storage.GetLevelDBStorage(),
 		},
 	}
->>>>>>> ab73a63f
 }