// +build unit

// Important
// Note: After the migration to the new invoice model this file will not exist anymore

package invoice_test

import (
	"flag"
	"os"
	"testing"

	"github.com/centrifuge/centrifuge-protobufs/documenttypes"
	"github.com/centrifuge/centrifuge-protobufs/gen/go/coredocument"
	"github.com/centrifuge/centrifuge-protobufs/gen/go/invoice"
	cc "github.com/centrifuge/go-centrifuge/centrifuge/context/testingbootstrap"
	"github.com/centrifuge/go-centrifuge/centrifuge/coredocument/repository"
	"github.com/centrifuge/go-centrifuge/centrifuge/testingutils"
	"github.com/golang/protobuf/proto"
	"github.com/golang/protobuf/ptypes/any"
	"github.com/stretchr/testify/assert"
	"github.com/centrifuge/go-centrifuge/centrifuge/documents/invoice"
)

var invService Service

func TestMain(m *testing.M) {
	cc.TestIntegrationBootstrap()
	db := cc.GetLevelDBStorage()
	invoice.InitLegacyRepository(db)
	coredocumentrepository.InitLevelDBRepository(db)
	invService = invoice.DefaultService(invoice.GetRepository(), &testingutils.MockCoreDocumentProcessor{})
	flag.Parse()
	result := m.Run()
	cc.TestIntegrationTearDown()
	os.Exit(result)
}

func TestInvoiceCoreDocumentConverter(t *testing.T) {
	identifier := []byte("1")
	invoiceData := invoicepb.InvoiceData{
		GrossAmount: 100,
	}
	invoiceSalts := invoicepb.InvoiceDataSalts{}

	invoiceDoc := invoice.Empty()
	invoiceDoc.Document.CoreDocument = &coredocumentpb.CoreDocument{
		DocumentIdentifier: identifier,
	}
	invoiceDoc.Document.Data = &invoiceData
	invoiceDoc.Document.Salts = &invoiceSalts

	serializedInvoice, err := proto.Marshal(&invoiceData)
	assert.Nil(t, err, "Could not serialize InvoiceData")

	serializedSalts, err := proto.Marshal(&invoiceSalts)
	assert.Nil(t, err, "Could not serialize InvoiceDataSalts")

	invoiceAny := any.Any{
		TypeUrl: documenttypes.InvoiceDataTypeUrl,
		Value:   serializedInvoice,
	}
	invoiceSaltsAny := any.Any{
		TypeUrl: documenttypes.InvoiceSaltsTypeUrl,
		Value:   serializedSalts,
	}
	coreDocument := coredocumentpb.CoreDocument{
		DocumentIdentifier: identifier,
		EmbeddedData:       &invoiceAny,
		EmbeddedDataSalts:  &invoiceSaltsAny,
	}

	generatedCoreDocument, err := invoiceDoc.ConvertToCoreDocument()
	assert.Nil(t, err, "error converting to coredocument")
	generatedCoreDocumentBytes, err := proto.Marshal(generatedCoreDocument)
	assert.Nil(t, err, "Error marshaling generatedCoreDocument")

	coreDocumentBytes, err := proto.Marshal(&coreDocument)
	assert.Nil(t, err, "Error marshaling CoreDoc")
	assert.Equal(t, coreDocumentBytes, generatedCoreDocumentBytes,
		"Generated & converted documents are not identical")

	convertedInvoiceDoc, err := invoice.NewFromCoreDocument(generatedCoreDocument)
	convertedGeneratedInvoiceDoc, err := invoice.NewFromCoreDocument(generatedCoreDocument)
	invoiceBytes, err := proto.Marshal(invoiceDoc.Document)
	assert.Nil(t, err, "Error marshaling invoiceDoc")

	convertedGeneratedInvoiceBytes, err := proto.Marshal(convertedGeneratedInvoiceDoc.Document)
	assert.Nil(t, err, "Error marshaling convertedGeneratedInvoiceDoc")

	convertedInvoiceBytes, err := proto.Marshal(convertedInvoiceDoc.Document)
	assert.Nil(t, err, "Error marshaling convertedGeneratedInvoiceDoc")

	assert.Equal(t, invoiceBytes, convertedGeneratedInvoiceBytes,
		"invoiceBytes and convertedGeneratedInvoiceBytes do not match")
	assert.Equal(t, invoiceBytes, convertedInvoiceBytes,
		"invoiceBytes and convertedInvoiceBytes do not match")

}

func TestNewInvoiceFromCoreDocument_NilDocument(t *testing.T) {
	inv, err := invoice.NewFromCoreDocument(nil)

	assert.Error(t, err, "should have thrown an error")
	assert.Nil(t, inv, "document should be nil")
}

func TestNewInvoice_NilDocument(t *testing.T) {
	inv, err := invoice.New(nil, nil)

	assert.Error(t, err, "should have thrown an error")
	assert.Nil(t, inv, "document should be nil")
}

func TestValidate(t *testing.T) {
	validCoreDoc := testingutils.GenerateCoreDocument()
	tests := []struct {
		inv *invoicepb.InvoiceDocument
		msg string
	}{
		{
			inv: nil,
			msg: "nil document",
		},

		{
			inv: &invoicepb.InvoiceDocument{},
			msg: "nil document",
		},

		{
			inv: &invoicepb.InvoiceDocument{CoreDocument: validCoreDoc},
			msg: "missing invoice data",
		},

		{
			inv: &invoicepb.InvoiceDocument{
				CoreDocument: validCoreDoc,
				Data: &invoicepb.InvoiceData{
					InvoiceNumber:    "inv1234",
					SenderName:       "Jack",
					SenderZipcode:    "921007",
					SenderCountry:    "AUS",
					RecipientName:    "John",
					RecipientZipcode: "12345",
					RecipientCountry: "Germany",
					Currency:         "EUR",
					GrossAmount:      800,
				},
			},
			msg: "missing invoice salts",
		},

		{
			inv: &invoicepb.InvoiceDocument{
				CoreDocument: validCoreDoc,
				Data: &invoicepb.InvoiceData{
					InvoiceNumber:    "inv1234",
					SenderName:       "Jack",
					SenderZipcode:    "921007",
					SenderCountry:    "AUS",
					RecipientName:    "John",
					RecipientZipcode: "12345",
					RecipientCountry: "Germany",
					Currency:         "EUR",
					GrossAmount:      800,
				},
				Salts: &invoicepb.InvoiceDataSalts{},
			},
		},
	}

	for _, c := range tests {
<<<<<<< HEAD
		got := want{}
		got.valid, got.errMsg, got.errs = invoice.Validate(c.inv)
		if !reflect.DeepEqual(c.want, got) {
			t.Fatalf("%v != %v", c.want, got)
=======
		err := Validate(c.inv)
		if c.msg == "" {
			assert.Nil(t, err)
			continue
>>>>>>> e64f6a38
		}

		assert.Contains(t, err.Error(), c.msg)
	}
}<|MERGE_RESOLUTION|>--- conflicted
+++ resolved
@@ -22,7 +22,7 @@
 	"github.com/centrifuge/go-centrifuge/centrifuge/documents/invoice"
 )
 
-var invService Service
+var invService invoice.Service
 
 func TestMain(m *testing.M) {
 	cc.TestIntegrationBootstrap()
@@ -171,17 +171,10 @@
 	}
 
 	for _, c := range tests {
-<<<<<<< HEAD
-		got := want{}
-		got.valid, got.errMsg, got.errs = invoice.Validate(c.inv)
-		if !reflect.DeepEqual(c.want, got) {
-			t.Fatalf("%v != %v", c.want, got)
-=======
-		err := Validate(c.inv)
+		err := invoice.Validate(c.inv)
 		if c.msg == "" {
 			assert.Nil(t, err)
 			continue
->>>>>>> e64f6a38
 		}
 
 		assert.Contains(t, err.Error(), c.msg)
