--- conflicted
+++ resolved
@@ -188,37 +188,26 @@
 		i.Payee = &payee
 	}
 
-<<<<<<< HEAD
-	i.ExtraData, err = hex.DecodeString(data.ExtraData)
-	if err != nil {
-		return centerrors.Wrap(err, "failed to decode extra data")
-	}
-
-	i.CoreDocument = coredocument.New()
-	i.CoreDocument.Collaborators = [][]byte{}
-
-	for _, id := range payload.Collaborators {
-		cid, err := identity.CentIDFromString(id)
-=======
 	if data.ExtraData != "" {
 		ed, err := hexutil.Decode(data.ExtraData)
->>>>>>> 3f27ac99
 		if err != nil {
 			return centerrors.Wrap(err, "failed to decode extra data")
 		}
 
-<<<<<<< HEAD
+		i.ExtraData = ed
+	}
+
+	i.CoreDocument = coredocument.New()
+	i.CoreDocument.Collaborators = [][]byte{}
+
+	for _, id := range payload.Collaborators {
+		cid, err := identity.CentIDFromString(id)
+		if err != nil {
+			return centerrors.Wrap(err, "failed to decode collaborator")
+		}
+
 		cidb := cid.ByteArray()
 		i.CoreDocument.Collaborators = append(i.CoreDocument.Collaborators, cidb[:])
-=======
-		i.ExtraData = ed
-	}
-
-	var err error
-	i.Collaborators, err = identity.CentIDsFromStrings(payload.Collaborators)
-	if err != nil {
-		return fmt.Errorf("failed to decode collaborators: %v", err)
->>>>>>> 3f27ac99
 	}
 
 	return nil
