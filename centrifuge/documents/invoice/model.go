--- conflicted
+++ resolved
@@ -1,10 +1,7 @@
 package invoice
 
 import (
-<<<<<<< HEAD
-=======
 	"crypto/sha256"
->>>>>>> 55814adc
 	"encoding/json"
 	"fmt"
 	"reflect"
@@ -104,16 +101,6 @@
 		NetAmount:        i.NetAmount,
 		TaxAmount:        i.TaxAmount,
 		TaxRate:          i.TaxRate,
-<<<<<<< HEAD
-		Recipient:        hexutil.Encode(recipient),
-		Sender:           hexutil.Encode(sender),
-		Payee:            hexutil.Encode(payee),
-		Comment:          i.Comment,
-		DueDate:          i.DueDate,
-		DateCreated:      i.DateCreated,
-		ExtraData:        hexutil.Encode(i.ExtraData),
-	}, nil
-=======
 		Recipient:        recipient,
 		Sender:           sender,
 		Payee:            payee,
@@ -122,7 +109,6 @@
 		DateCreated:      i.DateCreated,
 		ExtraData:        extraData,
 	}
->>>>>>> 55814adc
 
 }
 
@@ -205,18 +191,8 @@
 		i.Payee = &payee
 	}
 
-<<<<<<< HEAD
-	i.ExtraData, err = hexutil.Decode(data.ExtraData)
-	if err != nil {
-		return centerrors.Wrap(err, "failed to decode extra data")
-	}
-
-	for _, id := range payload.Collaborators {
-		cid, err := identity.CentIDFromString(id)
-=======
 	if data.ExtraData != "" {
 		ed, err := hexutil.Decode(data.ExtraData)
->>>>>>> 55814adc
 		if err != nil {
 			return centerrors.Wrap(err, "failed to decode extra data")
 		}
