package invoice

import (
	"crypto/sha256"
	"encoding/json"
	"fmt"
	"reflect"

	"github.com/centrifuge/centrifuge-protobufs/documenttypes"
	"github.com/centrifuge/centrifuge-protobufs/gen/go/coredocument"
	"github.com/centrifuge/centrifuge-protobufs/gen/go/invoice"
	"github.com/centrifuge/go-centrifuge/centrifuge/centerrors"
	"github.com/centrifuge/go-centrifuge/centrifuge/coredocument"
	"github.com/centrifuge/go-centrifuge/centrifuge/identity"
	clientinvoicepb "github.com/centrifuge/go-centrifuge/centrifuge/protobufs/gen/go/invoice"
	"github.com/centrifuge/precise-proofs/proofs"
	"github.com/centrifuge/precise-proofs/proofs/proto"
	"github.com/ethereum/go-ethereum/common/hexutil"
	"github.com/golang/protobuf/proto"
	"github.com/golang/protobuf/ptypes/any"
	"github.com/golang/protobuf/ptypes/timestamp"
)

// InvoiceModel implements the documents.Model keeps track of invoice related fields and state
type InvoiceModel struct {
	// invoice number or reference number
	InvoiceNumber string
	// name of the sender company
	SenderName string
	// street and address details of the sender company
	SenderStreet  string
	SenderCity    string
	SenderZipcode string
	// country ISO code of the sender of this invoice
	SenderCountry string
	// name of the recipient company
	RecipientName    string
	RecipientStreet  string
	RecipientCity    string
	RecipientZipcode string
	// country ISO code of the receipient of this invoice
	RecipientCountry string
	// ISO currency code
	Currency string
	// invoice amount including tax
	GrossAmount int64
	// invoice amount excluding tax
	NetAmount   int64
	TaxAmount   int64
	TaxRate     int64
	Recipient   *identity.CentID
	Sender      *identity.CentID
	Payee       *identity.CentID
	Comment     string
	DueDate     *timestamp.Timestamp
	DateCreated *timestamp.Timestamp
	ExtraData   []byte

	InvoiceSalts *invoicepb.InvoiceDataSalts
	CoreDocument *coredocumentpb.CoreDocument
}

// getClientData returns the client data from the invoice model
func (i *InvoiceModel) getClientData() *clientinvoicepb.InvoiceData {
	var recipient string
	if i.Recipient != nil {
		recipient = hexutil.Encode(i.Recipient[:])
	}

	var sender string
	if i.Sender != nil {
		sender = hexutil.Encode(i.Sender[:])
	}

	var payee string
	if i.Payee != nil {
		payee = hexutil.Encode(i.Payee[:])
	}

	var extraData string
	if i.ExtraData != nil {
		extraData = hexutil.Encode(i.ExtraData)
	}

	return &clientinvoicepb.InvoiceData{
		InvoiceNumber:    i.InvoiceNumber,
		SenderName:       i.SenderName,
		SenderStreet:     i.SenderStreet,
		SenderCity:       i.SenderCity,
		SenderZipcode:    i.SenderZipcode,
		SenderCountry:    i.SenderCountry,
		RecipientName:    i.RecipientName,
		RecipientStreet:  i.RecipientStreet,
		RecipientCity:    i.RecipientCity,
		RecipientZipcode: i.RecipientZipcode,
		RecipientCountry: i.RecipientCountry,
		Currency:         i.Currency,
		GrossAmount:      i.GrossAmount,
		NetAmount:        i.NetAmount,
		TaxAmount:        i.TaxAmount,
		TaxRate:          i.TaxRate,
		Recipient:        recipient,
		Sender:           sender,
		Payee:            payee,
		Comment:          i.Comment,
		DueDate:          i.DueDate,
		DateCreated:      i.DateCreated,
		ExtraData:        extraData,
	}

}

// createP2PProtobuf returns centrifuge protobuf specific invoiceData
func (i *InvoiceModel) createP2PProtobuf() *invoicepb.InvoiceData {

	var recipient, sender, payee []byte
	if i.Recipient != nil {
		recipient = i.Recipient[:]
	}

	if i.Sender != nil {
		sender = i.Sender[:]
	}

	if i.Payee != nil {
		payee = i.Payee[:]
	}

	return &invoicepb.InvoiceData{
		InvoiceNumber:    i.InvoiceNumber,
		SenderName:       i.SenderName,
		SenderStreet:     i.SenderStreet,
		SenderCity:       i.SenderCity,
		SenderZipcode:    i.SenderZipcode,
		SenderCountry:    i.SenderCountry,
		RecipientName:    i.RecipientName,
		RecipientStreet:  i.RecipientStreet,
		RecipientCity:    i.RecipientCity,
		RecipientZipcode: i.RecipientZipcode,
		RecipientCountry: i.RecipientCountry,
		Currency:         i.Currency,
		GrossAmount:      i.GrossAmount,
		NetAmount:        i.NetAmount,
		TaxAmount:        i.TaxAmount,
		TaxRate:          i.TaxRate,
		Recipient:        recipient,
		Sender:           sender,
		Payee:            payee,
		Comment:          i.Comment,
		DueDate:          i.DueDate,
		DateCreated:      i.DateCreated,
		ExtraData:        i.ExtraData,
	}

}

// InitInvoiceInput initialize the model based on the received parameters from the rest api call
func (i *InvoiceModel) InitInvoiceInput(payload *clientinvoicepb.InvoiceCreatePayload) error {
	data := payload.Data
	i.InvoiceNumber = data.InvoiceNumber
	i.SenderName = data.SenderName
	i.SenderStreet = data.SenderStreet
	i.SenderCity = data.SenderCity
	i.SenderZipcode = data.SenderZipcode
	i.SenderCountry = data.SenderCountry
	i.RecipientName = data.RecipientName
	i.RecipientStreet = data.RecipientStreet
	i.RecipientCity = data.RecipientCity
	i.RecipientZipcode = data.RecipientZipcode
	i.RecipientCountry = data.RecipientCountry
	i.Currency = data.Currency
	i.GrossAmount = data.GrossAmount
	i.NetAmount = data.NetAmount
	i.TaxAmount = data.TaxAmount
	i.TaxRate = data.TaxRate
	i.Comment = data.Comment
	i.DueDate = data.DueDate
	i.DateCreated = data.DateCreated

	if recipient, err := identity.CentIDFromString(data.Recipient); err == nil {
		i.Recipient = &recipient
	}

	if sender, err := identity.CentIDFromString(data.Sender); err == nil {
		i.Sender = &sender
	}

	if payee, err := identity.CentIDFromString(data.Payee); err == nil {
		i.Payee = &payee
	}

	if data.ExtraData != "" {
		ed, err := hexutil.Decode(data.ExtraData)
		if err != nil {
			return centerrors.Wrap(err, "failed to decode extra data")
		}

		i.ExtraData = ed
	}

	i.CoreDocument = coredocument.New()
	i.CoreDocument.Collaborators = [][]byte{}

	for _, id := range payload.Collaborators {
		cid, err := identity.CentIDFromString(id)
		if err != nil {
			return centerrors.Wrap(err, "failed to decode collaborator")
		}

		cidb := cid.ByteArray()
		i.CoreDocument.Collaborators = append(i.CoreDocument.Collaborators, cidb[:])
	}

	coredocument.FillSalts(i.CoreDocument)

	return nil
}

// loadFromP2PProtobuf  loads the invoice from centrifuge protobuf invoice data
func (i *InvoiceModel) loadFromP2PProtobuf(invoiceData *invoicepb.InvoiceData) {
	i.InvoiceNumber = invoiceData.InvoiceNumber
	i.SenderName = invoiceData.SenderName
	i.SenderStreet = invoiceData.SenderStreet
	i.SenderCity = invoiceData.SenderCity
	i.SenderZipcode = invoiceData.SenderZipcode
	i.SenderCountry = invoiceData.SenderCountry
	i.RecipientName = invoiceData.RecipientName
	i.RecipientStreet = invoiceData.RecipientStreet
	i.RecipientCity = invoiceData.RecipientCity
	i.RecipientZipcode = invoiceData.RecipientZipcode
	i.RecipientCountry = invoiceData.RecipientCountry
	i.Currency = invoiceData.Currency
	i.GrossAmount = invoiceData.GrossAmount
	i.NetAmount = invoiceData.NetAmount
	i.TaxAmount = invoiceData.TaxAmount
	i.TaxRate = invoiceData.TaxRate

	if recipient, err := identity.ToCentID(invoiceData.Recipient); err == nil {
		i.Recipient = &recipient
	}

	if sender, err := identity.ToCentID(invoiceData.Sender); err == nil {
		i.Sender = &sender
	}

	if payee, err := identity.ToCentID(invoiceData.Payee); err == nil {
		i.Payee = &payee
	}

	i.Comment = invoiceData.Comment
	i.DueDate = invoiceData.DueDate
	i.DateCreated = invoiceData.DateCreated
	i.ExtraData = invoiceData.ExtraData
}

// getInvoiceSalts returns the invoice salts. Initialises if not present
func (i *InvoiceModel) getInvoiceSalts(invoiceData *invoicepb.InvoiceData) *invoicepb.InvoiceDataSalts {
	if i.InvoiceSalts == nil {
		invoiceSalts := &invoicepb.InvoiceDataSalts{}
		proofs.FillSalts(invoiceData, invoiceSalts)
		i.InvoiceSalts = invoiceSalts
	}

	return i.InvoiceSalts
}

// PackCoreDocument packs the InvoiceModel into a Core Document
// If the, InvoiceModel is new, it creates a valid identifiers
func (i *InvoiceModel) PackCoreDocument() (*coredocumentpb.CoreDocument, error) {
	invoiceData := i.createP2PProtobuf()
	serializedInvoice, err := proto.Marshal(invoiceData)
	if err != nil {
		return nil, centerrors.Wrap(err, "couldn't serialise InvoiceData")
	}

	invoiceAny := any.Any{
		TypeUrl: documenttypes.InvoiceDataTypeUrl,
		Value:   serializedInvoice,
	}

	invoiceSalt := i.getInvoiceSalts(invoiceData)

	serializedSalts, err := proto.Marshal(invoiceSalt)
	if err != nil {
		return nil, centerrors.Wrap(err, "couldn't serialise InvoiceSalts")
	}

	invoiceSaltsAny := any.Any{
		TypeUrl: documenttypes.InvoiceSaltsTypeUrl,
		Value:   serializedSalts,
	}

	coreDoc := new(coredocumentpb.CoreDocument)
	proto.Merge(coreDoc, i.CoreDocument)
	coreDoc.EmbeddedData = &invoiceAny
	coreDoc.EmbeddedDataSalts = &invoiceSaltsAny
	return coreDoc, err
}

// UnpackCoreDocument unpacks the core document into InvoiceModel
func (i *InvoiceModel) UnpackCoreDocument(coreDoc *coredocumentpb.CoreDocument) error {
	if coreDoc == nil {
		return centerrors.NilError(coreDoc)
	}

	if coreDoc.EmbeddedData == nil ||
		coreDoc.EmbeddedData.TypeUrl != documenttypes.InvoiceDataTypeUrl ||
		coreDoc.EmbeddedDataSalts == nil ||
		coreDoc.EmbeddedDataSalts.TypeUrl != documenttypes.InvoiceSaltsTypeUrl {
		return fmt.Errorf("trying to convert document with incorrect schema")
	}

	invoiceData := &invoicepb.InvoiceData{}
	err := proto.Unmarshal(coreDoc.EmbeddedData.Value, invoiceData)
	if err != nil {
		return err
	}

	i.loadFromP2PProtobuf(invoiceData)
	invoiceSalts := &invoicepb.InvoiceDataSalts{}
	err = proto.Unmarshal(coreDoc.EmbeddedDataSalts.Value, invoiceSalts)
	if err != nil {
		return err
	}

	i.InvoiceSalts = invoiceSalts
	if i.CoreDocument == nil {
		i.CoreDocument = new(coredocumentpb.CoreDocument)
	}
	proto.Merge(i.CoreDocument, coreDoc)
	i.CoreDocument.EmbeddedDataSalts = nil
	i.CoreDocument.EmbeddedData = nil
	return err
}

// JSON marshals InvoiceModel into a json bytes
func (i *InvoiceModel) JSON() ([]byte, error) {
	return json.Marshal(i)
}

// FromJSON unmarshals the json bytes into InvoiceModel
func (i *InvoiceModel) FromJSON(jsonData []byte) error {
	return json.Unmarshal(jsonData, i)
}

// Type gives the InvoiceModel type
func (i *InvoiceModel) Type() reflect.Type {
	return reflect.TypeOf(i)
}

// calculateDataRoot calculates the data root and sets the root to core document
func (i *InvoiceModel) calculateDataRoot() error {
	t, err := i.getDocumentDataTree()
	if err != nil {
		return fmt.Errorf("calculateDataRoot error %v", err)
	}
<<<<<<< HEAD
	if i.CoreDocument == nil {
		i.CoreDocument = coredocument.New()
	}
=======
>>>>>>> 8a18f41b

	i.CoreDocument.DataRoot = t.RootHash()
	return nil
}

// getDocumentDataTree creates precise-proofs data tree for the model
func (i *InvoiceModel) getDocumentDataTree() (tree *proofs.DocumentTree, err error) {
	t := proofs.NewDocumentTree(proofs.TreeOptions{EnableHashSorting: true, Hash: sha256.New()})
	invoiceData := i.createP2PProtobuf()
	err = t.AddLeavesFromDocument(invoiceData, i.getInvoiceSalts(invoiceData))
	if err != nil {
		return nil, fmt.Errorf("getDocumentDataTree error %v", err)
	}
	err = t.Generate()
	if err != nil {
		return nil, fmt.Errorf("getDocumentDataTree error %v", err)
	}
	return &t, nil
}

// CreateProofs generates proofs for given fields
func (i *InvoiceModel) createProofs(fields []string) (coreDoc *coredocumentpb.CoreDocument, proofs []*proofspb.Proof, err error) {
	// There can be failure scenarios where the core doc for the particular document
	// is still not saved with roots in db due to failures during getting signatures.
	coreDoc, err = i.PackCoreDocument()
	if err != nil {
		return nil, nil, fmt.Errorf("createProofs error %v", err)
	}
	dataRootHashes, err := coredocument.GetDataProofHashes(coreDoc)
	if err != nil {
		return coreDoc, nil, fmt.Errorf("createProofs error %v", err)
	}

	tree, err := i.getDocumentDataTree()
	if err != nil {
		return coreDoc, nil, fmt.Errorf("createProofs error %v", err)
	}
	for _, field := range fields {
		proof, err := tree.CreateProof(field)
		if err != nil {
			return coreDoc, nil, fmt.Errorf("createProofs error %v", err)
		}
		proofs = append(proofs, &proof)
	}

	for _, proof := range proofs {
		proof.SortedHashes = append(proof.SortedHashes, dataRootHashes...)
	}

	return
}<|MERGE_RESOLUTION|>--- conflicted
+++ resolved
@@ -354,12 +354,9 @@
 	if err != nil {
 		return fmt.Errorf("calculateDataRoot error %v", err)
 	}
-<<<<<<< HEAD
 	if i.CoreDocument == nil {
 		i.CoreDocument = coredocument.New()
 	}
-=======
->>>>>>> 8a18f41b
 
 	i.CoreDocument.DataRoot = t.RootHash()
 	return nil
