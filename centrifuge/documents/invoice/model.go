--- conflicted
+++ resolved
@@ -19,11 +19,7 @@
 	"github.com/golang/protobuf/ptypes/timestamp"
 )
 
-<<<<<<< HEAD
-// InvoiceModel implements the documents.Model and represents an Invoice
-=======
-// InvoiceModel keeps track of invoice related fields and state
->>>>>>> eb474221
+// InvoiceModel implements the documents.Model keeps track of invoice related fields and state
 type InvoiceModel struct {
 	// invoice number or reference number
 	InvoiceNumber string
@@ -111,7 +107,6 @@
 }
 
 // InitInvoiceInput initialize the model based on the received parameters from the rest api call
-<<<<<<< HEAD
 func (i *InvoiceModel) InitInvoiceInput(payload *clientinvoicepb.InvoiceCreatePayload) error {
 	data := payload.Data
 	i.InvoiceNumber = data.InvoiceNumber
@@ -139,10 +134,6 @@
 	if err != nil {
 		return centerrors.Wrap(err, "failed to decode recipient")
 	}
-=======
-// TODO change to new api client model
-func (i *InvoiceModel) InitInvoiceInput(invoiceData *InvoiceInput) error {
->>>>>>> eb474221
 
 	i.Sender, err = identity.CentIDFromString(data.Sender)
 	if err != nil {
@@ -228,7 +219,6 @@
 	return i.InvoiceSalts
 }
 
-<<<<<<< HEAD
 // PackCoreDocument packs the InvoiceModel into a Core Document
 // If the, InvoiceModel is new, it creates a valid identifiers
 // TODO: once coredoc has collaborators, take the collaborators from the model
@@ -237,11 +227,6 @@
 		// this is the new invoice create. so create identifiers
 		i.CoreDocument = coredocument.New()
 	}
-=======
-// CoreDocument returns a CoreDocument with an embedded invoice
-func (i *InvoiceModel) CoreDocument() (*coredocumentpb.CoreDocument, error) {
-	coreDocument := new(coredocumentpb.CoreDocument)
->>>>>>> eb474221
 
 	invoiceData, err := i.createP2PData()
 	if err != nil {
@@ -277,17 +262,10 @@
 	return coreDoc, err
 }
 
-<<<<<<< HEAD
 // UnpackCoreDocument unpacks the core document into InvoiceModel
 func (i *InvoiceModel) UnpackCoreDocument(coreDoc *coredocumentpb.CoreDocument) error {
 	if coreDoc == nil {
 		return centerrors.NilError(coreDoc)
-=======
-//FromCoreDocument initials the invoice model with a core document whith the embedded invoice data
-func (i *InvoiceModel) FromCoreDocument(coreDocument *coredocumentpb.CoreDocument) error {
-	if coreDocument == nil {
-		return centerrors.NilError(coreDocument)
->>>>>>> eb474221
 	}
 
 	if coreDoc.EmbeddedData == nil ||
