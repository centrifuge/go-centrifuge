package invoice

import (
	"bytes"
	"context"
	"fmt"

	"github.com/centrifuge/centrifuge-protobufs/gen/go/coredocument"
	"github.com/centrifuge/go-centrifuge/centrifuge/centerrors"
	"github.com/centrifuge/go-centrifuge/centrifuge/code"
	"github.com/centrifuge/go-centrifuge/centrifuge/coredocument/processor"
	"github.com/centrifuge/go-centrifuge/centrifuge/documents"
	"github.com/centrifuge/go-centrifuge/centrifuge/identity"
	"github.com/centrifuge/go-centrifuge/centrifuge/protobufs/gen/go/documents"
	clientinvoicepb "github.com/centrifuge/go-centrifuge/centrifuge/protobufs/gen/go/invoice"
	"github.com/ethereum/go-ethereum/common/hexutil"
)

// Service defines specific functions for invoice
type Service interface {
	documents.Service

	// DeriverFromPayload derives InvoiceModel from clientPayload
	DeriveFromCreatePayload(*clientinvoicepb.InvoiceCreatePayload) (documents.Model, error)

	// Create validates and persists invoice Model and returns a Updated model
	Create(ctx context.Context, inv documents.Model) (documents.Model, error)

	// DeriveInvoiceData returns the invoice data as client data
	DeriveInvoiceData(inv documents.Model) (*clientinvoicepb.InvoiceData, error)

	// DeriveInvoiceResponse returns the invoice model in our standard client format
	DeriveInvoiceResponse(inv documents.Model) (*clientinvoicepb.InvoiceResponse, error)

	// GetLastVersion reads a document from the database
	GetLastVersion(documentID []byte) (documents.Model, error)

	// GetVersion reads a document from the database
	GetVersion(documentID []byte, version []byte) (documents.Model, error)

	// SaveState updates the model in DB
	SaveState(inv documents.Model) error
}

// service implements Service and handles all invoice related persistence and validations
// service always returns errors of type `centerrors` with proper error code
type service struct {
	repo             documents.Repository
	coreDocProcessor coredocumentprocessor.Processor
}

// DefaultService returns the default implementation of the service
func DefaultService(repo documents.Repository, processor coredocumentprocessor.Processor) Service {
	return &service{repo: repo, coreDocProcessor: processor}
}

// CreateProofs creates proofs for the latest version document given the fields
func (s service) CreateProofs(documentID []byte, fields []string) (*documentpb.DocumentProof, error) {
	doc, err := s.GetLastVersion(documentID)
	if err != nil {
		return nil, err
	}
	return s.invoiceProof(doc, fields)
}

// CreateProofsForVersion creates proofs for a particular version of the document given the fields
func (s service) CreateProofsForVersion(documentID, version []byte, fields []string) (*documentpb.DocumentProof, error) {
	doc, err := s.GetVersion(documentID, version)
	if err != nil {
		return nil, err
	}
	return s.invoiceProof(doc, fields)
}

// invoiceProof creates proofs for invoice model fields
func (s service) invoiceProof(doc documents.Model, fields []string) (*documentpb.DocumentProof, error) {
	inv, ok := doc.(*InvoiceModel)
	if !ok {
		return nil, centerrors.New(code.DocumentInvalid, "document of invalid type")
	}
	coreDoc, proofs, err := inv.createProofs(fields)
	if err != nil {
		return nil, err
	}
	return &documentpb.DocumentProof{
		Header: &documentpb.ResponseHeader{
			DocumentId: hexutil.Encode(coreDoc.DocumentIdentifier),
			VersionId:  hexutil.Encode(coreDoc.CurrentVersion),
		},
		FieldProofs: proofs}, nil
}

// DeriveFromCoreDocument unpacks the core document into a model
func (s service) DeriveFromCoreDocument(cd *coredocumentpb.CoreDocument) (documents.Model, error) {
	var model documents.Model = new(InvoiceModel)
	err := model.UnpackCoreDocument(cd)
	if err != nil {
		return nil, centerrors.New(code.DocumentInvalid, err.Error())
	}

	return model, nil
}

// UnpackFromCreatePayload initializes the model with parameters provided from the rest-api call
func (s service) DeriveFromCreatePayload(invoiceInput *clientinvoicepb.InvoiceCreatePayload) (documents.Model, error) {
	if invoiceInput == nil {
		return nil, centerrors.New(code.DocumentInvalid, "input is nil")
	}

	invoiceModel := new(InvoiceModel)
	err := invoiceModel.InitInvoiceInput(invoiceInput)
	if err != nil {
		return nil, centerrors.New(code.DocumentInvalid, err.Error())
	}

	return invoiceModel, nil
}

// Create takes and invoice model and does required validation checks, tries to persist to DB
func (s service) Create(ctx context.Context, model documents.Model) (documents.Model, error) {
	// create data root
	inv, ok := model.(*InvoiceModel)
	if !ok {
		return nil, centerrors.New(code.DocumentInvalid, fmt.Sprintf("unknown document type: %T", model))
	}

	err := inv.calculateDataRoot()
	if err != nil {
		return nil, centerrors.New(code.DocumentInvalid, err.Error())
	}

<<<<<<< HEAD
	// create data root, has to be done at the model level to access fields
	inv := model.(*InvoiceModel)
	err = inv.calculateDataRoot()
=======
	// validate the invoice
	cv := CreateValidator()
	err = cv.Validate(nil, inv)
>>>>>>> 8a18f41b
	if err != nil {
		return nil, centerrors.NewWithErrors(code.DocumentInvalid, "validations failed", documents.ConvertToMap(err))
	}

	// we use CurrentVersion as the id since that will be unique across multiple versions of the same document
	err = s.repo.Create(inv.CoreDocument.CurrentVersion, inv)
	if err != nil {
		return nil, centerrors.New(code.Unknown, err.Error())
	}

	saveState := func(coreDoc *coredocumentpb.CoreDocument) error {
		err := inv.UnpackCoreDocument(coreDoc)
		if err != nil {
			return err
		}

		return s.SaveState(inv)
	}

	coreDoc, err := inv.PackCoreDocument()
	if err != nil {
		return nil, centerrors.New(code.Unknown, err.Error())
	}

	err = s.coreDocProcessor.Anchor(ctx, coreDoc, saveState)
	if err != nil {
		return nil, centerrors.New(code.Unknown, err.Error())
	}

	coreDoc, err = inv.PackCoreDocument()
	if err != nil {
		return nil, centerrors.New(code.Unknown, err.Error())
	}

	for _, id := range coreDoc.Collaborators {
		cid, err := identity.ToCentID(id)
		if err != nil {
			return nil, centerrors.New(code.Unknown, err.Error())
		}
		err = s.coreDocProcessor.Send(ctx, coreDoc, cid)
		if err != nil {
			log.Infof("failed to send anchored document: %v\n", err)
		}
	}

	return inv, nil
}

// GetVersion returns an invoice for a given version
func (s service) GetVersion(documentID []byte, version []byte) (doc documents.Model, err error) {
	doc = new(InvoiceModel)
	err = s.repo.LoadByID(version, doc)
	if err != nil {
		return nil, centerrors.Wrap(err, "document not found for the given version")
	}

	inv, ok := doc.(*InvoiceModel)
	if !ok {
		return nil, centerrors.New(code.DocumentInvalid, "not an invoice object")
	}

	if !bytes.Equal(inv.CoreDocument.DocumentIdentifier, documentID) {
		return nil, centerrors.New(code.DocumentInvalid, "version is not valid for this identifier")
	}
	return
}

// GetLastVersion returns the last known version of an invoice
func (s service) GetLastVersion(documentID []byte) (doc documents.Model, err error) {
	doc, err = s.GetVersion(documentID, documentID)
	if err != nil {
		return nil, centerrors.Wrap(err, "document not found")
	}
	inv := doc.(*InvoiceModel)
	nextVersion := inv.CoreDocument.NextVersion
	for nextVersion != nil {
		doc, err = s.GetVersion(documentID, nextVersion)
		if err != nil {
			return inv, nil
		} else {
			inv = doc.(*InvoiceModel)
			nextVersion = inv.CoreDocument.NextVersion
		}
	}
	return inv, nil
}

// DeriveInvoiceResponse returns create response from invoice model
func (s service) DeriveInvoiceResponse(doc documents.Model) (*clientinvoicepb.InvoiceResponse, error) {
	inv, ok := doc.(*InvoiceModel)
	if !ok {
		return nil, centerrors.New(code.DocumentInvalid, "document of invalid type")
	}

	cd, err := doc.PackCoreDocument()
	if err != nil {
		return nil, centerrors.New(code.DocumentInvalid, err.Error())
	}
	collaborators := make([]string, len(cd.Collaborators))
	for i, c := range cd.Collaborators {
		cid, err := identity.ToCentID(c)
		if err != nil {
			return nil, centerrors.New(code.Unknown, err.Error())
		}
		collaborators[i] = cid.String()
	}

	header := &clientinvoicepb.ResponseHeader{
		DocumentId:    hexutil.Encode(inv.CoreDocument.DocumentIdentifier),
		VersionId:     hexutil.Encode(inv.CoreDocument.CurrentVersion),
		Collaborators: collaborators,
	}

	data, err := s.DeriveInvoiceData(doc)
	if err != nil {
		return nil, err
	}

	return &clientinvoicepb.InvoiceResponse{
		Header: header,
		Data:   data,
	}, nil

}

// DeriveInvoiceData returns create response from invoice model
func (s service) DeriveInvoiceData(doc documents.Model) (*clientinvoicepb.InvoiceData, error) {
	inv, ok := doc.(*InvoiceModel)
	if !ok {
		return nil, centerrors.New(code.DocumentInvalid, "document of invalid type")
	}

	data := inv.getClientData()
	return data, nil
}

// SaveState updates the model on DB
// This will disappear once we have common DB for every document
func (s service) SaveState(doc documents.Model) error {
	inv, ok := doc.(*InvoiceModel)
	if !ok {
		return centerrors.New(code.DocumentInvalid, "document of invalid type")
	}

	if inv.CoreDocument == nil {
		return centerrors.New(code.DocumentInvalid, "core document missing")
	}

	err := s.repo.Update(inv.CoreDocument.CurrentVersion, inv)
	if err != nil {
		return centerrors.New(code.Unknown, err.Error())
	}

	return nil
}<|MERGE_RESOLUTION|>--- conflicted
+++ resolved
@@ -124,20 +124,15 @@
 		return nil, centerrors.New(code.DocumentInvalid, fmt.Sprintf("unknown document type: %T", model))
 	}
 
+	// create data root, has to be done at the model level to access fields
 	err := inv.calculateDataRoot()
 	if err != nil {
 		return nil, centerrors.New(code.DocumentInvalid, err.Error())
 	}
 
-<<<<<<< HEAD
-	// create data root, has to be done at the model level to access fields
-	inv := model.(*InvoiceModel)
-	err = inv.calculateDataRoot()
-=======
 	// validate the invoice
 	cv := CreateValidator()
 	err = cv.Validate(nil, inv)
->>>>>>> 8a18f41b
 	if err != nil {
 		return nil, centerrors.NewWithErrors(code.DocumentInvalid, "validations failed", documents.ConvertToMap(err))
 	}
