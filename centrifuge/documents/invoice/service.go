package invoice

import (
	"bytes"
	"context"
	"fmt"

	"time"

	"github.com/centrifuge/centrifuge-protobufs/gen/go/coredocument"
	"github.com/centrifuge/centrifuge-protobufs/gen/go/notification"
	"github.com/centrifuge/centrifuge-protobufs/gen/go/p2p"
	"github.com/centrifuge/go-centrifuge/centrifuge/centerrors"
	"github.com/centrifuge/go-centrifuge/centrifuge/code"
	"github.com/centrifuge/go-centrifuge/centrifuge/coredocument"
	"github.com/centrifuge/go-centrifuge/centrifuge/coredocument/processor"
	"github.com/centrifuge/go-centrifuge/centrifuge/documents"
	"github.com/centrifuge/go-centrifuge/centrifuge/identity"
	centED25519 "github.com/centrifuge/go-centrifuge/centrifuge/keytools/ed25519keys"
	"github.com/centrifuge/go-centrifuge/centrifuge/notification"
	"github.com/centrifuge/go-centrifuge/centrifuge/protobufs/gen/go/documents"
	clientinvoicepb "github.com/centrifuge/go-centrifuge/centrifuge/protobufs/gen/go/invoice"
	"github.com/centrifuge/go-centrifuge/centrifuge/signatures"
	"github.com/ethereum/go-ethereum/common/hexutil"
	"github.com/golang/protobuf/ptypes"
)

// Service defines specific functions for invoice
type Service interface {
	documents.Service

	// DeriverFromPayload derives InvoiceModel from clientPayload
	DeriveFromCreatePayload(*clientinvoicepb.InvoiceCreatePayload) (documents.Model, error)

	// DeriveFromUpdatePayload derives invoice model from update payload
	DeriveFromUpdatePayload(*clientinvoicepb.InvoiceUpdatePayload) (documents.Model, error)

	// Create validates and persists invoice Model and returns a Updated model
	Create(ctx context.Context, inv documents.Model) (documents.Model, error)

	// Update validates and updates the invoice model and return the updated model
	Update(ctx context.Context, inv documents.Model) (documents.Model, error)

	// DeriveInvoiceData returns the invoice data as client data
	DeriveInvoiceData(inv documents.Model) (*clientinvoicepb.InvoiceData, error)

	// DeriveInvoiceResponse returns the invoice model in our standard client format
	DeriveInvoiceResponse(inv documents.Model) (*clientinvoicepb.InvoiceResponse, error)

	// GetLastVersion reads a document from the database
	GetLastVersion(documentID []byte) (documents.Model, error)

	// GetVersion reads a document from the database
	GetVersion(documentID []byte, version []byte) (documents.Model, error)

	// SaveState updates the model in DB
	SaveState(inv documents.Model) error
}

// service implements Service and handles all invoice related persistence and validations
// service always returns errors of type `centerrors` with proper error code
type service struct {
	repo             documents.Repository
	coreDocProcessor coredocumentprocessor.Processor
	notifier         notification.Sender
}

// DefaultService returns the default implementation of the service
func DefaultService(repo documents.Repository, processor coredocumentprocessor.Processor) Service {
	return &service{repo: repo, coreDocProcessor: processor, notifier: &notification.WebhookSender{}}
}

// CreateProofs creates proofs for the latest version document given the fields
func (s service) CreateProofs(documentID []byte, fields []string) (*documentpb.DocumentProof, error) {
	doc, err := s.GetLastVersion(documentID)
	if err != nil {
		return nil, err
	}
	inv, ok := doc.(*InvoiceModel)
	if !ok {
		return nil, centerrors.New(code.DocumentInvalid, "document of invalid type")
	}
	return s.invoiceProof(inv, fields)
}

// CreateProofsForVersion creates proofs for a particular version of the document given the fields
func (s service) CreateProofsForVersion(documentID, version []byte, fields []string) (*documentpb.DocumentProof, error) {
	doc, err := s.GetVersion(documentID, version)
	if err != nil {
		return nil, err
	}
	inv, ok := doc.(*InvoiceModel)
	if !ok {
		return nil, centerrors.New(code.DocumentInvalid, "document of invalid type")
	}
	return s.invoiceProof(inv, fields)
}

// invoiceProof creates proofs for invoice model fields
func (s service) invoiceProof(inv *InvoiceModel, fields []string) (*documentpb.DocumentProof, error) {
	coreDoc, proofs, err := inv.createProofs(fields)
	if err != nil {
		return nil, err
	}
	return &documentpb.DocumentProof{
		Header: &documentpb.ResponseHeader{
			DocumentId: hexutil.Encode(coreDoc.DocumentIdentifier),
			VersionId:  hexutil.Encode(coreDoc.CurrentVersion),
		},
		FieldProofs: proofs}, nil
}

// DeriveFromCoreDocument unpacks the core document into a model
func (s service) DeriveFromCoreDocument(cd *coredocumentpb.CoreDocument) (documents.Model, error) {
	var model documents.Model = new(InvoiceModel)
	err := model.UnpackCoreDocument(cd)
	if err != nil {
		return nil, centerrors.New(code.DocumentInvalid, err.Error())
	}

	return model, nil
}

// UnpackFromCreatePayload initializes the model with parameters provided from the rest-api call
func (s service) DeriveFromCreatePayload(invoiceInput *clientinvoicepb.InvoiceCreatePayload) (documents.Model, error) {
	if invoiceInput == nil {
		return nil, centerrors.New(code.DocumentInvalid, "input is nil")
	}

	invoiceModel := new(InvoiceModel)
	err := invoiceModel.InitInvoiceInput(invoiceInput)
	if err != nil {
		return nil, centerrors.New(code.DocumentInvalid, err.Error())
	}

	return invoiceModel, nil
}

// validateAndPersist validate models, persist the new model and anchors the document
func (s service) validateAndPersist(ctx context.Context, old, new documents.Model, validator documents.ValidatorGroup) (documents.Model, error) {
	inv, ok := new.(*InvoiceModel)
	if !ok {
		return nil, centerrors.New(code.DocumentInvalid, fmt.Sprintf("unknown document type: %T", new))
	}

	// create data root, has to be done at the model level to access fields
	err := inv.calculateDataRoot()
	if err != nil {
		return nil, centerrors.New(code.DocumentInvalid, err.Error())
	}

	// validate the invoice
	err = validator.Validate(old, inv)
	if err != nil {
		return nil, centerrors.NewWithErrors(code.DocumentInvalid, "validations failed", documents.ConvertToMap(err))
	}

	// we use CurrentVersion as the id since that will be unique across multiple versions of the same document
	err = s.repo.Create(inv.CoreDocument.CurrentVersion, inv)
	if err != nil {
		return nil, centerrors.New(code.Unknown, err.Error())
	}

	saveState := func(coreDoc *coredocumentpb.CoreDocument) error {
		err := inv.UnpackCoreDocument(coreDoc)
		if err != nil {
			return err
		}

		return s.SaveState(inv)
	}

	coreDoc, err := inv.PackCoreDocument()
	if err != nil {
		return nil, centerrors.New(code.Unknown, err.Error())
	}

	err = s.coreDocProcessor.Anchor(ctx, coreDoc, saveState)
	if err != nil {
		return nil, centerrors.New(code.Unknown, err.Error())
	}

	coreDoc, err = inv.PackCoreDocument()
	if err != nil {
		return nil, centerrors.New(code.Unknown, err.Error())
	}

	for _, id := range coreDoc.Collaborators {
		cid, err := identity.ToCentID(id)
		if err != nil {
			return nil, centerrors.New(code.Unknown, err.Error())
		}
		err = s.coreDocProcessor.Send(ctx, coreDoc, cid)
		if err != nil {
			log.Infof("failed to send anchored document: %v\n", err)
		}
	}

	return inv, nil
}

// Create takes and invoice model and does required validation checks, tries to persist to DB
func (s service) Create(ctx context.Context, model documents.Model) (documents.Model, error) {
	return s.validateAndPersist(ctx, nil, model, CreateValidator())
}

// Update finds the old document, validates the new version and persists the updated document
func (s service) Update(ctx context.Context, model documents.Model) (documents.Model, error) {
	cd, err := model.PackCoreDocument()
	if err != nil {
		return nil, centerrors.New(code.Unknown, err.Error())
	}

	old, err := s.GetLastVersion(cd.DocumentIdentifier)
	if err != nil {
		return nil, centerrors.New(code.DocumentNotFound, err.Error())
	}

	return s.validateAndPersist(ctx, old, model, UpdateValidator())
}

// GetVersion returns an invoice for a given version
func (s service) GetVersion(documentID []byte, version []byte) (doc documents.Model, err error) {
	inv, err := s.getInvoiceVersion(documentID, version)
	if err != nil {
		return nil, centerrors.Wrap(err, "document not found for the given version")
	}
	return inv, nil
}

// GetLastVersion returns the last known version of an invoice
func (s service) GetLastVersion(documentID []byte) (doc documents.Model, err error) {
	inv, err := s.getInvoiceVersion(documentID, documentID)
	if err != nil {
		return nil, centerrors.Wrap(err, "document not found")
	}
	nextVersion := inv.CoreDocument.NextVersion
	for nextVersion != nil {
		temp, err := s.getInvoiceVersion(documentID, nextVersion)
		if err != nil {
			return inv, nil
		} else {
			inv = temp
			nextVersion = inv.CoreDocument.NextVersion
		}
	}
	return inv, nil
}

func (s service) getInvoiceVersion(documentID, version []byte) (inv *InvoiceModel, err error) {
	var doc documents.Model = new(InvoiceModel)
	err = s.repo.LoadByID(version, doc)
	if err != nil {
		return nil, err
	}
	inv, ok := doc.(*InvoiceModel)
	if !ok {
		return nil, err
	}

	if !bytes.Equal(inv.CoreDocument.DocumentIdentifier, documentID) {
		return nil, centerrors.New(code.DocumentInvalid, "version is not valid for this identifier")
	}
	return inv, nil
}

// DeriveInvoiceResponse returns create response from invoice model
func (s service) DeriveInvoiceResponse(doc documents.Model) (*clientinvoicepb.InvoiceResponse, error) {
	inv, ok := doc.(*InvoiceModel)
	if !ok {
		return nil, centerrors.New(code.DocumentInvalid, "document of invalid type")
	}

	cd, err := doc.PackCoreDocument()
	if err != nil {
		return nil, centerrors.New(code.DocumentInvalid, err.Error())
	}
	collaborators := make([]string, len(cd.Collaborators))
	for i, c := range cd.Collaborators {
		cid, err := identity.ToCentID(c)
		if err != nil {
			return nil, centerrors.New(code.Unknown, err.Error())
		}
		collaborators[i] = cid.String()
	}

	header := &clientinvoicepb.ResponseHeader{
		DocumentId:    hexutil.Encode(inv.CoreDocument.DocumentIdentifier),
		VersionId:     hexutil.Encode(inv.CoreDocument.CurrentVersion),
		Collaborators: collaborators,
	}

	data, err := s.DeriveInvoiceData(doc)
	if err != nil {
		return nil, err
	}

	return &clientinvoicepb.InvoiceResponse{
		Header: header,
		Data:   data,
	}, nil

}

// DeriveInvoiceData returns create response from invoice model
func (s service) DeriveInvoiceData(doc documents.Model) (*clientinvoicepb.InvoiceData, error) {
	inv, ok := doc.(*InvoiceModel)
	if !ok {
		return nil, centerrors.New(code.DocumentInvalid, "document of invalid type")
	}

	data := inv.getClientData()
	return data, nil
}

// SaveState updates the model on DB
// This will disappear once we have common DB for every document
func (s service) SaveState(doc documents.Model) error {
	inv, ok := doc.(*InvoiceModel)
	if !ok {
		return centerrors.New(code.DocumentInvalid, "document of invalid type")
	}

	if inv.CoreDocument == nil {
		return centerrors.New(code.DocumentInvalid, "core document missing")
	}

	err := s.repo.Update(inv.CoreDocument.CurrentVersion, inv)
	if err != nil {
		return centerrors.New(code.Unknown, err.Error())
	}

	return nil
}

<<<<<<< HEAD
// RequestDocumentSignature Validates, Signs document received over the p2p layer and returs Signature
func (s service) RequestDocumentSignature(model documents.Model) (*coredocumentpb.Signature, error) {
	doc, err := model.PackCoreDocument()
	if err != nil {
		return nil, centerrors.New(code.DocumentInvalid, err.Error())
	}

	// TODO(mig) Invoke validation as part of service call
	if err := coredocument.ValidateWithSignature(doc); err != nil {
		return nil, centerrors.New(code.DocumentInvalid, err.Error())
	}

	idConfig, err := centED25519.GetIDConfig()
	if err != nil {
		return nil, centerrors.New(code.Unknown, fmt.Sprintf("failed to get ID Config: %v", err))
	}

	sig := signatures.Sign(idConfig, doc.SigningRoot)
	doc.Signatures = append(doc.Signatures, sig)
	err = model.UnpackCoreDocument(doc)
	if err != nil {
		return nil, centerrors.New(code.Unknown, fmt.Sprintf("failed to Unpack CoreDocument: %v", err))
	}

	err = repo.Create(doc.DocumentIdentifier, model)
	if err != nil {
		return nil, centerrors.New(code.Unknown, fmt.Sprintf("failed to store document: %v", err))
	}
	return sig, nil
}

// ReceiveAnchoredDocument receives a new anchored document, validates and updates the document in DB
func (s service) ReceiveAnchoredDocument(model documents.Model, headers *p2ppb.CentrifugeHeader) error {
	doc, err := model.PackCoreDocument()
	if err != nil {
		return centerrors.New(code.DocumentInvalid, err.Error())
	}

	// TODO(ved): post anchoring validations should be done before deriving model
	err = repo.Update(doc.CurrentVersion, model)
	if err != nil {
		return centerrors.New(code.Unknown, err.Error())
	}

	ts, _ := ptypes.TimestampProto(time.Now().UTC())
	notificationMsg := &notificationpb.NotificationMessage{
		EventType:          uint32(notification.RECEIVED_PAYLOAD),
		CentrifugeId:       headers.SenderCentrifugeId,
		Recorded:           ts,
		DocumentType:       doc.EmbeddedData.TypeUrl,
		DocumentIdentifier: doc.DocumentIdentifier,
	}

	// Async until we add queuing
	go s.notifier.Send(notificationMsg)

	return nil
=======
// DeriveFromUpdatePayload returns a new version of the old invoice identified by identifier in payload
func (s service) DeriveFromUpdatePayload(payload *clientinvoicepb.InvoiceUpdatePayload) (documents.Model, error) {
	if payload == nil {
		return nil, centerrors.New(code.DocumentInvalid, "invalid payload")
	}

	// get latest old version of the document
	id, err := hexutil.Decode(payload.Identifier)
	if err != nil {
		return nil, centerrors.New(code.DocumentInvalid, fmt.Sprintf("failed to decode identifier: %v", err))
	}

	old, err := s.GetLastVersion(id)
	if err != nil {
		return nil, centerrors.New(code.DocumentInvalid, fmt.Sprintf("failed to fetch old version: %v", err))
	}

	// load invoice data
	inv := new(InvoiceModel)
	err = inv.initInvoiceFromData(payload.Data)
	if err != nil {
		return nil, centerrors.New(code.DocumentInvalid, fmt.Sprintf("failed to load invoice from data: %v", err))
	}

	// update core document
	oldCD, err := old.PackCoreDocument()
	if err != nil {
		return nil, centerrors.New(code.Unknown, err.Error())
	}

	inv.CoreDocument, err = coredocument.PrepareNewVersion(*oldCD, payload.Collaborators)
	if err != nil {
		return nil, centerrors.New(code.DocumentInvalid, fmt.Sprintf("failed to prepare new version: %v", err))
	}

	return inv, nil
>>>>>>> 4e2a2266
}<|MERGE_RESOLUTION|>--- conflicted
+++ resolved
@@ -333,7 +333,44 @@
 	return nil
 }
 
-<<<<<<< HEAD
+// DeriveFromUpdatePayload returns a new version of the old invoice identified by identifier in payload
+func (s service) DeriveFromUpdatePayload(payload *clientinvoicepb.InvoiceUpdatePayload) (documents.Model, error) {
+	if payload == nil {
+		return nil, centerrors.New(code.DocumentInvalid, "invalid payload")
+	}
+
+	// get latest old version of the document
+	id, err := hexutil.Decode(payload.Identifier)
+	if err != nil {
+		return nil, centerrors.New(code.DocumentInvalid, fmt.Sprintf("failed to decode identifier: %v", err))
+	}
+
+	old, err := s.GetLastVersion(id)
+	if err != nil {
+		return nil, centerrors.New(code.DocumentInvalid, fmt.Sprintf("failed to fetch old version: %v", err))
+	}
+
+	// load invoice data
+	inv := new(InvoiceModel)
+	err = inv.initInvoiceFromData(payload.Data)
+	if err != nil {
+		return nil, centerrors.New(code.DocumentInvalid, fmt.Sprintf("failed to load invoice from data: %v", err))
+	}
+
+	// update core document
+	oldCD, err := old.PackCoreDocument()
+	if err != nil {
+		return nil, centerrors.New(code.Unknown, err.Error())
+	}
+
+	inv.CoreDocument, err = coredocument.PrepareNewVersion(*oldCD, payload.Collaborators)
+	if err != nil {
+		return nil, centerrors.New(code.DocumentInvalid, fmt.Sprintf("failed to prepare new version: %v", err))
+	}
+
+	return inv, nil
+}
+
 // RequestDocumentSignature Validates, Signs document received over the p2p layer and returs Signature
 func (s service) RequestDocumentSignature(model documents.Model) (*coredocumentpb.Signature, error) {
 	doc, err := model.PackCoreDocument()
@@ -391,42 +428,4 @@
 	go s.notifier.Send(notificationMsg)
 
 	return nil
-=======
-// DeriveFromUpdatePayload returns a new version of the old invoice identified by identifier in payload
-func (s service) DeriveFromUpdatePayload(payload *clientinvoicepb.InvoiceUpdatePayload) (documents.Model, error) {
-	if payload == nil {
-		return nil, centerrors.New(code.DocumentInvalid, "invalid payload")
-	}
-
-	// get latest old version of the document
-	id, err := hexutil.Decode(payload.Identifier)
-	if err != nil {
-		return nil, centerrors.New(code.DocumentInvalid, fmt.Sprintf("failed to decode identifier: %v", err))
-	}
-
-	old, err := s.GetLastVersion(id)
-	if err != nil {
-		return nil, centerrors.New(code.DocumentInvalid, fmt.Sprintf("failed to fetch old version: %v", err))
-	}
-
-	// load invoice data
-	inv := new(InvoiceModel)
-	err = inv.initInvoiceFromData(payload.Data)
-	if err != nil {
-		return nil, centerrors.New(code.DocumentInvalid, fmt.Sprintf("failed to load invoice from data: %v", err))
-	}
-
-	// update core document
-	oldCD, err := old.PackCoreDocument()
-	if err != nil {
-		return nil, centerrors.New(code.Unknown, err.Error())
-	}
-
-	inv.CoreDocument, err = coredocument.PrepareNewVersion(*oldCD, payload.Collaborators)
-	if err != nil {
-		return nil, centerrors.New(code.DocumentInvalid, fmt.Sprintf("failed to prepare new version: %v", err))
-	}
-
-	return inv, nil
->>>>>>> 4e2a2266
 }