package invoice

import (
	"bytes"
	"context"
	"fmt"
	"time"

	"github.com/centrifuge/centrifuge-protobufs/gen/go/coredocument"
	"github.com/centrifuge/centrifuge-protobufs/gen/go/notification"
	"github.com/centrifuge/centrifuge-protobufs/gen/go/p2p"
	"github.com/centrifuge/go-centrifuge/centrifuge/anchors"
	"github.com/centrifuge/go-centrifuge/centrifuge/centerrors"
	"github.com/centrifuge/go-centrifuge/centrifuge/code"
	"github.com/centrifuge/go-centrifuge/centrifuge/coredocument"
	"github.com/centrifuge/go-centrifuge/centrifuge/coredocument/processor"
	"github.com/centrifuge/go-centrifuge/centrifuge/coredocument/repository"
	"github.com/centrifuge/go-centrifuge/centrifuge/documents"
	"github.com/centrifuge/go-centrifuge/centrifuge/identity"
	centED25519 "github.com/centrifuge/go-centrifuge/centrifuge/keytools/ed25519keys"
	"github.com/centrifuge/go-centrifuge/centrifuge/notification"
	clientinvoicepb "github.com/centrifuge/go-centrifuge/centrifuge/protobufs/gen/go/invoice"
	"github.com/centrifuge/go-centrifuge/centrifuge/signatures"
	"github.com/ethereum/go-ethereum/common/hexutil"
	"github.com/golang/protobuf/ptypes"
)

// Service defines specific functions for invoice
type Service interface {
	documents.Service

	// DeriverFromPayload derives InvoiceModel from clientPayload
	DeriveFromCreatePayload(*clientinvoicepb.InvoiceCreatePayload) (documents.Model, error)

	// DeriveFromUpdatePayload derives invoice model from update payload
	DeriveFromUpdatePayload(*clientinvoicepb.InvoiceUpdatePayload) (documents.Model, error)

	// Create validates and persists invoice Model and returns a Updated model
	Create(ctx context.Context, inv documents.Model) (documents.Model, error)

	// Update validates and updates the invoice model and return the updated model
	Update(ctx context.Context, inv documents.Model) (documents.Model, error)

	// DeriveInvoiceData returns the invoice data as client data
	DeriveInvoiceData(inv documents.Model) (*clientinvoicepb.InvoiceData, error)

	// DeriveInvoiceResponse returns the invoice model in our standard client format
	DeriveInvoiceResponse(inv documents.Model) (*clientinvoicepb.InvoiceResponse, error)

	// SaveState updates the model in DB
	SaveState(inv documents.Model) error
}

// service implements Service and handles all invoice related persistence and validations
// service always returns errors of type `centerrors` with proper error code
type service struct {
	repo             documents.Repository
	coreDocProcessor coredocumentprocessor.Processor
	notifier         notification.Sender
	anchorRepository anchors.AnchorRepository
}

// DefaultService returns the default implementation of the service
<<<<<<< HEAD
func DefaultService(repo documents.Repository, processor coredocumentprocessor.Processor, anchorRepository anchors.AnchorRepository) Service {
	return &service{repo: repo, coreDocProcessor: processor, notifier: &notification.WebhookSender{}, anchorRepository: anchorRepository}
=======
func DefaultService(repo documents.Repository, processor coredocumentprocessor.Processor) Service {
	return service{repo: repo, coreDocProcessor: processor, notifier: &notification.WebhookSender{}}
>>>>>>> ab73a63f
}

// CreateProofs creates proofs for the latest version document given the fields
func (s service) CreateProofs(documentID []byte, fields []string) (*documents.DocumentProof, error) {
	doc, err := s.GetCurrentVersion(documentID)
	if err != nil {
		return nil, err
	}
	inv, ok := doc.(*InvoiceModel)
	if !ok {
		return nil, centerrors.New(code.DocumentInvalid, "document of invalid type")
	}
	return s.invoiceProof(inv, fields)
}

// CreateProofsForVersion creates proofs for a particular version of the document given the fields
func (s service) CreateProofsForVersion(documentID, version []byte, fields []string) (*documents.DocumentProof, error) {
	doc, err := s.GetVersion(documentID, version)
	if err != nil {
		return nil, err
	}
	inv, ok := doc.(*InvoiceModel)
	if !ok {
		return nil, centerrors.New(code.DocumentInvalid, "document of invalid type")
	}
	return s.invoiceProof(inv, fields)
}

// invoiceProof creates proofs for invoice model fields
<<<<<<< HEAD
func (s service) invoiceProof(inv *InvoiceModel, fields []string) (common.DocumentProof, error) {
	if err := coredocument.PostAnchoredValidator(s.anchorRepository).Validate(nil, inv); err != nil {
		return common.DocumentProof{}, centerrors.New(code.DocumentInvalid, err.Error())
	}

=======
func (s service) invoiceProof(inv *InvoiceModel, fields []string) (*documents.DocumentProof, error) {
>>>>>>> ab73a63f
	coreDoc, proofs, err := inv.createProofs(fields)
	if err != nil {
		return nil, err
	}
	return &documents.DocumentProof{
		DocumentId:  coreDoc.DocumentIdentifier,
		VersionId:   coreDoc.CurrentVersion,
		FieldProofs: proofs,
	}, nil
}

// DeriveFromCoreDocument unpacks the core document into a model
func (s service) DeriveFromCoreDocument(cd *coredocumentpb.CoreDocument) (documents.Model, error) {
	var model documents.Model = new(InvoiceModel)
	err := model.UnpackCoreDocument(cd)
	if err != nil {
		return nil, centerrors.New(code.DocumentInvalid, err.Error())
	}

	return model, nil
}

// UnpackFromCreatePayload initializes the model with parameters provided from the rest-api call
func (s service) DeriveFromCreatePayload(invoiceInput *clientinvoicepb.InvoiceCreatePayload) (documents.Model, error) {
	if invoiceInput == nil {
		return nil, centerrors.New(code.DocumentInvalid, "input is nil")
	}

	invoiceModel := new(InvoiceModel)
	err := invoiceModel.InitInvoiceInput(invoiceInput)
	if err != nil {
		return nil, centerrors.New(code.DocumentInvalid, err.Error())
	}

	return invoiceModel, nil
}

// validateAndPersist validate models, persist the new model and anchors the document
func (s service) validateAndPersist(ctx context.Context, old, new documents.Model, validator documents.ValidatorGroup) (documents.Model, error) {
	inv, ok := new.(*InvoiceModel)
	if !ok {
		return nil, centerrors.New(code.DocumentInvalid, fmt.Sprintf("unknown document type: %T", new))
	}

	// create data root, has to be done at the model level to access fields
	err := inv.calculateDataRoot()
	if err != nil {
		return nil, centerrors.New(code.DocumentInvalid, err.Error())
	}

	// validate the invoice
	err = validator.Validate(old, inv)
	if err != nil {
		return nil, centerrors.NewWithErrors(code.DocumentInvalid, "validations failed", documents.ConvertToMap(err))
	}

	// we use CurrentVersion as the id since that will be unique across multiple versions of the same document
	err = s.repo.Create(inv.CoreDocument.CurrentVersion, inv)
	if err != nil {
		return nil, centerrors.New(code.Unknown, err.Error())
	}

	saveState := func(coreDoc *coredocumentpb.CoreDocument) error {
		err := inv.UnpackCoreDocument(coreDoc)
		if err != nil {
			return err
		}

		return s.SaveState(inv)
	}

	coreDoc, err := inv.PackCoreDocument()
	if err != nil {
		return nil, centerrors.New(code.Unknown, err.Error())
	}

	err = s.coreDocProcessor.Anchor(ctx, coreDoc, saveState)
	if err != nil {
		return nil, centerrors.New(code.Unknown, err.Error())
	}

	coreDoc, err = inv.PackCoreDocument()
	if err != nil {
		return nil, centerrors.New(code.Unknown, err.Error())
	}

	for _, id := range coreDoc.Collaborators {
		cid, err := identity.ToCentID(id)
		if err != nil {
			return nil, centerrors.New(code.Unknown, err.Error())
		}
		err = s.coreDocProcessor.Send(ctx, coreDoc, cid)
		if err != nil {
			log.Infof("failed to send anchored document: %v\n", err)
		}
	}

	return inv, nil
}

// Create takes and invoice model and does required validation checks, tries to persist to DB
func (s service) Create(ctx context.Context, model documents.Model) (documents.Model, error) {
	return s.validateAndPersist(ctx, nil, model, CreateValidator())
}

// Update finds the old document, validates the new version and persists the updated document
func (s service) Update(ctx context.Context, model documents.Model) (documents.Model, error) {
	cd, err := model.PackCoreDocument()
	if err != nil {
		return nil, centerrors.New(code.Unknown, err.Error())
	}

	old, err := s.GetCurrentVersion(cd.DocumentIdentifier)
	if err != nil {
		return nil, centerrors.New(code.DocumentNotFound, err.Error())
	}

	return s.validateAndPersist(ctx, old, model, UpdateValidator())
}

// GetVersion returns an invoice for a given version
func (s service) GetVersion(documentID []byte, version []byte) (doc documents.Model, err error) {
	inv, err := s.getInvoiceVersion(documentID, version)
	if err != nil {
		return nil, centerrors.Wrap(err, "document not found for the given version")
	}
	return inv, nil
}

// GetCurrentVersion returns the last known version of an invoice
func (s service) GetCurrentVersion(documentID []byte) (doc documents.Model, err error) {
	inv, err := s.getInvoiceVersion(documentID, documentID)
	if err != nil {
		return nil, centerrors.Wrap(err, "document not found")
	}
	nextVersion := inv.CoreDocument.NextVersion
	for nextVersion != nil {
		temp, err := s.getInvoiceVersion(documentID, nextVersion)
		if err != nil {
			return inv, nil
		} else {
			inv = temp
			nextVersion = inv.CoreDocument.NextVersion
		}
	}
	return inv, nil
}

func (s service) getInvoiceVersion(documentID, version []byte) (inv *InvoiceModel, err error) {
	var doc documents.Model = new(InvoiceModel)
	err = s.repo.LoadByID(version, doc)
	if err != nil {
		return nil, err
	}
	inv, ok := doc.(*InvoiceModel)
	if !ok {
		return nil, err
	}

	if !bytes.Equal(inv.CoreDocument.DocumentIdentifier, documentID) {
		return nil, centerrors.New(code.DocumentInvalid, "version is not valid for this identifier")
	}
	return inv, nil
}

// DeriveInvoiceResponse returns create response from invoice model
func (s service) DeriveInvoiceResponse(doc documents.Model) (*clientinvoicepb.InvoiceResponse, error) {
	inv, ok := doc.(*InvoiceModel)
	if !ok {
		return nil, centerrors.New(code.DocumentInvalid, "document of invalid type")
	}

	cd, err := doc.PackCoreDocument()
	if err != nil {
		return nil, centerrors.New(code.DocumentInvalid, err.Error())
	}
	collaborators := make([]string, len(cd.Collaborators))
	for i, c := range cd.Collaborators {
		cid, err := identity.ToCentID(c)
		if err != nil {
			return nil, centerrors.New(code.Unknown, err.Error())
		}
		collaborators[i] = cid.String()
	}

	header := &clientinvoicepb.ResponseHeader{
		DocumentId:    hexutil.Encode(inv.CoreDocument.DocumentIdentifier),
		VersionId:     hexutil.Encode(inv.CoreDocument.CurrentVersion),
		Collaborators: collaborators,
	}

	data, err := s.DeriveInvoiceData(doc)
	if err != nil {
		return nil, err
	}

	return &clientinvoicepb.InvoiceResponse{
		Header: header,
		Data:   data,
	}, nil

}

// DeriveInvoiceData returns create response from invoice model
func (s service) DeriveInvoiceData(doc documents.Model) (*clientinvoicepb.InvoiceData, error) {
	inv, ok := doc.(*InvoiceModel)
	if !ok {
		return nil, centerrors.New(code.DocumentInvalid, "document of invalid type")
	}

	data := inv.getClientData()
	return data, nil
}

// SaveState updates the model on DB
// This will disappear once we have common DB for every document
func (s service) SaveState(doc documents.Model) error {
	inv, ok := doc.(*InvoiceModel)
	if !ok {
		return centerrors.New(code.DocumentInvalid, "document of invalid type")
	}

	if inv.CoreDocument == nil {
		return centerrors.New(code.DocumentInvalid, "core document missing")
	}

	err := s.repo.Update(inv.CoreDocument.CurrentVersion, inv)
	if err != nil {
		return centerrors.New(code.Unknown, err.Error())
	}

	return nil
}

// DeriveFromUpdatePayload returns a new version of the old invoice identified by identifier in payload
func (s service) DeriveFromUpdatePayload(payload *clientinvoicepb.InvoiceUpdatePayload) (documents.Model, error) {
	if payload == nil {
		return nil, centerrors.New(code.DocumentInvalid, "invalid payload")
	}

	// get latest old version of the document
	id, err := hexutil.Decode(payload.Identifier)
	if err != nil {
		return nil, centerrors.New(code.DocumentInvalid, fmt.Sprintf("failed to decode identifier: %v", err))
	}

	old, err := s.GetCurrentVersion(id)
	if err != nil {
		return nil, centerrors.New(code.DocumentInvalid, fmt.Sprintf("failed to fetch old version: %v", err))
	}

	// load invoice data
	inv := new(InvoiceModel)
	err = inv.initInvoiceFromData(payload.Data)
	if err != nil {
		return nil, centerrors.New(code.DocumentInvalid, fmt.Sprintf("failed to load invoice from data: %v", err))
	}

	// update core document
	oldCD, err := old.PackCoreDocument()
	if err != nil {
		return nil, centerrors.New(code.Unknown, err.Error())
	}

	inv.CoreDocument, err = coredocument.PrepareNewVersion(*oldCD, payload.Collaborators)
	if err != nil {
		return nil, centerrors.New(code.DocumentInvalid, fmt.Sprintf("failed to prepare new version: %v", err))
	}

	return inv, nil
}

// RequestDocumentSignature Validates, Signs document received over the p2p layer and returs Signature
// TODO(ved): need tests for this
func (s service) RequestDocumentSignature(model documents.Model) (*coredocumentpb.Signature, error) {
	if err := coredocument.SignatureRequestValidator().Validate(nil, model); err != nil {
		return nil, centerrors.New(code.DocumentInvalid, err.Error())
	}

	doc, err := model.PackCoreDocument()
	if err != nil {
		return nil, centerrors.New(code.DocumentInvalid, err.Error())
	}

	log.Infof("coredoc received %x with signing root %x", doc.DocumentIdentifier, doc.SigningRoot)

	idConfig, err := centED25519.GetIDConfig()
	if err != nil {
		return nil, centerrors.New(code.Unknown, fmt.Sprintf("failed to get ID Config: %v", err))
	}

	sig := signatures.Sign(idConfig, doc.SigningRoot)
	doc.Signatures = append(doc.Signatures, sig)
	err = model.UnpackCoreDocument(doc)
	if err != nil {
		return nil, centerrors.New(code.Unknown, fmt.Sprintf("failed to Unpack CoreDocument: %v", err))
	}

	// TODO temporary until we deprecate old document version
	err = coredocumentrepository.GetRepository().Create(doc.DocumentIdentifier, doc)
	if err != nil {
		return nil, centerrors.New(code.Unknown, fmt.Sprintf("failed to Create legacy CoreDocument: %v", err))
	}

	err = s.repo.Create(doc.DocumentIdentifier, model)
	if err != nil {
		return nil, centerrors.New(code.Unknown, fmt.Sprintf("failed to store document: %v", err))
	}
	log.Infof("signed coredoc %x", doc.DocumentIdentifier)
	return sig, nil
}

// ReceiveAnchoredDocument receives a new anchored document, validates and updates the document in DB
// TODO(ved): need tests for this
func (s service) ReceiveAnchoredDocument(model documents.Model, headers *p2ppb.CentrifugeHeader) error {
	if err := coredocument.PostAnchoredValidator(s.anchorRepository).Validate(nil, model); err != nil {
		return centerrors.New(code.DocumentInvalid, err.Error())
	}

	doc, err := model.PackCoreDocument()
	if err != nil {
		return centerrors.New(code.DocumentInvalid, err.Error())
	}

	// TODO temporary until we deprecate old document version
	err = coredocumentrepository.GetRepository().Update(doc.DocumentIdentifier, doc)
	if err != nil {
		return centerrors.New(code.Unknown, fmt.Sprintf("failed to Create legacy CoreDocument: %v", err))
	}

	err = s.repo.Update(doc.CurrentVersion, model)
	if err != nil {
		return centerrors.New(code.Unknown, err.Error())
	}

	ts, _ := ptypes.TimestampProto(time.Now().UTC())
	notificationMsg := &notificationpb.NotificationMessage{
		EventType:          uint32(notification.RECEIVED_PAYLOAD),
		CentrifugeId:       headers.SenderCentrifugeId,
		Recorded:           ts,
		DocumentType:       doc.EmbeddedData.TypeUrl,
		DocumentIdentifier: doc.DocumentIdentifier,
	}

	// Async until we add queuing
	go s.notifier.Send(notificationMsg)

	return nil
}<|MERGE_RESOLUTION|>--- conflicted
+++ resolved
@@ -61,13 +61,8 @@
 }
 
 // DefaultService returns the default implementation of the service
-<<<<<<< HEAD
 func DefaultService(repo documents.Repository, processor coredocumentprocessor.Processor, anchorRepository anchors.AnchorRepository) Service {
-	return &service{repo: repo, coreDocProcessor: processor, notifier: &notification.WebhookSender{}, anchorRepository: anchorRepository}
-=======
-func DefaultService(repo documents.Repository, processor coredocumentprocessor.Processor) Service {
-	return service{repo: repo, coreDocProcessor: processor, notifier: &notification.WebhookSender{}}
->>>>>>> ab73a63f
+	return service{repo: repo, coreDocProcessor: processor, notifier: &notification.WebhookSender{}, anchorRepository: anchorRepository}
 }
 
 // CreateProofs creates proofs for the latest version document given the fields
@@ -97,15 +92,10 @@
 }
 
 // invoiceProof creates proofs for invoice model fields
-<<<<<<< HEAD
-func (s service) invoiceProof(inv *InvoiceModel, fields []string) (common.DocumentProof, error) {
+func (s service) invoiceProof(inv *InvoiceModel, fields []string) (*documents.DocumentProof, error) {
 	if err := coredocument.PostAnchoredValidator(s.anchorRepository).Validate(nil, inv); err != nil {
-		return common.DocumentProof{}, centerrors.New(code.DocumentInvalid, err.Error())
-	}
-
-=======
-func (s service) invoiceProof(inv *InvoiceModel, fields []string) (*documents.DocumentProof, error) {
->>>>>>> ab73a63f
+		return nil, centerrors.New(code.DocumentInvalid, err.Error())
+	}
 	coreDoc, proofs, err := inv.createProofs(fields)
 	if err != nil {
 		return nil, err
