--- conflicted
+++ resolved
@@ -65,13 +65,8 @@
 }
 
 // CreateProofs creates proofs for the latest version document given the fields
-<<<<<<< HEAD
 func (s service) CreateProofs(documentID []byte, fields []string) (*documents.DocumentProof, error) {
-	doc, err := s.GetLastVersion(documentID)
-=======
-func (s service) CreateProofs(documentID []byte, fields []string) (common.DocumentProof, error) {
 	doc, err := s.GetCurrentVersion(documentID)
->>>>>>> 7db34bb3
 	if err != nil {
 		return nil, err
 	}
