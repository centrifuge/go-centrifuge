--- conflicted
+++ resolved
@@ -1,6 +1,6 @@
 // +build unit
 
-package documents_test
+package documents
 
 import (
 	"encoding/json"
@@ -11,26 +11,14 @@
 	"testing"
 
 	"github.com/centrifuge/centrifuge-protobufs/gen/go/coredocument"
-<<<<<<< HEAD
-	cc "github.com/centrifuge/go-centrifuge/centrifuge/context/testingbootstrap"
-	"github.com/centrifuge/go-centrifuge/centrifuge/documents"
-=======
 	"github.com/centrifuge/go-centrifuge/centrifuge/bootstrap"
 	"github.com/centrifuge/go-centrifuge/centrifuge/config"
 	"github.com/centrifuge/go-centrifuge/centrifuge/context/testlogging"
 	"github.com/centrifuge/go-centrifuge/centrifuge/storage"
->>>>>>> 3b56eaa9
 	"github.com/centrifuge/go-centrifuge/centrifuge/tools"
 	"github.com/stretchr/testify/assert"
 )
 
-<<<<<<< HEAD
-var levelDB documents.Repository
-
-func TestMain(m *testing.M) {
-	cc.TestIntegrationBootstrap()
-	levelDB = documents.LevelDBRepository{LevelDB: cc.GetLevelDBStorage()}
-=======
 func TestMain(m *testing.M) {
 	ibootstappers := []bootstrap.TestBootstrapper{
 		&testlogging.TestLoggingBootstrapper{},
@@ -39,7 +27,6 @@
 		&Bootstrapper{},
 	}
 	bootstrap.RunTestBootstrappers(ibootstappers)
->>>>>>> 3b56eaa9
 	flag.Parse()
 	result := m.Run()
 	bootstrap.RunTestTeardown(ibootstappers)
@@ -51,7 +38,6 @@
 	Data        string `json:"data"`
 }
 
-func (m *model) GetDocumentID() ([]byte, error)                           { panic("implement me") }
 func (m *model) Type() reflect.Type                                       { return reflect.TypeOf(m) }
 func (m *model) PackCoreDocument() (*coredocumentpb.CoreDocument, error)  { return nil, nil }
 func (m *model) UnpackCoreDocument(cd *coredocumentpb.CoreDocument) error { return nil }
