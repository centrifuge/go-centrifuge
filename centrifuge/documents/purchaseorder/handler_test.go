--- conflicted
+++ resolved
@@ -310,34 +310,18 @@
 	return model, args.Error(1)
 }
 
-<<<<<<< HEAD
 func (m mockService) Update(ctx context.Context, doc documents.Model) (documents.Model, error) {
 	args := m.Called(ctx, doc)
 	model, _ := args.Get(0).(documents.Model)
 	return model, args.Error(1)
 }
 
-func (m mockService) DeriveFromCreatePayload(req *clientpurchaseorderpb.PurchaseOrderCreatePayload, ctxh *documents.ContextHeader) (documents.Model, error) {
-=======
 func (m mockService) DeriveFromCreatePayload(req *clientpopb.PurchaseOrderCreatePayload, ctxh *documents.ContextHeader) (documents.Model, error) {
->>>>>>> 46937825
 	args := m.Called(req, ctxh)
 	model, _ := args.Get(0).(documents.Model)
 	return model, args.Error(1)
 }
 
-<<<<<<< HEAD
-func (m mockService) DeriveFromUpdatePayload(req *clientpurchaseorderpb.PurchaseOrderUpdatePayload, ctxh *documents.ContextHeader) (documents.Model, error) {
-	args := m.Called(req, ctxh)
-	model, _ := args.Get(0).(documents.Model)
-	return model, args.Error(1)
-}
-
-func (m mockService) DerivePurchaseOrderResponse(doc documents.Model) (*clientpurchaseorderpb.PurchaseOrderResponse, error) {
-	args := m.Called(doc)
-	resp, _ := args.Get(0).(*clientpurchaseorderpb.PurchaseOrderResponse)
-	return resp, args.Error(1)
-=======
 func (m mockService) GetCurrentVersion(identifier []byte) (documents.Model, error) {
 	args := m.Called(identifier)
 	data, _ := args.Get(0).(documents.Model)
@@ -362,17 +346,10 @@
 	return data, args.Error(1)
 }
 
-func (m mockService) Update(ctx context.Context, doc documents.Model) (documents.Model, error) {
-	args := m.Called(ctx, doc)
-	doc1, _ := args.Get(0).(documents.Model)
-	return doc1, args.Error(1)
-}
-
 func (m mockService) DeriveFromUpdatePayload(payload *clientpopb.PurchaseOrderUpdatePayload, ctxH *documents.ContextHeader) (documents.Model, error) {
 	args := m.Called(payload, ctxH)
 	doc, _ := args.Get(0).(documents.Model)
 	return doc, args.Error(1)
->>>>>>> 46937825
 }
 
 func TestGRPCHandler_Create(t *testing.T) {
@@ -430,11 +407,10 @@
 	assert.Equal(t, eresp, resp)
 }
 
-<<<<<<< HEAD
 func TestGrpcHandler_Update(t *testing.T) {
 	h := grpcHandler{}
 	p := testingdocuments.CreatePOPayload()
-	req := &clientpurchaseorderpb.PurchaseOrderUpdatePayload{
+	req := &clientpopb.PurchaseOrderUpdatePayload{
 		Data:          p.Data,
 		Collaborators: p.Collaborators,
 	}
@@ -477,7 +453,7 @@
 	assert.Contains(t, err.Error(), "derive response fails")
 
 	// success
-	eresp := &clientpurchaseorderpb.PurchaseOrderResponse{}
+	eresp := &clientpopb.PurchaseOrderResponse{}
 	srv = mockService{}
 	srv.On("DeriveFromUpdatePayload", req, ctxh).Return(model, nil).Once()
 	srv.On("Update", ctx, model).Return(model, nil).Once()
@@ -488,7 +464,8 @@
 	assert.Nil(t, err)
 	assert.NotNil(t, resp)
 	assert.Equal(t, eresp, resp)
-=======
+}
+
 type mockModel struct {
 	documents.Model
 	mock.Mock
@@ -554,5 +531,4 @@
 	assert.Nil(t, err)
 	assert.NotNil(t, res)
 	assert.Equal(t, res, response)
->>>>>>> 46937825
 }