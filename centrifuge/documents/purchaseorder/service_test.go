// +build unit

package purchaseorder

import (
	"context"
	"fmt"
	"testing"

<<<<<<< HEAD
	"github.com/centrifuge/go-centrifuge/centrifuge/coredocument"
	"github.com/centrifuge/go-centrifuge/centrifuge/documents"
	clientpurchaseorderpb "github.com/centrifuge/go-centrifuge/centrifuge/protobufs/gen/go/purchaseorder"
	"github.com/centrifuge/go-centrifuge/centrifuge/testingutils"
	"github.com/centrifuge/go-centrifuge/centrifuge/testingutils/documents"
	"github.com/ethereum/go-ethereum/common/hexutil"
	"github.com/stretchr/testify/assert"
)

func TestService_Update(t *testing.T) {
	poSrv := service{}
=======
	"github.com/centrifuge/go-centrifuge/centrifuge/testingutils"

	"github.com/centrifuge/centrifuge-protobufs/gen/go/coredocument"
	"github.com/centrifuge/go-centrifuge/centrifuge/utils"

	"github.com/stretchr/testify/assert"
)

func getServiceWithMockedLayers() Service {
	return DefaultService(getRepository(), &testingutils.MockCoreDocumentProcessor{})
}

func TestService_Update(t *testing.T) {
	poSrv := getServiceWithMockedLayers()
>>>>>>> a94e8bae
	m, err := poSrv.Update(context.Background(), nil)
	assert.Nil(t, m)
	assert.Error(t, err)
}

func TestService_DeriveFromUpdatePayload(t *testing.T) {
<<<<<<< HEAD
	poSrv := service{}
	m, err := poSrv.DeriveFromUpdatePayload(nil, nil)
=======
	poSrv := getServiceWithMockedLayers()
	m, err := poSrv.DeriveFromUpdatePayload(nil)
>>>>>>> a94e8bae
	assert.Nil(t, m)
	assert.Error(t, err)
}

func TestService_DeriveFromCreatePayload(t *testing.T) {
<<<<<<< HEAD
	poSrv := service{}
	ctxh, err := documents.NewContextHeader()
	assert.Nil(t, err)

	// nil payload
	m, err := poSrv.DeriveFromCreatePayload(nil, ctxh)
=======
	poSrv := getServiceWithMockedLayers()
	m, err := poSrv.DeriveFromCreatePayload(nil)
>>>>>>> a94e8bae
	assert.Nil(t, m)
	assert.Error(t, err)
	assert.Contains(t, err.Error(), "input is nil")

	// Init fails
	payload := &clientpurchaseorderpb.PurchaseOrderCreatePayload{
		Data: &clientpurchaseorderpb.PurchaseOrderData{
			ExtraData: "some data",
		},
	}

	m, err = poSrv.DeriveFromCreatePayload(payload, ctxh)
	assert.Nil(t, m)
	assert.Error(t, err)
	assert.Contains(t, err.Error(), "purchase order init failed")

	// success
	payload.Data.ExtraData = "0x01020304050607"
	m, err = poSrv.DeriveFromCreatePayload(payload, ctxh)
	assert.Nil(t, err)
	assert.NotNil(t, m)
	po := m.(*PurchaseOrderModel)
	assert.Equal(t, hexutil.Encode(po.ExtraData), payload.Data.ExtraData)
}

func TestService_DeriveFromCoreDocument(t *testing.T) {
<<<<<<< HEAD
	poSrv := service{}
=======
	poSrv := getServiceWithMockedLayers()
>>>>>>> a94e8bae
	m, err := poSrv.DeriveFromCoreDocument(nil)
	assert.Nil(t, m)
	assert.Error(t, err)
}

func TestService_Create(t *testing.T) {
<<<<<<< HEAD
	ctxh, err := documents.NewContextHeader()
	assert.Nil(t, err)
	poSrv := service{repo: getRepository()}
	ctx := context.Background()

	// calculate data root fails
	m, err := poSrv.Create(context.Background(), &testingdocuments.MockModel{})
=======
	poSrv := getServiceWithMockedLayers()
	m, err := poSrv.Create(context.Background(), nil)
>>>>>>> a94e8bae
	assert.Nil(t, m)
	assert.Error(t, err)
	assert.Contains(t, err.Error(), "unknown document type")

	// anchor fails
	po, err := poSrv.DeriveFromCreatePayload(testingdocuments.CreatePOPayload(), ctxh)
	assert.Nil(t, err)
	proc := &testingutils.MockCoreDocumentProcessor{}
	proc.On("PrepareForSignatureRequests", po).Return(fmt.Errorf("anchoring failed")).Once()
	poSrv.coreDocProcessor = proc
	m, err = poSrv.Create(ctx, po)
	proc.AssertExpectations(t)
	assert.Nil(t, m)
	assert.Error(t, err)
	assert.Contains(t, err.Error(), "anchoring failed")

	// success
	po, err = poSrv.DeriveFromCreatePayload(testingdocuments.CreatePOPayload(), ctxh)
	assert.Nil(t, err)
	proc = &testingutils.MockCoreDocumentProcessor{}
	proc.On("PrepareForSignatureRequests", po).Return(nil).Once()
	proc.On("RequestSignatures", ctx, po).Return(nil).Once()
	proc.On("PrepareForAnchoring", po).Return(nil).Once()
	proc.On("AnchorDocument", po).Return(nil).Once()
	proc.On("SendDocument", ctx, po).Return(nil).Once()
	poSrv.coreDocProcessor = proc
	m, err = poSrv.Create(ctx, po)
	proc.AssertExpectations(t)
	assert.Nil(t, err)
	assert.NotNil(t, m)

	newCD, err := m.PackCoreDocument()
	assert.Nil(t, err)
	assert.True(t, getRepository().Exists(newCD.DocumentIdentifier))
	assert.True(t, getRepository().Exists(newCD.CurrentVersion))
}

func TestService_CreateProofs(t *testing.T) {
<<<<<<< HEAD
	poSrv := service{}
=======
	poSrv := getServiceWithMockedLayers()
>>>>>>> a94e8bae
	p, err := poSrv.CreateProofs(nil, nil)
	assert.Nil(t, p)
	assert.Error(t, err)
}

func TestService_CreateProofsForVersion(t *testing.T) {
<<<<<<< HEAD
	poSrv := service{}
=======
	poSrv := getServiceWithMockedLayers()
>>>>>>> a94e8bae
	p, err := poSrv.CreateProofsForVersion(nil, nil, nil)
	assert.Nil(t, p)
	assert.Error(t, err)
}

func TestService_DerivePurchaseOrderData(t *testing.T) {
<<<<<<< HEAD
	var m documents.Model
	poSrv := service{}
	ctxh, err := documents.NewContextHeader()
	assert.Nil(t, err)

	// unknown type
	m = &testingdocuments.MockModel{}
	d, err := poSrv.DerivePurchaseOrderData(m)
=======
	poSrv := getServiceWithMockedLayers()
	d, err := poSrv.DerivePurchaseOrderData(nil)
>>>>>>> a94e8bae
	assert.Nil(t, d)
	assert.Error(t, err)
	assert.Contains(t, err.Error(), "document of invalid type")

	// success
	payload := testingdocuments.CreatePOPayload()
	m, err = poSrv.DeriveFromCreatePayload(payload, ctxh)
	assert.Nil(t, err)
	d, err = poSrv.DerivePurchaseOrderData(m)
	assert.Nil(t, err)
	assert.Equal(t, d.Currency, payload.Data.Currency)
}

func TestService_DerivePurchaseOrderResponse(t *testing.T) {
<<<<<<< HEAD
	poSrv := service{}
	ctxh, err := documents.NewContextHeader()
	assert.Nil(t, err)

	// pack fails
	m := &testingdocuments.MockModel{}
	m.On("PackCoreDocument").Return(nil, fmt.Errorf("pack core document failed")).Once()
	r, err := poSrv.DerivePurchaseOrderResponse(m)
	m.AssertExpectations(t)
=======
	poSrv := getServiceWithMockedLayers()
	r, err := poSrv.DerivePurchaseOrderResponse(nil)
>>>>>>> a94e8bae
	assert.Nil(t, r)
	assert.Error(t, err)
	assert.Contains(t, err.Error(), "pack core document failed")

	// cent id failed
	cd := coredocument.New()
	cd.Collaborators = [][]byte{{1, 2, 3, 4, 5, 6}, {5, 6, 7}}
	m = &testingdocuments.MockModel{}
	m.On("PackCoreDocument").Return(cd, nil).Once()
	r, err = poSrv.DerivePurchaseOrderResponse(m)
	m.AssertExpectations(t)
	assert.Nil(t, r)
	assert.Error(t, err)
	assert.Contains(t, err.Error(), "invalid length byte slice provided for centID")

	// derive data failed
	cd.Collaborators = [][]byte{{1, 2, 3, 4, 5, 6}}
	m = &testingdocuments.MockModel{}
	m.On("PackCoreDocument").Return(cd, nil).Once()
	r, err = poSrv.DerivePurchaseOrderResponse(m)
	m.AssertExpectations(t)
	assert.Nil(t, r)
	assert.Error(t, err)
	assert.Contains(t, err.Error(), "document of invalid type")

	// success
	payload := testingdocuments.CreatePOPayload()
	po, err := poSrv.DeriveFromCreatePayload(payload, ctxh)
	assert.Nil(t, err)
	r, err = poSrv.DerivePurchaseOrderResponse(po)
	assert.Nil(t, err)
	assert.Equal(t, payload.Data, r.Data)
	assert.Equal(t, []string{"0x010101010101", "0x010101010101"}, r.Header.Collaborators)
}

func createMockDocument() (*PurchaseOrderModel, error) {
	documentIdentifier := utils.RandomSlice(32)
	nextIdentifier := utils.RandomSlice(32)

	model := &PurchaseOrderModel{
		PoNumber:    "test_po",
		OrderAmount: 42,
		CoreDocument: &coredocumentpb.CoreDocument{
			DocumentIdentifier: documentIdentifier,
			CurrentVersion:     documentIdentifier,
			NextVersion:        nextIdentifier,
		},
	}
	err := getRepository().Create(documentIdentifier, model)
	return model, err
}

func TestService_GetCurrentVersion(t *testing.T) {
<<<<<<< HEAD
	poSrv := service{}
	m, err := poSrv.GetCurrentVersion(nil)
	assert.Nil(t, m)
	assert.Error(t, err)
}

func TestService_GetVersion(t *testing.T) {
	poSrv := service{}
	m, err := poSrv.GetVersion(nil, nil)
	assert.Nil(t, m)
=======
	poSrv := getServiceWithMockedLayers()
	thirdIdentifier := utils.RandomSlice(32)
	doc, err := createMockDocument()
	assert.Nil(t, err)

	mod1, err := poSrv.GetCurrentVersion(doc.CoreDocument.DocumentIdentifier)
	assert.Nil(t, err)

	poLoad1, _ := mod1.(*PurchaseOrderModel)
	assert.Equal(t, poLoad1.CoreDocument.CurrentVersion, doc.CoreDocument.DocumentIdentifier)

	po2 := &PurchaseOrderModel{
		OrderAmount: 42,
		CoreDocument: &coredocumentpb.CoreDocument{
			DocumentIdentifier: doc.CoreDocument.DocumentIdentifier,
			CurrentVersion:     doc.CoreDocument.NextVersion,
			NextVersion:        thirdIdentifier,
		},
	}

	err = getRepository().Create(doc.CoreDocument.NextVersion, po2)
	assert.Nil(t, err)

	mod2, err := poSrv.GetCurrentVersion(doc.CoreDocument.DocumentIdentifier)
	assert.Nil(t, err)

	poLoad2, _ := mod2.(*PurchaseOrderModel)
	assert.Equal(t, poLoad2.CoreDocument.CurrentVersion, doc.CoreDocument.NextVersion)
	assert.Equal(t, poLoad2.CoreDocument.NextVersion, thirdIdentifier)
}

func TestService_GetVersion_invalid_version(t *testing.T) {
	poSrv := getServiceWithMockedLayers()
	currentVersion := utils.RandomSlice(32)

	po := &PurchaseOrderModel{
		OrderAmount: 42,
		CoreDocument: &coredocumentpb.CoreDocument{
			DocumentIdentifier: utils.RandomSlice(32),
			CurrentVersion:     currentVersion,
		},
	}
	err := getRepository().Create(currentVersion, po)
	assert.Nil(t, err)

	mod, err := poSrv.GetVersion(utils.RandomSlice(32), currentVersion)
	assert.EqualError(t, err, "[4]document not found for the given version: version is not valid for this identifier")
	assert.Nil(t, mod)
}

func TestService_GetVersion(t *testing.T) {
	poSrv := getServiceWithMockedLayers()
	documentIdentifier := utils.RandomSlice(32)
	currentVersion := utils.RandomSlice(32)

	po := &PurchaseOrderModel{
		OrderAmount: 42,
		CoreDocument: &coredocumentpb.CoreDocument{
			DocumentIdentifier: documentIdentifier,
			CurrentVersion:     currentVersion,
		},
	}
	err := getRepository().Create(currentVersion, po)
	assert.Nil(t, err)

	mod, err := poSrv.GetVersion(documentIdentifier, currentVersion)
	assert.Nil(t, err)
	loadpo, _ := mod.(*PurchaseOrderModel)
	assert.Equal(t, loadpo.CoreDocument.CurrentVersion, currentVersion)
	assert.Equal(t, loadpo.CoreDocument.DocumentIdentifier, documentIdentifier)

	mod, err = poSrv.GetVersion(documentIdentifier, []byte{})
>>>>>>> a94e8bae
	assert.Error(t, err)
}

func TestService_ReceiveAnchoredDocument(t *testing.T) {
<<<<<<< HEAD
	poSrv := service{}
=======
	poSrv := getServiceWithMockedLayers()
>>>>>>> a94e8bae
	err := poSrv.ReceiveAnchoredDocument(nil, nil)
	assert.Error(t, err)
}

func TestService_RequestDocumentSignature(t *testing.T) {
<<<<<<< HEAD
	poSrv := service{}
=======
	poSrv := getServiceWithMockedLayers()
>>>>>>> a94e8bae
	s, err := poSrv.RequestDocumentSignature(nil)
	assert.Nil(t, s)
	assert.Error(t, err)
}

func TestService_calculateDataRoot(t *testing.T) {
	poSrv := service{repo: getRepository()}
	ctxh, err := documents.NewContextHeader()
	assert.Nil(t, err)

	// type mismatch
	po, err := poSrv.calculateDataRoot(nil, &testingdocuments.MockModel{}, nil)
	assert.Nil(t, po)
	assert.Error(t, err)
	assert.Contains(t, err.Error(), "unknown document type")

	// failed validator
	po, err = poSrv.DeriveFromCreatePayload(testingdocuments.CreatePOPayload(), ctxh)
	assert.Nil(t, err)
	assert.Nil(t, po.(*PurchaseOrderModel).CoreDocument.DataRoot)
	v := documents.ValidatorFunc(func(_, _ documents.Model) error {
		return fmt.Errorf("validations fail")
	})
	po, err = poSrv.calculateDataRoot(nil, po, v)
	assert.Nil(t, po)
	assert.Error(t, err)
	assert.Contains(t, err.Error(), "validations fail")

	// create failed
	po, err = poSrv.DeriveFromCreatePayload(testingdocuments.CreatePOPayload(), ctxh)
	assert.Nil(t, err)
	assert.Nil(t, po.(*PurchaseOrderModel).CoreDocument.DataRoot)
	err = poSrv.repo.Create(po.(*PurchaseOrderModel).CoreDocument.CurrentVersion, po)
	assert.Nil(t, err)
	po, err = poSrv.calculateDataRoot(nil, po, CreateValidator())
	assert.Nil(t, po)
	assert.Error(t, err)
	assert.Contains(t, err.Error(), "document already exists")

	// success
	po, err = poSrv.DeriveFromCreatePayload(testingdocuments.CreatePOPayload(), ctxh)
	assert.Nil(t, err)
	assert.Nil(t, po.(*PurchaseOrderModel).CoreDocument.DataRoot)
	po, err = poSrv.calculateDataRoot(nil, po, CreateValidator())
	assert.Nil(t, err)
	assert.NotNil(t, po)
	assert.NotNil(t, po.(*PurchaseOrderModel).CoreDocument.DataRoot)

}<|MERGE_RESOLUTION|>--- conflicted
+++ resolved
@@ -7,63 +7,38 @@
 	"fmt"
 	"testing"
 
-<<<<<<< HEAD
+	"github.com/centrifuge/centrifuge-protobufs/gen/go/coredocument"
 	"github.com/centrifuge/go-centrifuge/centrifuge/coredocument"
 	"github.com/centrifuge/go-centrifuge/centrifuge/documents"
 	clientpurchaseorderpb "github.com/centrifuge/go-centrifuge/centrifuge/protobufs/gen/go/purchaseorder"
 	"github.com/centrifuge/go-centrifuge/centrifuge/testingutils"
 	"github.com/centrifuge/go-centrifuge/centrifuge/testingutils/documents"
+	"github.com/centrifuge/go-centrifuge/centrifuge/utils"
 	"github.com/ethereum/go-ethereum/common/hexutil"
 	"github.com/stretchr/testify/assert"
 )
 
 func TestService_Update(t *testing.T) {
 	poSrv := service{}
-=======
-	"github.com/centrifuge/go-centrifuge/centrifuge/testingutils"
-
-	"github.com/centrifuge/centrifuge-protobufs/gen/go/coredocument"
-	"github.com/centrifuge/go-centrifuge/centrifuge/utils"
-
-	"github.com/stretchr/testify/assert"
-)
-
-func getServiceWithMockedLayers() Service {
-	return DefaultService(getRepository(), &testingutils.MockCoreDocumentProcessor{})
-}
-
-func TestService_Update(t *testing.T) {
-	poSrv := getServiceWithMockedLayers()
->>>>>>> a94e8bae
 	m, err := poSrv.Update(context.Background(), nil)
 	assert.Nil(t, m)
 	assert.Error(t, err)
 }
 
 func TestService_DeriveFromUpdatePayload(t *testing.T) {
-<<<<<<< HEAD
 	poSrv := service{}
 	m, err := poSrv.DeriveFromUpdatePayload(nil, nil)
-=======
-	poSrv := getServiceWithMockedLayers()
-	m, err := poSrv.DeriveFromUpdatePayload(nil)
->>>>>>> a94e8bae
 	assert.Nil(t, m)
 	assert.Error(t, err)
 }
 
 func TestService_DeriveFromCreatePayload(t *testing.T) {
-<<<<<<< HEAD
 	poSrv := service{}
 	ctxh, err := documents.NewContextHeader()
 	assert.Nil(t, err)
 
 	// nil payload
 	m, err := poSrv.DeriveFromCreatePayload(nil, ctxh)
-=======
-	poSrv := getServiceWithMockedLayers()
-	m, err := poSrv.DeriveFromCreatePayload(nil)
->>>>>>> a94e8bae
 	assert.Nil(t, m)
 	assert.Error(t, err)
 	assert.Contains(t, err.Error(), "input is nil")
@@ -90,18 +65,13 @@
 }
 
 func TestService_DeriveFromCoreDocument(t *testing.T) {
-<<<<<<< HEAD
-	poSrv := service{}
-=======
-	poSrv := getServiceWithMockedLayers()
->>>>>>> a94e8bae
+	poSrv := service{}
 	m, err := poSrv.DeriveFromCoreDocument(nil)
 	assert.Nil(t, m)
 	assert.Error(t, err)
 }
 
 func TestService_Create(t *testing.T) {
-<<<<<<< HEAD
 	ctxh, err := documents.NewContextHeader()
 	assert.Nil(t, err)
 	poSrv := service{repo: getRepository()}
@@ -109,10 +79,6 @@
 
 	// calculate data root fails
 	m, err := poSrv.Create(context.Background(), &testingdocuments.MockModel{})
-=======
-	poSrv := getServiceWithMockedLayers()
-	m, err := poSrv.Create(context.Background(), nil)
->>>>>>> a94e8bae
 	assert.Nil(t, m)
 	assert.Error(t, err)
 	assert.Contains(t, err.Error(), "unknown document type")
@@ -151,29 +117,20 @@
 }
 
 func TestService_CreateProofs(t *testing.T) {
-<<<<<<< HEAD
-	poSrv := service{}
-=======
-	poSrv := getServiceWithMockedLayers()
->>>>>>> a94e8bae
+	poSrv := service{}
 	p, err := poSrv.CreateProofs(nil, nil)
 	assert.Nil(t, p)
 	assert.Error(t, err)
 }
 
 func TestService_CreateProofsForVersion(t *testing.T) {
-<<<<<<< HEAD
-	poSrv := service{}
-=======
-	poSrv := getServiceWithMockedLayers()
->>>>>>> a94e8bae
+	poSrv := service{}
 	p, err := poSrv.CreateProofsForVersion(nil, nil, nil)
 	assert.Nil(t, p)
 	assert.Error(t, err)
 }
 
 func TestService_DerivePurchaseOrderData(t *testing.T) {
-<<<<<<< HEAD
 	var m documents.Model
 	poSrv := service{}
 	ctxh, err := documents.NewContextHeader()
@@ -182,10 +139,6 @@
 	// unknown type
 	m = &testingdocuments.MockModel{}
 	d, err := poSrv.DerivePurchaseOrderData(m)
-=======
-	poSrv := getServiceWithMockedLayers()
-	d, err := poSrv.DerivePurchaseOrderData(nil)
->>>>>>> a94e8bae
 	assert.Nil(t, d)
 	assert.Error(t, err)
 	assert.Contains(t, err.Error(), "document of invalid type")
@@ -200,7 +153,6 @@
 }
 
 func TestService_DerivePurchaseOrderResponse(t *testing.T) {
-<<<<<<< HEAD
 	poSrv := service{}
 	ctxh, err := documents.NewContextHeader()
 	assert.Nil(t, err)
@@ -210,10 +162,6 @@
 	m.On("PackCoreDocument").Return(nil, fmt.Errorf("pack core document failed")).Once()
 	r, err := poSrv.DerivePurchaseOrderResponse(m)
 	m.AssertExpectations(t)
-=======
-	poSrv := getServiceWithMockedLayers()
-	r, err := poSrv.DerivePurchaseOrderResponse(nil)
->>>>>>> a94e8bae
 	assert.Nil(t, r)
 	assert.Error(t, err)
 	assert.Contains(t, err.Error(), "pack core document failed")
@@ -267,19 +215,7 @@
 }
 
 func TestService_GetCurrentVersion(t *testing.T) {
-<<<<<<< HEAD
-	poSrv := service{}
-	m, err := poSrv.GetCurrentVersion(nil)
-	assert.Nil(t, m)
-	assert.Error(t, err)
-}
-
-func TestService_GetVersion(t *testing.T) {
-	poSrv := service{}
-	m, err := poSrv.GetVersion(nil, nil)
-	assert.Nil(t, m)
-=======
-	poSrv := getServiceWithMockedLayers()
+	poSrv := service{repo: getRepository()}
 	thirdIdentifier := utils.RandomSlice(32)
 	doc, err := createMockDocument()
 	assert.Nil(t, err)
@@ -311,7 +247,7 @@
 }
 
 func TestService_GetVersion_invalid_version(t *testing.T) {
-	poSrv := getServiceWithMockedLayers()
+	poSrv := service{repo: getRepository()}
 	currentVersion := utils.RandomSlice(32)
 
 	po := &PurchaseOrderModel{
@@ -330,7 +266,7 @@
 }
 
 func TestService_GetVersion(t *testing.T) {
-	poSrv := getServiceWithMockedLayers()
+	poSrv := service{repo: getRepository()}
 	documentIdentifier := utils.RandomSlice(32)
 	currentVersion := utils.RandomSlice(32)
 
@@ -351,26 +287,17 @@
 	assert.Equal(t, loadpo.CoreDocument.DocumentIdentifier, documentIdentifier)
 
 	mod, err = poSrv.GetVersion(documentIdentifier, []byte{})
->>>>>>> a94e8bae
 	assert.Error(t, err)
 }
 
 func TestService_ReceiveAnchoredDocument(t *testing.T) {
-<<<<<<< HEAD
-	poSrv := service{}
-=======
-	poSrv := getServiceWithMockedLayers()
->>>>>>> a94e8bae
+	poSrv := service{}
 	err := poSrv.ReceiveAnchoredDocument(nil, nil)
 	assert.Error(t, err)
 }
 
 func TestService_RequestDocumentSignature(t *testing.T) {
-<<<<<<< HEAD
-	poSrv := service{}
-=======
-	poSrv := getServiceWithMockedLayers()
->>>>>>> a94e8bae
+	poSrv := service{}
 	s, err := poSrv.RequestDocumentSignature(nil)
 	assert.Nil(t, s)
 	assert.Error(t, err)
