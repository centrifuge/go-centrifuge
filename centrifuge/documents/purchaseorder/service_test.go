--- conflicted
+++ resolved
@@ -17,23 +17,21 @@
 	"github.com/centrifuge/go-centrifuge/centrifuge/testingutils"
 
 	"github.com/centrifuge/centrifuge-protobufs/gen/go/coredocument"
-	"github.com/centrifuge/go-centrifuge/centrifuge/utils"
 
 	"github.com/stretchr/testify/assert"
 )
 
-<<<<<<< HEAD
+
 var (
 	poSrv Service
 	centID     = utils.RandomSlice(identity.CentIDLength)
 	key1Pub    = [...]byte{230, 49, 10, 12, 200, 149, 43, 184, 145, 87, 163, 252, 114, 31, 91, 163, 24, 237, 36, 51, 165, 8, 34, 104, 97, 49, 114, 85, 255, 15, 195, 199}
 	key1       = []byte{102, 109, 71, 239, 130, 229, 128, 189, 37, 96, 223, 5, 189, 91, 210, 47, 89, 4, 165, 6, 188, 53, 49, 250, 109, 151, 234, 139, 57, 205, 231, 253, 230, 49, 10, 12, 200, 149, 43, 184, 145, 87, 163, 252, 114, 31, 91, 163, 24, 237, 36, 51, 165, 8, 34, 104, 97, 49, 114, 85, 255, 15, 195, 199}
 )
-=======
+
 func getServiceWithMockedLayers() Service {
-	return DefaultService(getRepository(), &testingutils.MockCoreDocumentProcessor{})
-}
->>>>>>> 60ff718d
+	return DefaultService(getRepository(), &testingutils.MockCoreDocumentProcessor{}, anchorRepository)
+}
 
 func TestService_Update(t *testing.T) {
 	poSrv := getServiceWithMockedLayers()
@@ -141,7 +139,10 @@
 }
 
 func TestService_CreateProofs(t *testing.T) {
-<<<<<<< HEAD
+	poSrv := getServiceWithMockedLayers()
+	p, err := poSrv.CreateProofs(nil, nil)
+	assert.Nil(t, p)
+	assert.Error(t, err)
 	defer setIdentityService(identity.IDService)
 	i, err := createAnchoredMockDocument(t, false)
 	assert.Nil(t, err)
@@ -153,12 +154,6 @@
 	assert.Equal(t, i.CoreDocument.DocumentIdentifier, proof.VersionId)
 	assert.Equal(t, len(proof.FieldProofs), 1)
 	assert.Equal(t, proof.FieldProofs[0].GetProperty(), "po_number")
-=======
-	poSrv := getServiceWithMockedLayers()
-	p, err := poSrv.CreateProofs(nil, nil)
-	assert.Nil(t, p)
-	assert.Error(t, err)
->>>>>>> 60ff718d
 }
 
 func TestService_CreateProofsForVersion(t *testing.T) {
@@ -176,7 +171,6 @@
 }
 
 func TestService_DerivePurchaseOrderResponse(t *testing.T) {
-	poSrv := getServiceWithMockedLayers()
 	r, err := poSrv.DerivePurchaseOrderResponse(nil)
 	assert.Nil(t, r)
 	assert.Error(t, err)
