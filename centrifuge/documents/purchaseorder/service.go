--- conflicted
+++ resolved
@@ -4,9 +4,6 @@
 	"bytes"
 	"context"
 	"fmt"
-
-	"github.com/centrifuge/go-centrifuge/centrifuge/centerrors"
-	"github.com/centrifuge/go-centrifuge/centrifuge/code"
 
 	"github.com/centrifuge/centrifuge-protobufs/gen/go/coredocument"
 	"github.com/centrifuge/centrifuge-protobufs/gen/go/p2p"
@@ -140,7 +137,6 @@
 }
 
 // DerivePurchaseOrderResponse returns po response from the model
-<<<<<<< HEAD
 func (s service) DerivePurchaseOrderResponse(doc documents.Model) (*clientpopb.PurchaseOrderResponse, error) {
 	cd, err := doc.PackCoreDocument()
 	if err != nil {
@@ -171,10 +167,6 @@
 		Header: header,
 		Data:   data,
 	}, nil
-=======
-func (s service) DerivePurchaseOrderResponse(po documents.Model) (*clientpopb.PurchaseOrderResponse, error) {
-	return nil, fmt.Errorf("implement me")
->>>>>>> a94e8bae
 }
 
 func (s service) getPurchaseOrderVersion(documentID, version []byte) (model *PurchaseOrderModel, err error) {
