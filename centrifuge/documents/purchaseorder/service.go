--- conflicted
+++ resolved
@@ -5,15 +5,10 @@
 	"context"
 	"fmt"
 
-<<<<<<< HEAD
 	"github.com/centrifuge/go-centrifuge/centrifuge/anchors"
 	"github.com/centrifuge/go-centrifuge/centrifuge/centerrors"
 	"github.com/centrifuge/go-centrifuge/centrifuge/code"
 	"github.com/centrifuge/go-centrifuge/centrifuge/coredocument"
-=======
-	"github.com/centrifuge/go-centrifuge/centrifuge/centerrors"
-	"github.com/centrifuge/go-centrifuge/centrifuge/code"
->>>>>>> 9cf14420
 
 	"github.com/centrifuge/centrifuge-protobufs/gen/go/coredocument"
 	"github.com/centrifuge/centrifuge-protobufs/gen/go/p2p"
@@ -133,12 +128,12 @@
 
 // GetVersion returns the specific version of the document
 func (s service) GetVersion(documentID []byte, version []byte) (documents.Model, error) {
-	inv, err := s.getPurchaseOrderVersion(documentID, version)
+	po, err := s.getPurchaseOrderVersion(documentID, version)
 	if err != nil {
 		return nil, centerrors.Wrap(err, "document not found for the given version")
 	}
-	return inv, nil
-<<<<<<< HEAD
+	return po, nil
+
 }
 
 // purchaseOrderProof creates proofs for purchaseOrder model fields
@@ -155,8 +150,6 @@
 		VersionId:   coreDoc.CurrentVersion,
 		FieldProofs: proofs,
 	}, nil
-=======
->>>>>>> 9cf14420
 }
 
 // CreateProofs generates proofs for given document
