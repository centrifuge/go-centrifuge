--- conflicted
+++ resolved
@@ -18,15 +18,10 @@
 type MockValidatorWithErrors struct{}
 
 func (m MockValidatorWithErrors) Validate(oldState Model, newState Model) error {
-<<<<<<< HEAD
 
 	err := NewError("error_test", "error msg 1")
 	err = AppendError(err, NewError("error_test2", "error msg 2"))
 
-=======
-	err := NewError("error 1")
-	err = AppendError(err, NewError("error 2"))
->>>>>>> 78dab202
 	return err
 }
 
