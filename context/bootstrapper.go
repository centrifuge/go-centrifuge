package context

import (
	"github.com/centrifuge/go-centrifuge/anchors"
	"github.com/centrifuge/go-centrifuge/api"
	"github.com/centrifuge/go-centrifuge/bootstrap"
	"github.com/centrifuge/go-centrifuge/config"
	"github.com/centrifuge/go-centrifuge/documents"
	"github.com/centrifuge/go-centrifuge/documents/invoice"
	"github.com/centrifuge/go-centrifuge/documents/purchaseorder"
	"github.com/centrifuge/go-centrifuge/ethereum"
	"github.com/centrifuge/go-centrifuge/identity"
	"github.com/centrifuge/go-centrifuge/nft"
	"github.com/centrifuge/go-centrifuge/node"
	"github.com/centrifuge/go-centrifuge/p2p"
		"github.com/centrifuge/go-centrifuge/storage"
	"github.com/centrifuge/go-centrifuge/version"
	logging "github.com/ipfs/go-log"
	"github.com/centrifuge/go-centrifuge/queue"
)

var log = logging.Logger("context")

type MainBootstrapper struct {
	Bootstrappers []bootstrap.Bootstrapper
}

func (m *MainBootstrapper) PopulateBaseBootstrappers() {
	m.Bootstrappers = []bootstrap.Bootstrapper{
		&version.Bootstrapper{},
		&config.Bootstrapper{},
		&storage.Bootstrapper{},
<<<<<<< HEAD
		&ethereum.Bootstrapper{},
		&queue.Bootstrapper{},
		&anchors.Bootstrapper{},
=======
		ethereum.Bootstrapper{},
		anchors.Bootstrapper{},
>>>>>>> 7b9e354a
		&identity.Bootstrapper{},
		documents.Bootstrapper{},
		p2p.Bootstrapper{},
		api.Bootstrapper{},
		&invoice.Bootstrapper{},
		&purchaseorder.Bootstrapper{},
		&nft.Bootstrapper{},
	}
}

func (m *MainBootstrapper) PopulateRunBootstrappers() {
	m.PopulateBaseBootstrappers()
	// NODE BOOTSTRAPPER MUST BE THE LAST BOOTSTRAPPER TO BE INVOKED AS IT WON'T RETURN UNTIL NODE IS SHUTDOWN
	m.Bootstrappers = append(m.Bootstrappers, &node.Bootstrapper{})
}

func (m *MainBootstrapper) Bootstrap(context map[string]interface{}) error {
	for _, b := range m.Bootstrappers {
		err := b.Bootstrap(context)
		if err != nil {
			log.Error("Error encountered while bootstrapping", err)
			return err
		}
	}
	return nil
}<|MERGE_RESOLUTION|>--- conflicted
+++ resolved
@@ -30,14 +30,9 @@
 		&version.Bootstrapper{},
 		&config.Bootstrapper{},
 		&storage.Bootstrapper{},
-<<<<<<< HEAD
-		&ethereum.Bootstrapper{},
+		ethereum.Bootstrapper{},
 		&queue.Bootstrapper{},
 		&anchors.Bootstrapper{},
-=======
-		ethereum.Bootstrapper{},
-		anchors.Bootstrapper{},
->>>>>>> 7b9e354a
 		&identity.Bootstrapper{},
 		documents.Bootstrapper{},
 		p2p.Bootstrapper{},
