--- conflicted
+++ resolved
@@ -42,10 +42,6 @@
 		&invoice.Bootstrapper{},
 		&purchaseorder.Bootstrapper{},
 		&nft.Bootstrapper{},
-<<<<<<< HEAD
-		queue.Bootstrapper{},
-=======
->>>>>>> 50f80d5d
 	}
 }
 
