syntax = "proto3";

package invoice;

option go_package = "invoicepb";
option java_multiple_files = true;
option java_outer_classname = "ServiceProto";
option java_package = "com.invoice";

import "google/api/annotations.proto";
import "google/protobuf/timestamp.proto";
import "protoc-gen-swagger/options/annotations.proto";

// DocumentService contains all common interactions for invoice document
service DocumentService {
  rpc Create(InvoiceCreatePayload) returns (InvoiceResponse) {
    option (google.api.http) = {
      post: "/invoice"
      body: "*"
    };
    option (grpc.gateway.protoc_gen_swagger.options.openapiv2_operation) = {
      description: "Creates an invoice"
    };
  }
  rpc Update(InvoiceUpdatePayload) returns (InvoiceResponse) {
    option (google.api.http) = {
      put: "/invoice/{identifier}"
      body: "*"
    };
    option (grpc.gateway.protoc_gen_swagger.options.openapiv2_operation) = {
      description: "Updates an invoice"
    };
  }
  rpc GetVersion(GetVersionRequest) returns (InvoiceResponse) {
    option (google.api.http) = {
      get: "/invoice/{identifier}/{version}"
    };
    option (grpc.gateway.protoc_gen_swagger.options.openapiv2_operation) = {
      description: "Get a specific version of an invoice"
    };
  }
  rpc Get(GetRequest) returns (InvoiceResponse) {
    option (google.api.http) = {
      get: "/invoice/{identifier}"
    };
    option (grpc.gateway.protoc_gen_swagger.options.openapiv2_operation) = {
      description: "Get the current invoice"
    };
  }
}

message GetRequest {
  string identifier = 1;
}

message GetVersionRequest {
  string identifier = 1;
  string version = 2;
}

message InvoiceCreatePayload {
  repeated string collaborators = 1;
  InvoiceData data = 2;
}

message InvoiceUpdatePayload {
  string identifier = 1;
  repeated string collaborators = 2;
  InvoiceData data = 3;
}

message InvoiceResponse {
  ResponseHeader header = 1;
  InvoiceData data = 2;
}

// ResponseHeader contains a set of common fields for most document
message ResponseHeader {
  string document_id = 1;
  string version_id = 2;
  string state = 3;
  repeated string collaborators = 4;
  string transaction_id = 5;
}

// InvoiceData is the default invoice schema
message InvoiceData {
<<<<<<< HEAD
  string invoice_status = 25;
  // invoice number or reference number
  string invoice_number = 1;
  // name of the sender company
  string sender_name = 3;
  // street and address details of the sender company
  string sender_street = 4;
  string sender_city = 5;
  string sender_zipcode = 6;
  // country ISO code of the sender of this invoice
  string sender_country = 7;
  // name of the recipient company
  string recipient_name = 8;
  string recipient_street = 9;
  string recipient_city = 10;
  string recipient_zipcode = 11;
  // country ISO code of the receipient of this invoice
  string recipient_country = 12;
=======
  // invoice number or reference number
  string number = 1;
  // invoice status
  string status = 2;
  string sender_invoice_id = 3;
  string recipient_invoice_id = 4;
  string sender_company_name = 5;
  string sender_contact_person_name = 6;
  // street and address details of the sender company
  string sender_street1 = 7;
  string sender_street2 = 8;
  string sender_city = 9;
  string sender_zipcode = 10;
  string sender_state = 11;
  // country ISO code of the sender of this invoice
  string sender_country = 12;
  string bill_to_company_name = 43;
  string bill_to_contact_person_name = 44;
  string bill_to_street1 = 15;
  string bill_to_street2 = 16;
  string bill_to_city = 17;
  string bill_to_zipcode = 18;
  string bill_to_state = 50;
  string bill_to_country = 20;
  string bill_to_vat_number = 21;
  string bill_to_local_tax_id = 60;
  string remit_to_company_name = 23;
  string remit_to_contact_person_name = 24;
  string remit_to_street1 = 25;
  string remit_to_street2 = 26;
  string remit_to_city = 27;
  string remit_to_zipcode = 28;
  string remit_to_state = 30;
  string remit_to_country = 31;
  string remit_to_vat_number = 32;
  string remit_to_local_tax_id = 33;
  string remit_to_tax_country = 34;
  string ship_to_company_name = 35;
  string ship_to_contact_person_name = 36;
  string ship_to_street1 = 37;
  string ship_to_street2 = 38;
  string ship_to_city = 39;
  string ship_to_zipcode = 40;
  string ship_to_state = 41;
  string ship_to_country = 42;
>>>>>>> a797677c
  // ISO currency code
  string currency = 13;
  // invoice amount including tax
  string gross_amount = 14;
  // invoice amount excluding tax
<<<<<<< HEAD
  string net_amount = 15;
  string tax_amount = 16;
  string tax_rate = 17;
  string recipient = 18;
=======
  string net_amount = 45;
  string tax_amount = 46;
  string tax_rate = 47;
  bool tax_on_line_level = 48;
  // centrifuge ID of the recipient
  string recipient = 49;
  // centrifuge ID of the sender
>>>>>>> a797677c
  string sender = 19;
  // centrifuge ID of the payee
  string payee = 51;
  string comment = 52;
  string shipping_terms = 53;
  string requester_email = 54;
  string requester_name = 55;
  //number of the delivery note
  string delivery_number = 56;
  bool is_credit_note = 57;
  string credit_note_invoice_number = 58;
  google.protobuf.Timestamp credit_for_invoice_date = 59;
  google.protobuf.Timestamp date_due = 22;
  google.protobuf.Timestamp date_paid = 61;
  google.protobuf.Timestamp date_updated = 62;
  google.protobuf.Timestamp date_created = 63;
  repeated BinaryAttachment attachments = 64;
  repeated InvoiceLineItem line_items = 65;
  repeated PaymentDetails payment_details = 66;
  repeated InvoiceTaxItem tax_items = 67;
}

message InvoiceTaxItem {
  string item_number = 1;
  string invoice_item_number = 2;
  string tax_amount = 3;
  string tax_rate = 4;
  string tax_code = 5;
  string tax_base_amount = 6;
}

message BinaryAttachment {
  string name = 1;
  //mime type of attached file
  string file_type = 2;
  // in bytes
  uint64 size = 3;
  string data = 4;
  //the md5 checksum of the original file for easier verification - optional
  string checksum = 5;
}

message PaymentDetails {
  //identifying this payment. could be a sequential number, could be a transaction hash of the crypto payment
  string id = 1;
  google.protobuf.Timestamp date_executed = 2;
  //centrifuge id of payee
  string payee = 3;
  //centrifuge id of payer
  string payer = 4;
  string amount = 5;
  string currency = 6;
  //payment reference (e.g. reference field on bank transfer)
  string reference = 7;
  string bank_name = 8;
  string bank_address = 9;
  string bank_country = 10;
  string bank_account_number = 11;
  string bank_account_currency = 12;
  string bank_account_holder_name = 13;
  string bank_key = 14;
  //the ID of the chain to use in URI format. e.g. "ethereum://42/<tokenaddress>"
  string crypto_chain_uri = 15;
  //the transaction in which the payment happened
  string crypto_transaction_id = 16;
  //from address
  string crypto_from = 17;
  //to address
  string crypto_to = 18;
}

message InvoiceLineItem {
  string item_number = 1;
  string description = 2;
  string sender_part_no = 3;
  string price_per_unit = 4;
  string quantity = 5;
  string unit_of_measure = 6;
  string net_weight = 7;
  string tax_amount = 8;
  string tax_rate = 9;
  string tax_code = 10;
  //the total amount of the line item
  string total_amount = 11;
  string purchase_order_number = 12;
  string purchase_order_item_number = 13;
  string delivery_note_number = 14;
}<|MERGE_RESOLUTION|>--- conflicted
+++ resolved
@@ -85,26 +85,6 @@
 
 // InvoiceData is the default invoice schema
 message InvoiceData {
-<<<<<<< HEAD
-  string invoice_status = 25;
-  // invoice number or reference number
-  string invoice_number = 1;
-  // name of the sender company
-  string sender_name = 3;
-  // street and address details of the sender company
-  string sender_street = 4;
-  string sender_city = 5;
-  string sender_zipcode = 6;
-  // country ISO code of the sender of this invoice
-  string sender_country = 7;
-  // name of the recipient company
-  string recipient_name = 8;
-  string recipient_street = 9;
-  string recipient_city = 10;
-  string recipient_zipcode = 11;
-  // country ISO code of the receipient of this invoice
-  string recipient_country = 12;
-=======
   // invoice number or reference number
   string number = 1;
   // invoice status
@@ -150,18 +130,11 @@
   string ship_to_zipcode = 40;
   string ship_to_state = 41;
   string ship_to_country = 42;
->>>>>>> a797677c
   // ISO currency code
   string currency = 13;
   // invoice amount including tax
   string gross_amount = 14;
   // invoice amount excluding tax
-<<<<<<< HEAD
-  string net_amount = 15;
-  string tax_amount = 16;
-  string tax_rate = 17;
-  string recipient = 18;
-=======
   string net_amount = 45;
   string tax_amount = 46;
   string tax_rate = 47;
@@ -169,7 +142,6 @@
   // centrifuge ID of the recipient
   string recipient = 49;
   // centrifuge ID of the sender
->>>>>>> a797677c
   string sender = 19;
   // centrifuge ID of the payee
   string payee = 51;
