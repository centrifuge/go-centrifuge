syntax = "proto3";

package po;

option go_package = "popb";
option java_multiple_files = true;
option java_outer_classname = "ServiceProto";
option java_package = "com.po";

import "document/service.proto";
import "google/api/annotations.proto";
import "google/protobuf/timestamp.proto";
import "protoc-gen-swagger/options/annotations.proto";

// PurchaseOrderService contains all common interactions for purchase order documents
service PurchaseOrderService {
<<<<<<< HEAD
  rpc Update(PurchaseOrderUpdatePayload) returns (PurchaseOrderResponse) {
    option (google.api.http) = {
      put: "/v1/purchase_orders/{document_id}"
      body: "*"
    };
    option (grpc.gateway.protoc_gen_swagger.options.openapiv2_operation) = {
      description: "Updates a purchase order"
    };
  }
=======
  rpc GetVersion(GetVersionRequest) returns (PurchaseOrderResponse) {
    option (google.api.http) = {
      get: "/v1/purchase_orders/{document_id}/versions/{version_id}"
    };
    option (grpc.gateway.protoc_gen_swagger.options.openapiv2_operation) = {
      description: "Get a specific version of a purchase order"
    };
  }
}

message GetVersionRequest {
  string document_id = 1;
  string version_id = 2;
>>>>>>> c6e22d4a
}

message PurchaseOrderCreatePayload {
  repeated string read_access = 1;
  repeated string write_access = 2;
  PurchaseOrderData data = 3;
  // custom attributes
  map<string, document.Attribute> attributes = 4;
}

message PurchaseOrderUpdatePayload {
  string document_id = 1;
  repeated string read_access = 2;
  repeated string write_access = 3;
  PurchaseOrderData data = 4;
  // custom attributes
  map<string, document.Attribute> attributes = 5;
}

message PurchaseOrderResponse {
  document.ResponseHeader header = 1;
  PurchaseOrderData data = 2;
  // custom attributes
  map<string, document.Attribute> attributes = 3;
}

message PurchaseOrderData {
  string status = 1;
  // purchase order number or reference number
  string number = 2;
  string sender_order_id = 3;
  string recipient_order_id = 4;
  string requisition_id = 5;
  string requester_name = 6;
  string requester_email = 7;
  string ship_to_company_name = 8;
  string ship_to_contact_person_name = 9;
  string ship_to_street1 = 10;
  string ship_to_street2 = 11;
  string ship_to_city = 12;
  string ship_to_zipcode = 13;
  string ship_to_state = 14;
  string ship_to_country = 15;
  string payment_terms = 16;
  string currency = 17;
  string total_amount = 18;
  // centrifuge ID of the recipient
  string recipient = 19;
  // centrifuge ID of the sender
  string sender = 20;
  string comment = 21;
  google.protobuf.Timestamp date_sent = 22;
  google.protobuf.Timestamp date_confirmed = 23;
  google.protobuf.Timestamp date_updated = 24;
  google.protobuf.Timestamp date_created = 25;
  repeated document.BinaryAttachment attachments = 26;
  repeated LineItem line_items = 27;
  repeated document.PaymentDetails payment_details = 28;
}

message LineItem {
  string status = 1;
  string item_number = 2;
  string description = 3;
  string amount_invoiced = 4;
  string amount_total = 5;
  string requisition_number = 6;
  string requisition_item = 7;
  string part_no = 8;
  string price_per_unit = 9;
  string unit_of_measure = 10;
  string quantity = 11;
  string received_quantity = 12;
  google.protobuf.Timestamp date_updated = 13;
  google.protobuf.Timestamp date_created = 14;
  int64 revision_number = 15;
  repeated LineItemActivity activities = 16;
  repeated TaxItem tax_items = 17;
}

message TaxItem {
  string item_number = 1;
  string purchase_order_item_number = 2;
  string tax_amount = 3;
  string tax_rate = 4;
  string tax_code = 5;
  string tax_base_amount = 6;
}

message LineItemActivity {
  string item_number = 1;
  //delivered, returned, credited, invoiced, paid, ...
  string status = 2;
  string quantity = 3;
  string amount = 4;
  //depending on status delivery note, invoice, ...
  string reference_document_id = 5;
  //line item from the reference document
  string reference_document_item = 6;
  google.protobuf.Timestamp date = 7;
}<|MERGE_RESOLUTION|>--- conflicted
+++ resolved
@@ -8,38 +8,7 @@
 option java_package = "com.po";
 
 import "document/service.proto";
-import "google/api/annotations.proto";
 import "google/protobuf/timestamp.proto";
-import "protoc-gen-swagger/options/annotations.proto";
-
-// PurchaseOrderService contains all common interactions for purchase order documents
-service PurchaseOrderService {
-<<<<<<< HEAD
-  rpc Update(PurchaseOrderUpdatePayload) returns (PurchaseOrderResponse) {
-    option (google.api.http) = {
-      put: "/v1/purchase_orders/{document_id}"
-      body: "*"
-    };
-    option (grpc.gateway.protoc_gen_swagger.options.openapiv2_operation) = {
-      description: "Updates a purchase order"
-    };
-  }
-=======
-  rpc GetVersion(GetVersionRequest) returns (PurchaseOrderResponse) {
-    option (google.api.http) = {
-      get: "/v1/purchase_orders/{document_id}/versions/{version_id}"
-    };
-    option (grpc.gateway.protoc_gen_swagger.options.openapiv2_operation) = {
-      description: "Get a specific version of a purchase order"
-    };
-  }
-}
-
-message GetVersionRequest {
-  string document_id = 1;
-  string version_id = 2;
->>>>>>> c6e22d4a
-}
 
 message PurchaseOrderCreatePayload {
   repeated string read_access = 1;
