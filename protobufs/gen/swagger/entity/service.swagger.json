--- conflicted
+++ resolved
@@ -97,8 +97,6 @@
           "DocumentService"
         ]
       }
-<<<<<<< HEAD
-=======
     },
     "/entity/{identifier}/revoke": {
       "post": {
@@ -200,7 +198,6 @@
           "DocumentService"
         ]
       }
->>>>>>> 11e9619e
     }
   },
   "definitions": {
