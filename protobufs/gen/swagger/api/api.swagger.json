--- conflicted
+++ resolved
@@ -1069,45 +1069,6 @@
                 }
             }
         },
-<<<<<<< HEAD
-        "coreapi.UpdateDocumentRequest": {
-            "type": "object",
-            "properties": {
-                "attributes": {
-                    "type": "object",
-                    "$ref": "#/definitions/coreapi.AttributeMap"
-                },
-                "data": {
-                    "type": "object"
-                },
-                "document_id": {
-                    "type": "string"
-                },
-                "read_access": {
-                    "type": "array",
-                    "items": {
-                        "type": "string"
-                    }
-                },
-                "scheme": {
-                    "type": "string",
-                    "enum": [
-                        "generic",
-                        "invoice",
-                        "purchaseorder",
-                        "entity"
-                    ]
-                },
-                "write_access": {
-                    "type": "array",
-                    "items": {
-                        "type": "string"
-                    }
-                }
-            }
-        },
-=======
->>>>>>> e903753e
         "health.Pong": {
             "type": "object",
             "properties": {
