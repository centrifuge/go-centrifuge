{
    "schemes": [
        "http"
    ],
    "swagger": "2.0",
    "info": {
        "description": "Centrifuge OS Node API",
        "title": "Centrifuge OS Node API",
        "contact": {
            "name": "Centrifuge",
            "url": "https://github.com/centrifuge/go-centrifuge",
            "email": "hello@centrifuge.io"
        },
        "license": {
            "name": "MIT"
        },
        "version": "0.0.5"
    },
    "host": "localhost:8082",
    "basePath": "/",
    "paths": {
        "/ping": {
            "get": {
                "description": "returns node version and network",
                "produces": [
                    "application/json"
                ],
                "tags": [
                    "Health"
                ],
                "summary": "Health check for Node",
                "operationId": "ping",
                "responses": {
                    "200": {
                        "description": "OK",
                        "schema": {
                            "type": "object",
                            "$ref": "#/definitions/health.Pong"
                        }
                    }
                }
            }
        },
        "/v1/accounts": {
            "get": {
                "description": "Returns all the accounts in the node.",
                "produces": [
                    "application/json"
                ],
                "tags": [
                    "Accounts"
                ],
                "summary": "Returns all the accounts in the node.",
                "operationId": "get_accounts",
                "responses": {
                    "200": {
                        "description": "OK",
                        "schema": {
                            "type": "object",
                            "$ref": "#/definitions/coreapi.Accounts"
                        }
                    },
                    "500": {
                        "description": "Internal Server Error",
                        "schema": {
                            "type": "object",
                            "$ref": "#/definitions/httputils.HTTPError"
                        }
                    }
                }
            },
            "post": {
                "description": "Creates a new account without any default configurations.",
                "produces": [
                    "application/json"
                ],
                "tags": [
                    "Accounts"
                ],
                "summary": "Creates a new account without any default configurations.",
                "operationId": "create_account",
                "parameters": [
                    {
                        "description": "Account Create request",
                        "name": "body",
                        "in": "body",
                        "required": true,
                        "schema": {
                            "type": "object",
                            "$ref": "#/definitions/coreapi.Account"
                        }
                    }
                ],
                "responses": {
                    "200": {
                        "description": "OK",
                        "schema": {
                            "type": "object",
                            "$ref": "#/definitions/coreapi.Account"
                        }
                    },
                    "400": {
                        "description": "Bad Request",
                        "schema": {
                            "type": "object",
                            "$ref": "#/definitions/httputils.HTTPError"
                        }
                    },
                    "500": {
                        "description": "Internal Server Error",
                        "schema": {
                            "type": "object",
                            "$ref": "#/definitions/httputils.HTTPError"
                        }
                    }
                }
            }
        },
        "/v1/accounts/generate": {
            "post": {
                "description": "Generates a new account with defaults.",
                "produces": [
                    "application/json"
                ],
                "tags": [
                    "Accounts"
                ],
                "summary": "Generates a new account with defaults.",
                "operationId": "generate_account",
                "responses": {
                    "200": {
                        "description": "OK",
                        "schema": {
                            "type": "object",
                            "$ref": "#/definitions/coreapi.Account"
                        }
                    },
                    "500": {
                        "description": "Internal Server Error",
                        "schema": {
                            "type": "object",
                            "$ref": "#/definitions/httputils.HTTPError"
                        }
                    }
                }
            }
        },
        "/v1/accounts/{account_id}": {
            "get": {
                "description": "Returns the account associated with accountID.",
                "produces": [
                    "application/json"
                ],
                "tags": [
                    "Accounts"
                ],
                "summary": "Returns the account associated with accountID.",
                "operationId": "get_account",
                "parameters": [
                    {
                        "type": "string",
                        "description": "Account ID",
                        "name": "account_id",
                        "in": "path",
                        "required": true
                    }
                ],
                "responses": {
                    "200": {
                        "description": "OK",
                        "schema": {
                            "type": "object",
                            "$ref": "#/definitions/coreapi.Account"
                        }
                    },
                    "400": {
                        "description": "Bad Request",
                        "schema": {
                            "type": "object",
                            "$ref": "#/definitions/httputils.HTTPError"
                        }
                    },
                    "404": {
                        "description": "Not Found",
                        "schema": {
                            "type": "object",
                            "$ref": "#/definitions/httputils.HTTPError"
                        }
                    }
                }
            },
            "put": {
                "description": "Updates an existing account.",
                "produces": [
                    "application/json"
                ],
                "tags": [
                    "Accounts"
                ],
                "summary": "Updates an existing account.",
                "operationId": "update_account",
                "parameters": [
                    {
                        "type": "string",
                        "description": "Account ID",
                        "name": "account_id",
                        "in": "path",
                        "required": true
                    },
                    {
                        "description": "Account Update request",
                        "name": "body",
                        "in": "body",
                        "required": true,
                        "schema": {
                            "type": "object",
                            "$ref": "#/definitions/coreapi.Account"
                        }
                    }
                ],
                "responses": {
                    "200": {
                        "description": "OK",
                        "schema": {
                            "type": "object",
                            "$ref": "#/definitions/coreapi.Account"
                        }
                    },
                    "400": {
                        "description": "Bad Request",
                        "schema": {
                            "type": "object",
                            "$ref": "#/definitions/httputils.HTTPError"
                        }
                    },
                    "404": {
                        "description": "Not Found",
                        "schema": {
                            "type": "object",
                            "$ref": "#/definitions/httputils.HTTPError"
                        }
                    },
                    "500": {
                        "description": "Internal Server Error",
                        "schema": {
                            "type": "object",
                            "$ref": "#/definitions/httputils.HTTPError"
                        }
                    }
                }
            }
        },
        "/v1/accounts/{account_id}/sign": {
            "post": {
                "description": "Signs and returns the signature of the Payload.",
                "produces": [
                    "application/json"
                ],
                "tags": [
                    "Accounts"
                ],
                "summary": "Signs and returns the signature of the Payload.",
                "operationId": "account_sign",
                "parameters": [
                    {
                        "type": "string",
                        "description": "Account ID",
                        "name": "account_id",
                        "in": "path",
                        "required": true
                    },
                    {
                        "description": "Sign request",
                        "name": "body",
                        "in": "body",
                        "required": true,
                        "schema": {
                            "type": "object",
                            "$ref": "#/definitions/coreapi.SignRequest"
                        }
                    }
                ],
                "responses": {
                    "200": {
                        "description": "OK",
                        "schema": {
                            "type": "object",
                            "$ref": "#/definitions/coreapi.SignResponse"
                        }
                    },
                    "400": {
                        "description": "Bad Request",
                        "schema": {
                            "type": "object",
                            "$ref": "#/definitions/httputils.HTTPError"
                        }
                    },
                    "500": {
                        "description": "Internal Server Error",
                        "schema": {
                            "type": "object",
                            "$ref": "#/definitions/httputils.HTTPError"
                        }
                    }
                }
            }
        },
        "/v1/documents": {
            "post": {
                "description": "Creates a new document and anchors it.",
                "consumes": [
                    "application/json"
                ],
                "produces": [
                    "application/json"
                ],
                "tags": [
                    "Documents"
                ],
                "summary": "Creates a new document and anchors it.",
                "operationId": "create_document",
                "parameters": [
                    {
                        "type": "string",
                        "description": "Hex encoded centrifuge ID of the account for the intended API action",
                        "name": "authorization",
                        "in": "header",
                        "required": true
                    },
                    {
                        "description": "Document Create request",
                        "name": "body",
                        "in": "body",
                        "required": true,
                        "schema": {
                            "type": "object",
                            "$ref": "#/definitions/coreapi.CreateDocumentRequest"
                        }
                    }
                ],
                "responses": {
                    "201": {
                        "description": "Created",
                        "schema": {
                            "type": "object",
                            "$ref": "#/definitions/coreapi.DocumentResponse"
                        }
                    },
                    "400": {
                        "description": "Bad Request",
                        "schema": {
                            "type": "object",
                            "$ref": "#/definitions/httputils.HTTPError"
                        }
                    },
                    "403": {
                        "description": "Forbidden",
                        "schema": {
                            "type": "object",
                            "$ref": "#/definitions/httputils.HTTPError"
                        }
                    },
                    "500": {
                        "description": "Internal Server Error",
                        "schema": {
                            "type": "object",
                            "$ref": "#/definitions/httputils.HTTPError"
                        }
                    }
                }
            }
        },
        "/v1/documents/{document_id}": {
            "get": {
                "description": "Returns the latest version of the document.",
                "produces": [
                    "application/json"
                ],
                "tags": [
                    "Documents"
                ],
                "summary": "Returns the latest version of the document.",
                "operationId": "get_document",
                "parameters": [
                    {
                        "type": "string",
                        "description": "Hex encoded centrifuge ID of the account for the intended API action",
                        "name": "authorization",
                        "in": "header",
                        "required": true
                    },
                    {
                        "type": "string",
                        "description": "Document Identifier",
                        "name": "document_id",
                        "in": "path",
                        "required": true
                    }
                ],
                "responses": {
                    "200": {
                        "description": "OK",
                        "schema": {
                            "type": "object",
                            "$ref": "#/definitions/coreapi.DocumentResponse"
                        }
                    },
                    "400": {
                        "description": "Bad Request",
                        "schema": {
                            "type": "object",
                            "$ref": "#/definitions/httputils.HTTPError"
                        }
                    },
                    "403": {
                        "description": "Forbidden",
                        "schema": {
                            "type": "object",
                            "$ref": "#/definitions/httputils.HTTPError"
                        }
                    },
                    "404": {
                        "description": "Not Found",
                        "schema": {
                            "type": "object",
                            "$ref": "#/definitions/httputils.HTTPError"
                        }
                    },
                    "500": {
                        "description": "Internal Server Error",
                        "schema": {
                            "type": "object",
                            "$ref": "#/definitions/httputils.HTTPError"
                        }
                    }
                }
            },
            "put": {
                "description": "Updates an existing document and anchors it.",
                "consumes": [
                    "application/json"
                ],
                "produces": [
                    "application/json"
                ],
                "tags": [
                    "Documents"
                ],
                "summary": "Updates an existing document and anchors it.",
                "operationId": "update_document",
                "parameters": [
                    {
                        "type": "string",
                        "description": "Hex encoded centrifuge ID of the account for the intended API action",
                        "name": "authorization",
                        "in": "header",
                        "required": true
                    },
                    {
                        "type": "string",
                        "description": "Document Identifier",
                        "name": "document_id",
                        "in": "path",
                        "required": true
                    },
                    {
                        "description": "Document Update request",
                        "name": "body",
                        "in": "body",
                        "required": true,
                        "schema": {
                            "type": "object",
                            "$ref": "#/definitions/coreapi.CreateDocumentRequest"
                        }
                    }
                ],
                "responses": {
                    "201": {
                        "description": "Created",
                        "schema": {
                            "type": "object",
                            "$ref": "#/definitions/coreapi.DocumentResponse"
                        }
                    },
                    "400": {
                        "description": "Bad Request",
                        "schema": {
                            "type": "object",
                            "$ref": "#/definitions/httputils.HTTPError"
                        }
                    },
                    "403": {
                        "description": "Forbidden",
                        "schema": {
                            "type": "object",
                            "$ref": "#/definitions/httputils.HTTPError"
                        }
                    },
                    "500": {
                        "description": "Internal Server Error",
                        "schema": {
                            "type": "object",
                            "$ref": "#/definitions/httputils.HTTPError"
                        }
                    }
                }
            }
        },
        "/v1/documents/{document_id}/proofs": {
            "post": {
                "description": "Generates proofs for the fields from latest version of the document.",
                "produces": [
                    "application/json"
                ],
                "tags": [
                    "Documents"
                ],
                "summary": "Generates proofs for the fields from latest version of the document.",
                "operationId": "generate_document_proofs",
                "parameters": [
                    {
                        "type": "string",
                        "description": "Hex encoded centrifuge ID of the account for the intended API action",
                        "name": "authorization",
                        "in": "header",
                        "required": true
                    },
                    {
                        "type": "string",
                        "description": "Document Identifier",
                        "name": "document_id",
                        "in": "path",
                        "required": true
                    },
                    {
                        "description": "Document proof request",
                        "name": "body",
                        "in": "body",
                        "required": true,
                        "schema": {
                            "type": "object",
                            "$ref": "#/definitions/coreapi.ProofsRequest"
                        }
                    }
                ],
                "responses": {
                    "200": {
                        "description": "OK",
                        "schema": {
                            "type": "object",
                            "$ref": "#/definitions/coreapi.ProofsResponse"
                        }
                    },
                    "400": {
                        "description": "Bad Request",
                        "schema": {
                            "type": "object",
                            "$ref": "#/definitions/httputils.HTTPError"
                        }
                    },
                    "403": {
                        "description": "Forbidden",
                        "schema": {
                            "type": "object",
                            "$ref": "#/definitions/httputils.HTTPError"
                        }
                    },
                    "500": {
                        "description": "Internal Server Error",
                        "schema": {
                            "type": "object",
                            "$ref": "#/definitions/httputils.HTTPError"
                        }
                    }
                }
            }
        },
        "/v1/documents/{document_id}/transfer_details": {
            "get": {
                "description": "Returns a list of the latest versions of all transfer details on the document.",
                "produces": [
                    "application/json"
                ],
                "tags": [
                    "TransferDetail"
                ],
                "summary": "Returns a list of the latest versions of all transfer details on the document.",
                "operationId": "list_transfer_details",
                "parameters": [
                    {
                        "type": "string",
                        "description": "Hex encoded centrifuge ID of the account for the intended API action",
                        "name": "authorization",
                        "in": "header",
                        "required": true
                    },
                    {
                        "type": "string",
                        "description": "Document Identifier",
                        "name": "document_id",
                        "in": "path",
                        "required": true
                    }
                ],
                "responses": {
                    "200": {
                        "description": "OK",
                        "schema": {
                            "type": "object",
                            "$ref": "#/definitions/userapi.TransferDetailListResponse"
                        }
                    },
                    "400": {
                        "description": "Bad Request",
                        "schema": {
                            "type": "object",
                            "$ref": "#/definitions/httputils.HTTPError"
                        }
                    },
                    "403": {
                        "description": "Forbidden",
                        "schema": {
                            "type": "object",
                            "$ref": "#/definitions/httputils.HTTPError"
                        }
                    },
                    "404": {
                        "description": "Not Found",
                        "schema": {
                            "type": "object",
                            "$ref": "#/definitions/httputils.HTTPError"
                        }
                    },
                    "500": {
                        "description": "Internal Server Error",
                        "schema": {
                            "type": "object",
                            "$ref": "#/definitions/httputils.HTTPError"
                        }
                    }
                }
            },
            "post": {
                "description": "Creates a new transfer detail extension on a document and anchors it.",
                "consumes": [
                    "application/json"
                ],
                "produces": [
                    "application/json"
                ],
                "tags": [
                    "TransferDetail"
                ],
                "summary": "Creates a new transfer detail extension on a document and anchors it.",
                "operationId": "create_transfer_detail",
                "parameters": [
                    {
                        "type": "string",
                        "description": "Hex encoded centrifuge ID of the account for the intended API action",
                        "name": "authorization",
                        "in": "header",
                        "required": true
                    },
                    {
                        "description": "Transfer Detail Create Request",
                        "name": "body",
                        "in": "body",
                        "required": true,
                        "schema": {
                            "type": "object",
                            "$ref": "#/definitions/userapi.CreateTransferDetailRequest"
                        }
                    },
                    {
                        "type": "string",
                        "description": "Document Identifier",
                        "name": "document_id",
                        "in": "path",
                        "required": true
                    }
                ],
                "responses": {
                    "201": {
                        "description": "Created",
                        "schema": {
                            "type": "object",
                            "$ref": "#/definitions/userapi.TransferDetailResponse"
                        }
                    },
                    "400": {
                        "description": "Bad Request",
                        "schema": {
                            "type": "object",
                            "$ref": "#/definitions/httputils.HTTPError"
                        }
                    },
                    "403": {
                        "description": "Forbidden",
                        "schema": {
                            "type": "object",
                            "$ref": "#/definitions/httputils.HTTPError"
                        }
                    },
                    "500": {
                        "description": "Internal Server Error",
                        "schema": {
                            "type": "object",
                            "$ref": "#/definitions/httputils.HTTPError"
                        }
                    }
                }
            }
        },
        "/v1/documents/{document_id}/transfer_details/{transfer_id}": {
            "get": {
                "description": "Returns the latest version of the transfer detail.",
                "produces": [
                    "application/json"
                ],
                "tags": [
                    "TransferDetail"
                ],
                "summary": "Returns the latest version of the transfer detail.",
                "operationId": "get_transfer_detail",
                "parameters": [
                    {
                        "type": "string",
                        "description": "Hex encoded centrifuge ID of the account for the intended API action",
                        "name": "authorization",
                        "in": "header",
                        "required": true
                    },
                    {
                        "type": "string",
                        "description": "Document Identifier",
                        "name": "document_id",
                        "in": "path",
                        "required": true
                    },
                    {
                        "type": "string",
                        "description": "Transfer Detail Identifier",
                        "name": "transfer_id",
                        "in": "path",
                        "required": true
                    }
                ],
                "responses": {
                    "200": {
                        "description": "OK",
                        "schema": {
                            "type": "object",
                            "$ref": "#/definitions/userapi.TransferDetailResponse"
                        }
                    },
                    "400": {
                        "description": "Bad Request",
                        "schema": {
                            "type": "object",
                            "$ref": "#/definitions/httputils.HTTPError"
                        }
                    },
                    "403": {
                        "description": "Forbidden",
                        "schema": {
                            "type": "object",
                            "$ref": "#/definitions/httputils.HTTPError"
                        }
                    },
                    "404": {
                        "description": "Not Found",
                        "schema": {
                            "type": "object",
                            "$ref": "#/definitions/httputils.HTTPError"
                        }
                    },
                    "500": {
                        "description": "Internal Server Error",
                        "schema": {
                            "type": "object",
                            "$ref": "#/definitions/httputils.HTTPError"
                        }
                    }
                }
            },
            "put": {
                "description": "Updates a new transfer detail extension on a document and anchors it.",
                "consumes": [
                    "application/json"
                ],
                "produces": [
                    "application/json"
                ],
                "tags": [
                    "TransferDetail"
                ],
                "summary": "Updates a new transfer detail extension on a document and anchors it.",
                "operationId": "update_transfer_detail",
                "parameters": [
                    {
                        "type": "string",
                        "description": "Hex encoded centrifuge ID of the account for the intended API action",
                        "name": "authorization",
                        "in": "header",
                        "required": true
                    },
                    {
                        "description": "Transfer Detail Update Request",
                        "name": "body",
                        "in": "body",
                        "required": true,
                        "schema": {
                            "type": "object",
                            "$ref": "#/definitions/userapi.UpdateTransferDetailRequest"
                        }
                    },
                    {
                        "type": "string",
                        "description": "Document Identifier",
                        "name": "document_id",
                        "in": "path",
                        "required": true
                    },
                    {
                        "type": "string",
                        "description": "Transfer Detail Identifier",
                        "name": "transfer_id",
                        "in": "path",
                        "required": true
                    }
                ],
                "responses": {
                    "201": {
                        "description": "Created",
                        "schema": {
                            "type": "object",
                            "$ref": "#/definitions/userapi.TransferDetailResponse"
                        }
                    },
                    "400": {
                        "description": "Bad Request",
                        "schema": {
                            "type": "object",
                            "$ref": "#/definitions/httputils.HTTPError"
                        }
                    },
                    "403": {
                        "description": "Forbidden",
                        "schema": {
                            "type": "object",
                            "$ref": "#/definitions/httputils.HTTPError"
                        }
                    },
                    "500": {
                        "description": "Internal Server Error",
                        "schema": {
                            "type": "object",
                            "$ref": "#/definitions/httputils.HTTPError"
                        }
                    }
                }
            }
        },
        "/v1/documents/{document_id}/versions/{version_id}": {
            "get": {
                "description": "Returns the specific version of the document.",
                "produces": [
                    "application/json"
                ],
                "tags": [
                    "Documents"
                ],
                "summary": "Returns the specific version of the document.",
                "operationId": "get_document_version",
                "parameters": [
                    {
                        "type": "string",
                        "description": "Hex encoded centrifuge ID of the account for the intended API action",
                        "name": "authorization",
                        "in": "header",
                        "required": true
                    },
                    {
                        "type": "string",
                        "description": "Document Identifier",
                        "name": "document_id",
                        "in": "path",
                        "required": true
                    },
                    {
                        "type": "string",
                        "description": "Document Version Identifier",
                        "name": "version_id",
                        "in": "path",
                        "required": true
                    }
                ],
                "responses": {
                    "200": {
                        "description": "OK",
                        "schema": {
                            "type": "object",
                            "$ref": "#/definitions/coreapi.DocumentResponse"
                        }
                    },
                    "400": {
                        "description": "Bad Request",
                        "schema": {
                            "type": "object",
                            "$ref": "#/definitions/httputils.HTTPError"
                        }
                    },
                    "403": {
                        "description": "Forbidden",
                        "schema": {
                            "type": "object",
                            "$ref": "#/definitions/httputils.HTTPError"
                        }
                    },
                    "404": {
                        "description": "Not Found",
                        "schema": {
                            "type": "object",
                            "$ref": "#/definitions/httputils.HTTPError"
                        }
                    },
                    "500": {
                        "description": "Internal Server Error",
                        "schema": {
                            "type": "object",
                            "$ref": "#/definitions/httputils.HTTPError"
                        }
                    }
                }
            }
        },
        "/v1/documents/{document_id}/versions/{version_id}/proofs": {
            "post": {
                "description": "Generates proofs for the fields from a specific document version.",
                "produces": [
                    "application/json"
                ],
                "tags": [
                    "Documents"
                ],
                "summary": "Generates proofs for the fields from a specific document version.",
                "operationId": "generate_document_version_proofs",
                "parameters": [
                    {
                        "type": "string",
                        "description": "Hex encoded centrifuge ID of the account for the intended API action",
                        "name": "authorization",
                        "in": "header",
                        "required": true
                    },
                    {
                        "type": "string",
                        "description": "Document Identifier",
                        "name": "document_id",
                        "in": "path",
                        "required": true
                    },
                    {
                        "type": "string",
                        "description": "Document Version Identifier",
                        "name": "version_id",
                        "in": "path",
                        "required": true
                    },
                    {
                        "description": "Document proof request",
                        "name": "body",
                        "in": "body",
                        "required": true,
                        "schema": {
                            "type": "object",
                            "$ref": "#/definitions/coreapi.ProofsRequest"
                        }
                    }
                ],
                "responses": {
                    "200": {
                        "description": "OK",
                        "schema": {
                            "type": "object",
                            "$ref": "#/definitions/coreapi.ProofsResponse"
                        }
                    },
                    "400": {
                        "description": "Bad Request",
                        "schema": {
                            "type": "object",
                            "$ref": "#/definitions/httputils.HTTPError"
                        }
                    },
                    "403": {
                        "description": "Forbidden",
                        "schema": {
                            "type": "object",
                            "$ref": "#/definitions/httputils.HTTPError"
                        }
                    },
                    "500": {
                        "description": "Internal Server Error",
                        "schema": {
                            "type": "object",
                            "$ref": "#/definitions/httputils.HTTPError"
                        }
                    }
                }
            }
        },
        "/v1/jobs/{job_id}": {
            "get": {
                "description": "Returns the status of a given Job.",
                "produces": [
                    "application/json"
                ],
                "tags": [
                    "Jobs"
                ],
                "summary": "Returns the status of a given Job.",
                "operationId": "get_job_status",
                "parameters": [
                    {
                        "type": "string",
                        "description": "Hex encoded centrifuge ID of the account for the intended API action",
                        "name": "authorization",
                        "in": "header",
                        "required": true
                    },
                    {
                        "type": "string",
                        "description": "Job ID",
                        "name": "job_id",
                        "in": "path",
                        "required": true
                    }
                ],
                "responses": {
                    "200": {
                        "description": "OK",
                        "schema": {
                            "type": "object",
                            "$ref": "#/definitions/jobs.StatusResponse"
                        }
                    },
                    "400": {
                        "description": "Bad Request",
                        "schema": {
                            "type": "object",
                            "$ref": "#/definitions/httputils.HTTPError"
                        }
                    },
                    "403": {
                        "description": "Forbidden",
                        "schema": {
                            "type": "object",
                            "$ref": "#/definitions/httputils.HTTPError"
                        }
                    },
                    "404": {
                        "description": "Not Found",
                        "schema": {
                            "type": "object",
                            "$ref": "#/definitions/httputils.HTTPError"
                        }
                    }
                }
            }
        },
        "/v1/nfts/registries/{registry_address}/mint": {
            "post": {
                "description": "Mints an NFT against a document.",
                "consumes": [
                    "application/json"
                ],
                "produces": [
                    "application/json"
                ],
                "tags": [
                    "NFT"
                ],
                "summary": "Mints an NFT against a document.",
                "operationId": "mint_nft",
                "parameters": [
                    {
                        "type": "string",
                        "description": "Hex encoded centrifuge ID of the account for the intended API action",
                        "name": "authorization",
                        "in": "header",
                        "required": true
                    },
                    {
                        "type": "string",
                        "description": "NFT registry address in hex",
                        "name": "registry_address",
                        "in": "path",
                        "required": true
                    },
                    {
                        "description": "Mint NFT request",
                        "name": "body",
                        "in": "body",
                        "required": true,
                        "schema": {
                            "type": "object",
                            "$ref": "#/definitions/coreapi.MintNFTRequest"
                        }
                    }
                ],
                "responses": {
                    "201": {
                        "description": "Created",
                        "schema": {
                            "type": "object",
                            "$ref": "#/definitions/coreapi.MintNFTResponse"
                        }
                    },
                    "400": {
                        "description": "Bad Request",
                        "schema": {
                            "type": "object",
                            "$ref": "#/definitions/httputils.HTTPError"
                        }
                    },
                    "403": {
                        "description": "Forbidden",
                        "schema": {
                            "type": "object",
                            "$ref": "#/definitions/httputils.HTTPError"
                        }
                    },
                    "500": {
                        "description": "Internal Server Error",
                        "schema": {
                            "type": "object",
                            "$ref": "#/definitions/httputils.HTTPError"
                        }
                    }
                }
            }
        },
        "/v1/nfts/registries/{registry_address}/tokens/{token_id}/owner": {
            "get": {
                "description": "Returns the Owner of the given NFT.",
                "produces": [
                    "application/json"
                ],
                "tags": [
                    "NFT"
                ],
                "summary": "Returns the Owner of the given NFT.",
                "operationId": "owner_of_nft",
                "parameters": [
                    {
                        "type": "string",
                        "description": "Hex encoded centrifuge ID of the account for the intended API action",
                        "name": "authorization",
                        "in": "header",
                        "required": true
                    },
                    {
                        "type": "string",
                        "description": "NFT token ID in hex",
                        "name": "token_id",
                        "in": "path",
                        "required": true
                    },
                    {
                        "type": "string",
                        "description": "Registry address in hex",
                        "name": "registry_address",
                        "in": "path",
                        "required": true
                    }
                ],
                "responses": {
                    "200": {
                        "description": "OK",
                        "schema": {
                            "type": "object",
                            "$ref": "#/definitions/coreapi.NFTOwnerResponse"
                        }
                    },
                    "400": {
                        "description": "Bad Request",
                        "schema": {
                            "type": "object",
                            "$ref": "#/definitions/httputils.HTTPError"
                        }
                    },
                    "403": {
                        "description": "Forbidden",
                        "schema": {
                            "type": "object",
                            "$ref": "#/definitions/httputils.HTTPError"
                        }
                    }
                }
            }
        },
        "/v1/nfts/registries/{registry_address}/tokens/{token_id}/transfer": {
            "post": {
                "description": "Transfers given NFT to provide address.",
                "consumes": [
                    "application/json"
                ],
                "produces": [
                    "application/json"
                ],
                "tags": [
                    "NFT"
                ],
                "summary": "Transfers given NFT to provide address.",
                "operationId": "transfer_nft",
                "parameters": [
                    {
                        "type": "string",
                        "description": "Hex encoded centrifuge ID of the account for the intended API action",
                        "name": "authorization",
                        "in": "header",
                        "required": true
                    },
                    {
                        "type": "string",
                        "description": "NFT registry address in hex",
                        "name": "registry_address",
                        "in": "path",
                        "required": true
                    },
                    {
                        "type": "string",
                        "description": "NFT token ID in hex",
                        "name": "token_id",
                        "in": "path",
                        "required": true
                    },
                    {
                        "description": "Mint NFT request",
                        "name": "body",
                        "in": "body",
                        "required": true,
                        "schema": {
                            "type": "object",
                            "$ref": "#/definitions/coreapi.TransferNFTRequest"
                        }
                    }
                ],
                "responses": {
                    "200": {
                        "description": "OK",
                        "schema": {
                            "type": "object",
                            "$ref": "#/definitions/coreapi.TransferNFTResponse"
                        }
                    },
                    "400": {
                        "description": "Bad Request",
                        "schema": {
                            "type": "object",
                            "$ref": "#/definitions/httputils.HTTPError"
                        }
                    },
                    "403": {
                        "description": "Forbidden",
                        "schema": {
                            "type": "object",
                            "$ref": "#/definitions/httputils.HTTPError"
                        }
                    },
                    "500": {
                        "description": "Internal Server Error",
                        "schema": {
                            "type": "object",
                            "$ref": "#/definitions/httputils.HTTPError"
                        }
                    }
                }
            }
        },
        "/v1/purchase_orders": {
            "post": {
                "description": "Creates a new purchase order and anchors it.",
                "consumes": [
                    "application/json"
                ],
                "produces": [
                    "application/json"
                ],
                "tags": [
                    "PurchaseOrders"
                ],
                "summary": "Creates a new purchase order and anchors it.",
                "operationId": "create_purchase_order",
                "parameters": [
                    {
                        "type": "string",
                        "description": "Hex encoded centrifuge ID of the account for the intended API action",
                        "name": "authorization",
                        "in": "header",
                        "required": true
                    },
                    {
                        "description": "Purchase Order Create request",
                        "name": "body",
                        "in": "body",
                        "required": true,
                        "schema": {
                            "type": "object",
                            "$ref": "#/definitions/userapi.CreatePurchaseOrderRequest"
                        }
                    }
                ],
                "responses": {
                    "201": {
                        "description": "Created",
                        "schema": {
                            "type": "object",
                            "$ref": "#/definitions/userapi.PurchaseOrderResponse"
                        }
                    },
                    "400": {
                        "description": "Bad Request",
                        "schema": {
                            "type": "object",
                            "$ref": "#/definitions/httputils.HTTPError"
                        }
                    },
                    "403": {
                        "description": "Forbidden",
                        "schema": {
                            "type": "object",
                            "$ref": "#/definitions/httputils.HTTPError"
                        }
                    },
                    "500": {
                        "description": "Internal Server Error",
                        "schema": {
                            "type": "object",
                            "$ref": "#/definitions/httputils.HTTPError"
                        }
                    }
                }
            }
        },
        "/v1/purchase_orders/{document_id}": {
            "get": {
                "description": "Returns the latest version of the PurchaseOrder.",
                "produces": [
                    "application/json"
                ],
                "tags": [
                    "PurchaseOrders"
                ],
                "summary": "Returns the latest version of the PurchaseOrder.",
                "operationId": "get_purchase_order",
                "parameters": [
                    {
                        "type": "string",
                        "description": "Hex encoded centrifuge ID of the account for the intended API action",
                        "name": "authorization",
                        "in": "header",
                        "required": true
                    },
                    {
                        "type": "string",
                        "description": "Document Identifier",
                        "name": "document_id",
                        "in": "path",
                        "required": true
                    }
                ],
                "responses": {
                    "200": {
                        "description": "OK",
                        "schema": {
                            "type": "object",
                            "$ref": "#/definitions/userapi.PurchaseOrderResponse"
                        }
                    },
                    "400": {
                        "description": "Bad Request",
                        "schema": {
                            "type": "object",
                            "$ref": "#/definitions/httputils.HTTPError"
                        }
                    },
                    "403": {
                        "description": "Forbidden",
                        "schema": {
                            "type": "object",
                            "$ref": "#/definitions/httputils.HTTPError"
                        }
                    },
                    "404": {
                        "description": "Not Found",
                        "schema": {
                            "type": "object",
                            "$ref": "#/definitions/httputils.HTTPError"
                        }
                    },
                    "500": {
                        "description": "Internal Server Error",
                        "schema": {
                            "type": "object",
                            "$ref": "#/definitions/httputils.HTTPError"
                        }
                    }
                }
<<<<<<< HEAD
            }
        },
        "/v1/purchase_orders/{document_id}/versions/{version_id}": {
            "get": {
                "description": "Returns the specific version of a PurchaseOrder.",
=======
            },
            "put": {
                "description": "Updates an existing PurchaseOrder and anchors it.",
                "consumes": [
                    "application/json"
                ],
>>>>>>> c6e22d4a
                "produces": [
                    "application/json"
                ],
                "tags": [
                    "PurchaseOrders"
                ],
<<<<<<< HEAD
                "summary": "Returns the specific version of a PurchaseOrder.",
                "operationId": "get_purchase_order_version",
=======
                "summary": "Updates an existing PurchaseOrder and anchors it.",
                "operationId": "update_purchase_order",
>>>>>>> c6e22d4a
                "parameters": [
                    {
                        "type": "string",
                        "description": "Hex encoded centrifuge ID of the account for the intended API action",
                        "name": "authorization",
                        "in": "header",
                        "required": true
                    },
                    {
                        "type": "string",
                        "description": "Document Identifier",
                        "name": "document_id",
                        "in": "path",
                        "required": true
                    },
                    {
<<<<<<< HEAD
                        "type": "string",
                        "description": "Document Version Identifier",
                        "name": "version_id",
                        "in": "path",
                        "required": true
                    }
                ],
                "responses": {
                    "200": {
                        "description": "OK",
=======
                        "description": "PurchaseOrder Update request",
                        "name": "body",
                        "in": "body",
                        "required": true,
                        "schema": {
                            "type": "object",
                            "$ref": "#/definitions/userapi.CreatePurchaseOrderRequest"
                        }
                    }
                ],
                "responses": {
                    "201": {
                        "description": "Created",
>>>>>>> c6e22d4a
                        "schema": {
                            "type": "object",
                            "$ref": "#/definitions/userapi.PurchaseOrderResponse"
                        }
                    },
                    "400": {
                        "description": "Bad Request",
                        "schema": {
                            "type": "object",
                            "$ref": "#/definitions/httputils.HTTPError"
                        }
                    },
                    "403": {
                        "description": "Forbidden",
                        "schema": {
                            "type": "object",
                            "$ref": "#/definitions/httputils.HTTPError"
                        }
                    },
<<<<<<< HEAD
                    "404": {
                        "description": "Not Found",
                        "schema": {
                            "type": "object",
                            "$ref": "#/definitions/httputils.HTTPError"
                        }
                    },
=======
>>>>>>> c6e22d4a
                    "500": {
                        "description": "Internal Server Error",
                        "schema": {
                            "type": "object",
                            "$ref": "#/definitions/httputils.HTTPError"
                        }
                    }
                }
            }
        }
    },
    "definitions": {
        "byteutils.HexBytes": {
            "type": "array",
            "items": {}
        },
        "coreapi.Account": {
            "type": "object",
            "properties": {
                "eth_account": {
                    "type": "object",
                    "$ref": "#/definitions/coreapi.EthAccount"
                },
                "eth_default_account_name": {
                    "type": "string"
                },
                "identity_id": {
                    "type": "string"
                },
                "p2p_key_pair": {
                    "type": "object",
                    "$ref": "#/definitions/coreapi.KeyPair"
                },
                "receive_event_notification_endpoint": {
                    "type": "string"
                },
                "signing_key_pair": {
                    "type": "object",
                    "$ref": "#/definitions/coreapi.KeyPair"
                }
            }
        },
        "coreapi.Accounts": {
            "type": "object",
            "properties": {
                "data": {
                    "type": "array",
                    "items": {
                        "$ref": "#/definitions/coreapi.Account"
                    }
                }
            }
        },
        "coreapi.AttributeMapRequest": {
            "type": "object",
            "additionalProperties": {
                "type": "object",
                "properties": {
                    "type": {
                        "type": "string",
                        "enum": [
                            "integer",
                            "decimal",
                            "string",
                            "bytes",
                            "timestamp"
                        ]
                    },
                    "value": {
                        "type": "string"
                    }
                }
            }
        },
        "coreapi.AttributeMapResponse": {
            "type": "object",
            "additionalProperties": {
                "type": "object",
                "properties": {
                    "key": {
                        "type": "string"
                    },
                    "type": {
                        "type": "string",
                        "enum": [
                            "integer",
                            "decimal",
                            "string",
                            "bytes",
                            "timestamp"
                        ]
                    },
                    "value": {
                        "type": "string"
                    }
                }
            }
        },
        "coreapi.AttributeRequest": {
            "type": "object",
            "properties": {
                "type": {
                    "type": "string",
                    "enum": [
                        "integer",
                        "decimal",
                        "string",
                        "bytes",
                        "timestamp"
                    ]
                },
                "value": {
                    "type": "string"
                }
            }
        },
        "coreapi.AttributeResponse": {
            "type": "object",
            "properties": {
                "key": {
                    "type": "string"
                },
                "type": {
                    "type": "string",
                    "enum": [
                        "integer",
                        "decimal",
                        "string",
                        "bytes",
                        "timestamp"
                    ]
                },
                "value": {
                    "type": "string"
                }
            }
        },
        "coreapi.CreateDocumentRequest": {
            "type": "object",
            "properties": {
                "attributes": {
                    "type": "object",
                    "$ref": "#/definitions/coreapi.AttributeMapRequest"
                },
                "data": {
                    "type": "object"
                },
                "read_access": {
                    "type": "array",
                    "items": {
                        "type": "string"
                    }
                },
                "scheme": {
                    "type": "string",
                    "enum": [
                        "generic",
                        "invoice",
                        "purchase_order",
                        "entity"
                    ]
                },
                "write_access": {
                    "type": "array",
                    "items": {
                        "type": "string"
                    }
                }
            }
        },
        "coreapi.DocumentResponse": {
            "type": "object",
            "properties": {
                "attributes": {
                    "type": "object",
                    "$ref": "#/definitions/coreapi.AttributeMapResponse"
                },
                "data": {
                    "type": "object"
                },
                "header": {
                    "type": "object",
                    "$ref": "#/definitions/coreapi.ResponseHeader"
                },
                "scheme": {
                    "type": "string",
                    "enum": [
                        "generic",
                        "invoice",
                        "purchase_order",
                        "entity"
                    ]
                }
            }
        },
        "coreapi.EthAccount": {
            "type": "object",
            "properties": {
                "address": {
                    "type": "string"
                },
                "key": {
                    "type": "string"
                },
                "password": {
                    "type": "string"
                }
            }
        },
        "coreapi.KeyPair": {
            "type": "object",
            "properties": {
                "pub": {
                    "type": "string"
                },
                "pvt": {
                    "type": "string"
                }
            }
        },
        "coreapi.MintNFTRequest": {
            "type": "object",
            "properties": {
                "deposit_address": {
                    "type": "string"
                },
                "document_id": {
                    "type": "string"
                },
                "grant_nft_access": {
                    "type": "boolean"
                },
                "proof_fields": {
                    "type": "array",
                    "items": {
                        "type": "string"
                    }
                },
                "submit_nft_owner_access_proof": {
                    "type": "boolean"
                },
                "submit_token_proof": {
                    "type": "boolean"
                }
            }
        },
        "coreapi.MintNFTResponse": {
            "type": "object",
            "properties": {
                "deposit_address": {
                    "type": "string"
                },
                "document_id": {
                    "type": "string"
                },
                "header": {
                    "type": "object",
                    "$ref": "#/definitions/coreapi.NFTResponseHeader"
                },
                "registry_address": {
                    "type": "string"
                },
                "token_id": {
                    "type": "string"
                }
            }
        },
        "coreapi.NFT": {
            "type": "object",
            "properties": {
                "owner": {
                    "type": "string"
                },
                "registry": {
                    "type": "string"
                },
                "token_id": {
                    "type": "string"
                },
                "token_index": {
                    "type": "string"
                }
            }
        },
        "coreapi.NFTOwnerResponse": {
            "type": "object",
            "properties": {
                "owner": {
                    "type": "string"
                },
                "registry_address": {
                    "type": "string"
                },
                "token_id": {
                    "type": "string"
                }
            }
        },
        "coreapi.NFTResponseHeader": {
            "type": "object",
            "properties": {
                "job_id": {
                    "type": "string"
                }
            }
        },
        "coreapi.Proof": {
            "type": "object",
            "properties": {
                "hash": {
                    "type": "string"
                },
                "property": {
                    "type": "string"
                },
                "salt": {
                    "type": "string"
                },
                "sorted_hashes": {
                    "type": "array",
                    "items": {
                        "type": "string"
                    }
                },
                "value": {
                    "type": "string"
                }
            }
        },
        "coreapi.ProofResponseHeader": {
            "type": "object",
            "properties": {
                "document_id": {
                    "type": "string"
                },
                "state": {
                    "type": "string"
                },
                "version_id": {
                    "type": "string"
                }
            }
        },
        "coreapi.ProofsRequest": {
            "type": "object",
            "properties": {
                "fields": {
                    "type": "array",
                    "items": {
                        "type": "string"
                    }
                }
            }
        },
        "coreapi.ProofsResponse": {
            "type": "object",
            "properties": {
                "field_proofs": {
                    "type": "array",
                    "items": {
                        "$ref": "#/definitions/coreapi.Proof"
                    }
                },
                "header": {
                    "type": "object",
                    "$ref": "#/definitions/coreapi.ProofResponseHeader"
                }
            }
        },
        "coreapi.ResponseHeader": {
            "type": "object",
            "properties": {
                "author": {
                    "type": "string"
                },
                "created_at": {
                    "type": "string"
                },
                "document_id": {
                    "type": "string"
                },
                "job_id": {
                    "type": "string"
                },
                "nfts": {
                    "type": "array",
                    "items": {
                        "$ref": "#/definitions/coreapi.NFT"
                    }
                },
                "read_access": {
                    "type": "array",
                    "items": {
                        "type": "string"
                    }
                },
                "version_id": {
                    "type": "string"
                },
                "write_access": {
                    "type": "array",
                    "items": {
                        "type": "string"
                    }
                }
            }
        },
        "coreapi.SignRequest": {
            "type": "object",
            "properties": {
                "payload": {
                    "type": "string"
                }
            }
        },
        "coreapi.SignResponse": {
            "type": "object",
            "properties": {
                "payload": {
                    "type": "string"
                },
                "public_key": {
                    "type": "string"
                },
                "signature": {
                    "type": "string"
                },
                "signer_id": {
                    "type": "string"
                }
            }
        },
        "coreapi.TransferNFTRequest": {
            "type": "object",
            "properties": {
                "to": {
                    "type": "string"
                }
            }
        },
        "coreapi.TransferNFTResponse": {
            "type": "object",
            "properties": {
                "header": {
                    "type": "object",
                    "$ref": "#/definitions/coreapi.NFTResponseHeader"
                },
                "registry_address": {
                    "type": "string"
                },
                "to": {
                    "type": "string"
                },
                "token_id": {
                    "type": "string"
                }
            }
        },
        "documents.BinaryAttachment": {
            "type": "object",
            "properties": {
                "checksum": {
                    "description": "the md5 checksum of the original file for easier verification",
                    "type": "string"
                },
                "data": {
                    "type": "string"
                },
                "file_type": {
                    "description": "mime type of attached file",
                    "type": "string"
                },
                "name": {
                    "type": "string"
                },
                "size": {
                    "description": "in bytes",
                    "type": "integer"
                }
            }
        },
        "documents.PaymentDetails": {
            "type": "object",
            "properties": {
                "amount": {
                    "type": "string"
                },
                "bank_account_currency": {
                    "type": "string"
                },
                "bank_account_holder_name": {
                    "type": "string"
                },
                "bank_account_number": {
                    "type": "string"
                },
                "bank_address": {
                    "type": "string"
                },
                "bank_country": {
                    "type": "string"
                },
                "bank_key": {
                    "type": "string"
                },
                "bank_name": {
                    "type": "string"
                },
                "crypto_chain_uri": {
                    "description": "the ID of the chain to use in URI format. e.g. \"ethereum://42/\u003ctokenaddress\u003e\"",
                    "type": "string"
                },
                "crypto_from": {
                    "description": "from address",
                    "type": "string"
                },
                "crypto_to": {
                    "description": "to address",
                    "type": "string"
                },
                "crypto_transaction_id": {
                    "description": "the transaction in which the payment happened",
                    "type": "string"
                },
                "currency": {
                    "type": "string"
                },
                "date_executed": {
                    "type": "string"
                },
                "id": {
                    "description": "identifying this payment. could be a sequential number, could be a transaction hash of the crypto payment",
                    "type": "string"
                },
                "payee": {
                    "description": "centrifuge id of payee",
                    "type": "string"
                },
                "payer": {
                    "description": "centrifuge id of payer",
                    "type": "string"
                },
                "reference": {
                    "description": "payment reference (e.g. reference field on bank transfer)",
                    "type": "string"
                }
            }
        },
        "health.Pong": {
            "type": "object",
            "properties": {
                "network": {
                    "type": "string"
                },
                "version": {
                    "type": "string"
                }
            }
        },
        "httputils.HTTPError": {
            "type": "object",
            "properties": {
                "message": {
                    "type": "string"
                }
            }
        },
        "identity.DID": {
            "type": "array",
            "items": {}
        },
        "jobs.StatusResponse": {
            "type": "object",
            "properties": {
                "job_id": {
                    "type": "string"
                },
                "last_updated": {
                    "type": "string"
                },
                "message": {
                    "type": "string"
                },
                "status": {
                    "type": "string"
                }
            }
        },
        "purchaseorder.Data": {
            "type": "object",
            "properties": {
                "attachments": {
                    "type": "array",
                    "items": {
                        "$ref": "#/definitions/documents.BinaryAttachment"
                    }
                },
                "comment": {
                    "type": "string"
                },
                "currency": {
                    "type": "string"
                },
                "date_confirmed": {
                    "type": "string"
                },
                "date_created": {
                    "type": "string"
                },
                "date_sent": {
                    "type": "string"
                },
                "date_updated": {
                    "type": "string"
                },
                "line_items": {
                    "type": "array",
                    "items": {
                        "$ref": "#/definitions/purchaseorder.LineItem"
                    }
                },
                "number": {
                    "type": "string"
                },
                "payment_details": {
                    "type": "array",
                    "items": {
                        "$ref": "#/definitions/documents.PaymentDetails"
                    }
                },
                "payment_terms": {
                    "type": "string"
                },
                "recipient": {
                    "type": "string"
                },
                "recipient_order_id": {
                    "type": "string"
                },
                "requester_email": {
                    "type": "string"
                },
                "requester_name": {
                    "type": "string"
                },
                "requisition_id": {
                    "type": "string"
                },
                "sender": {
                    "type": "string"
                },
                "sender_order_id": {
                    "type": "string"
                },
                "ship_to_city": {
                    "type": "string"
                },
                "ship_to_company_name": {
                    "type": "string"
                },
                "ship_to_contact_person_name": {
                    "type": "string"
                },
                "ship_to_country": {
                    "type": "string"
                },
                "ship_to_state": {
                    "type": "string"
                },
                "ship_to_street_1": {
                    "type": "string"
                },
                "ship_to_street_2": {
                    "type": "string"
                },
                "ship_to_zipcode": {
                    "type": "string"
                },
                "status": {
                    "type": "string"
                },
                "total_amount": {
                    "type": "string"
                }
            }
        },
        "purchaseorder.LineItem": {
            "type": "object",
            "properties": {
                "activities": {
                    "type": "array",
                    "items": {
                        "$ref": "#/definitions/purchaseorder.LineItemActivity"
                    }
                },
                "amount_invoiced": {
                    "type": "string"
                },
                "amount_total": {
                    "type": "string"
                },
                "date_created": {
                    "type": "string"
                },
                "date_updated": {
                    "type": "string"
                },
                "description": {
                    "type": "string"
                },
                "item_number": {
                    "type": "string"
                },
                "part_number": {
                    "type": "string"
                },
                "price_per_unit": {
                    "type": "string"
                },
                "quantity": {
                    "type": "string"
                },
                "received_quantity": {
                    "type": "string"
                },
                "requisition_item": {
                    "type": "string"
                },
                "requisition_number": {
                    "type": "string"
                },
                "revision_number": {
                    "type": "integer"
                },
                "status": {
                    "type": "string"
                },
                "tax_items": {
                    "type": "array",
                    "items": {
                        "$ref": "#/definitions/purchaseorder.TaxItem"
                    }
                },
                "unit_of_measure": {
                    "type": "string"
                }
            }
        },
        "purchaseorder.LineItemActivity": {
            "type": "object",
            "properties": {
                "amount": {
                    "type": "string"
                },
                "date": {
                    "type": "string"
                },
                "item_number": {
                    "type": "string"
                },
                "quantity": {
                    "type": "string"
                },
                "reference_document_id": {
                    "type": "string"
                },
                "reference_document_item": {
                    "type": "string"
                },
                "status": {
                    "type": "string"
                }
            }
        },
        "purchaseorder.TaxItem": {
            "type": "object",
            "properties": {
                "item_number": {
                    "type": "string"
                },
                "purchase_order_item_number": {
                    "type": "string"
                },
                "tax_amount": {
                    "type": "string"
                },
                "tax_base_amount": {
                    "type": "string"
                },
                "tax_code": {
                    "type": "string"
                },
                "tax_rate": {
                    "type": "string"
                }
            }
        },
        "transferdetails.Data": {
            "type": "object",
            "properties": {
                "amount": {
                    "type": "string"
                },
                "currency": {
                    "type": "string"
                },
                "data": {
                    "type": "string"
                },
                "recipient_id": {
                    "type": "string"
                },
                "scheduled_date": {
                    "type": "string"
                },
                "sender_id": {
                    "type": "string"
                },
                "settlement_date": {
                    "type": "string"
                },
                "settlement_reference": {
                    "type": "string"
                },
                "status": {
                    "type": "string"
                },
                "transfer_id": {
                    "type": "string"
                },
                "transfer_type": {
                    "type": "string"
                }
            }
        },
        "userapi.CreatePurchaseOrderRequest": {
            "type": "object",
            "properties": {
                "attributes": {
                    "type": "object",
                    "$ref": "#/definitions/coreapi.AttributeMapRequest"
                },
                "data": {
                    "type": "object",
                    "$ref": "#/definitions/purchaseorder.Data"
                },
                "read_access": {
                    "type": "array",
                    "items": {
                        "type": "string"
                    }
                },
                "write_access": {
                    "type": "array",
                    "items": {
                        "type": "string"
                    }
                }
            }
        },
        "userapi.CreateTransferDetailRequest": {
            "type": "object",
            "properties": {
                "data": {
                    "type": "object",
                    "$ref": "#/definitions/transferdetails.Data"
                },
                "document_id": {
                    "type": "string"
                }
            }
        },
        "userapi.PurchaseOrderResponse": {
            "type": "object",
            "properties": {
                "attributes": {
                    "type": "object",
                    "$ref": "#/definitions/coreapi.AttributeMapResponse"
                },
                "data": {
                    "type": "object",
                    "$ref": "#/definitions/purchaseorder.Data"
                },
                "header": {
                    "type": "object",
                    "$ref": "#/definitions/coreapi.ResponseHeader"
                }
            }
        },
        "userapi.TransferDetailListResponse": {
            "type": "object",
            "properties": {
                "data": {
                    "type": "array",
                    "items": {
                        "$ref": "#/definitions/transferdetails.Data"
                    }
                },
                "header": {
                    "type": "object",
                    "$ref": "#/definitions/coreapi.ResponseHeader"
                }
            }
        },
        "userapi.TransferDetailResponse": {
            "type": "object",
            "properties": {
                "data": {
                    "type": "object",
                    "$ref": "#/definitions/transferdetails.Data"
                },
                "header": {
                    "type": "object",
                    "$ref": "#/definitions/coreapi.ResponseHeader"
                }
            }
        },
        "userapi.UpdateTransferDetailRequest": {
            "type": "object",
            "properties": {
                "data": {
                    "type": "object",
                    "$ref": "#/definitions/transferdetails.Data"
                },
                "document_id": {
                    "type": "string"
                },
                "transfer_id": {
                    "type": "string"
                }
            }
        }
    }
}<|MERGE_RESOLUTION|>--- conflicted
+++ resolved
@@ -1408,33 +1408,20 @@
                         }
                     }
                 }
-<<<<<<< HEAD
-            }
-        },
-        "/v1/purchase_orders/{document_id}/versions/{version_id}": {
-            "get": {
-                "description": "Returns the specific version of a PurchaseOrder.",
-=======
             },
             "put": {
                 "description": "Updates an existing PurchaseOrder and anchors it.",
                 "consumes": [
                     "application/json"
                 ],
->>>>>>> c6e22d4a
                 "produces": [
                     "application/json"
                 ],
                 "tags": [
                     "PurchaseOrders"
                 ],
-<<<<<<< HEAD
-                "summary": "Returns the specific version of a PurchaseOrder.",
-                "operationId": "get_purchase_order_version",
-=======
                 "summary": "Updates an existing PurchaseOrder and anchors it.",
                 "operationId": "update_purchase_order",
->>>>>>> c6e22d4a
                 "parameters": [
                     {
                         "type": "string",
@@ -1451,18 +1438,6 @@
                         "required": true
                     },
                     {
-<<<<<<< HEAD
-                        "type": "string",
-                        "description": "Document Version Identifier",
-                        "name": "version_id",
-                        "in": "path",
-                        "required": true
-                    }
-                ],
-                "responses": {
-                    "200": {
-                        "description": "OK",
-=======
                         "description": "PurchaseOrder Update request",
                         "name": "body",
                         "in": "body",
@@ -1476,7 +1451,6 @@
                 "responses": {
                     "201": {
                         "description": "Created",
->>>>>>> c6e22d4a
                         "schema": {
                             "type": "object",
                             "$ref": "#/definitions/userapi.PurchaseOrderResponse"
@@ -1496,7 +1470,72 @@
                             "$ref": "#/definitions/httputils.HTTPError"
                         }
                     },
-<<<<<<< HEAD
+                    "500": {
+                        "description": "Internal Server Error",
+                        "schema": {
+                            "type": "object",
+                            "$ref": "#/definitions/httputils.HTTPError"
+                        }
+                    }
+                }
+            }
+        },
+        "/v1/purchase_orders/{document_id}/versions/{version_id}": {
+            "get": {
+                "description": "Returns the specific version of a PurchaseOrder.",
+                "produces": [
+                    "application/json"
+                ],
+                "tags": [
+                    "PurchaseOrders"
+                ],
+                "summary": "Returns the specific version of a PurchaseOrder.",
+                "operationId": "get_purchase_order_version",
+                "parameters": [
+                    {
+                        "type": "string",
+                        "description": "Hex encoded centrifuge ID of the account for the intended API action",
+                        "name": "authorization",
+                        "in": "header",
+                        "required": true
+                    },
+                    {
+                        "type": "string",
+                        "description": "Document Identifier",
+                        "name": "document_id",
+                        "in": "path",
+                        "required": true
+                    },
+                    {
+                        "type": "string",
+                        "description": "Document Version Identifier",
+                        "name": "version_id",
+                        "in": "path",
+                        "required": true
+                    }
+                ],
+                "responses": {
+                    "200": {
+                        "description": "OK",
+                        "schema": {
+                            "type": "object",
+                            "$ref": "#/definitions/userapi.PurchaseOrderResponse"
+                        }
+                    },
+                    "400": {
+                        "description": "Bad Request",
+                        "schema": {
+                            "type": "object",
+                            "$ref": "#/definitions/httputils.HTTPError"
+                        }
+                    },
+                    "403": {
+                        "description": "Forbidden",
+                        "schema": {
+                            "type": "object",
+                            "$ref": "#/definitions/httputils.HTTPError"
+                        }
+                    },
                     "404": {
                         "description": "Not Found",
                         "schema": {
@@ -1504,8 +1543,6 @@
                             "$ref": "#/definitions/httputils.HTTPError"
                         }
                     },
-=======
->>>>>>> c6e22d4a
                     "500": {
                         "description": "Internal Server Error",
                         "schema": {
