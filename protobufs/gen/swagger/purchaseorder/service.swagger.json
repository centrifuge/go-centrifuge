--- conflicted
+++ resolved
@@ -14,461 +14,6 @@
   "produces": [
     "application/json"
   ],
-  "paths": {
-<<<<<<< HEAD
-    "/v1/purchase_orders/{document_id}": {
-      "put": {
-        "description": "Updates a purchase order",
-        "operationId": "Update",
-=======
-    "/v1/purchase_orders/{document_id}/versions/{version_id}": {
-      "get": {
-        "description": "Get a specific version of a purchase order",
-        "operationId": "GetVersion",
->>>>>>> c6e22d4a
-        "responses": {
-          "200": {
-            "description": "",
-            "schema": {
-              "$ref": "#/definitions/poPurchaseOrderResponse"
-            }
-          }
-        },
-        "parameters": [
-          {
-            "name": "document_id",
-            "in": "path",
-            "required": true,
-            "type": "string"
-          },
-          {
-<<<<<<< HEAD
-            "name": "body",
-            "in": "body",
-            "required": true,
-            "schema": {
-              "$ref": "#/definitions/poPurchaseOrderUpdatePayload"
-            }
-=======
-            "name": "version_id",
-            "in": "path",
-            "required": true,
-            "type": "string"
->>>>>>> c6e22d4a
-          }
-        ],
-        "tags": [
-          "PurchaseOrderService"
-        ]
-      }
-    }
-  },
-  "definitions": {
-    "documentAttribute": {
-      "type": "object",
-      "properties": {
-        "key": {
-          "type": "string",
-          "title": "this is the sha256 hash of the label of the attribute, is not allowed to be updated by the client"
-        },
-        "type": {
-          "type": "string"
-        },
-        "value": {
-          "type": "string"
-        }
-      },
-      "title": "Attribute represents a custom attribute"
-    },
-    "documentBinaryAttachment": {
-      "type": "object",
-      "properties": {
-        "name": {
-          "type": "string"
-        },
-        "file_type": {
-          "type": "string",
-          "title": "mime type of attached file"
-        },
-        "size": {
-          "type": "string",
-          "format": "uint64",
-          "title": "in bytes"
-        },
-        "data": {
-          "type": "string"
-        },
-        "checksum": {
-          "type": "string",
-          "title": "the md5 checksum of the original file for easier verification - optional"
-        }
-      }
-    },
-    "documentNFT": {
-      "type": "object",
-      "properties": {
-        "registry": {
-          "type": "string"
-        },
-        "owner": {
-          "type": "string",
-          "title": "read owner from Ethereum and empty when used in POST/PUT"
-        },
-        "token_id": {
-          "type": "string"
-        },
-        "token_index": {
-          "type": "string",
-          "title": "index of the token in the registry"
-        }
-      }
-    },
-    "documentPaymentDetails": {
-      "type": "object",
-      "properties": {
-        "id": {
-          "type": "string",
-          "title": "identifying this payment. could be a sequential number, could be a transaction hash of the crypto payment"
-        },
-        "date_executed": {
-          "type": "string",
-          "format": "date-time"
-        },
-        "payee": {
-          "type": "string",
-          "title": "centrifuge id of payee"
-        },
-        "payer": {
-          "type": "string",
-          "title": "centrifuge id of payer"
-        },
-        "amount": {
-          "type": "string"
-        },
-        "currency": {
-          "type": "string"
-        },
-        "reference": {
-          "type": "string",
-          "title": "payment reference (e.g. reference field on bank transfer)"
-        },
-        "bank_name": {
-          "type": "string"
-        },
-        "bank_address": {
-          "type": "string"
-        },
-        "bank_country": {
-          "type": "string"
-        },
-        "bank_account_number": {
-          "type": "string"
-        },
-        "bank_account_currency": {
-          "type": "string"
-        },
-        "bank_account_holder_name": {
-          "type": "string"
-        },
-        "bank_key": {
-          "type": "string"
-        },
-        "crypto_chain_uri": {
-          "type": "string",
-          "title": "the ID of the chain to use in URI format. e.g. \"ethereum://42/\u003ctokenaddress\u003e\""
-        },
-        "crypto_transaction_id": {
-          "type": "string",
-          "title": "the transaction in which the payment happened"
-        },
-        "crypto_from": {
-          "type": "string",
-          "title": "from address"
-        },
-        "crypto_to": {
-          "type": "string",
-          "title": "to address"
-        }
-      }
-    },
-    "documentResponseHeader": {
-      "type": "object",
-      "properties": {
-        "document_id": {
-          "type": "string"
-        },
-        "version_id": {
-          "type": "string"
-        },
-        "author": {
-          "type": "string"
-        },
-        "created_at": {
-          "type": "string"
-        },
-        "read_access": {
-          "type": "array",
-          "items": {
-            "type": "string"
-          }
-        },
-        "write_access": {
-          "type": "array",
-          "items": {
-            "type": "string"
-          }
-        },
-        "job_id": {
-          "type": "string"
-        },
-        "nfts": {
-          "type": "array",
-          "items": {
-            "$ref": "#/definitions/documentNFT"
-          }
-        }
-      }
-    },
-    "poLineItem": {
-      "type": "object",
-      "properties": {
-        "status": {
-          "type": "string"
-        },
-        "item_number": {
-          "type": "string"
-        },
-        "description": {
-          "type": "string"
-        },
-        "amount_invoiced": {
-          "type": "string"
-        },
-        "amount_total": {
-          "type": "string"
-        },
-        "requisition_number": {
-          "type": "string"
-        },
-        "requisition_item": {
-          "type": "string"
-        },
-        "part_no": {
-          "type": "string"
-        },
-        "price_per_unit": {
-          "type": "string"
-        },
-        "unit_of_measure": {
-          "type": "string"
-        },
-        "quantity": {
-          "type": "string"
-        },
-        "received_quantity": {
-          "type": "string"
-        },
-        "date_updated": {
-          "type": "string",
-          "format": "date-time"
-        },
-        "date_created": {
-          "type": "string",
-          "format": "date-time"
-        },
-        "revision_number": {
-          "type": "string",
-          "format": "int64"
-        },
-        "activities": {
-          "type": "array",
-          "items": {
-            "$ref": "#/definitions/poLineItemActivity"
-          }
-        },
-        "tax_items": {
-          "type": "array",
-          "items": {
-            "$ref": "#/definitions/poTaxItem"
-          }
-        }
-      }
-    },
-    "poLineItemActivity": {
-      "type": "object",
-      "properties": {
-        "item_number": {
-          "type": "string"
-        },
-        "status": {
-          "type": "string",
-          "description": "delivered, returned, credited, invoiced, paid, ..."
-        },
-        "quantity": {
-          "type": "string"
-        },
-        "amount": {
-          "type": "string"
-        },
-        "reference_document_id": {
-          "type": "string",
-          "description": "depending on status delivery note, invoice, ..."
-        },
-        "reference_document_item": {
-          "type": "string",
-          "title": "line item from the reference document"
-        },
-        "date": {
-          "type": "string",
-          "format": "date-time"
-        }
-      }
-    },
-    "poPurchaseOrderData": {
-      "type": "object",
-      "properties": {
-        "status": {
-          "type": "string"
-        },
-        "number": {
-          "type": "string",
-          "title": "purchase order number or reference number"
-        },
-        "sender_order_id": {
-          "type": "string"
-        },
-        "recipient_order_id": {
-          "type": "string"
-        },
-        "requisition_id": {
-          "type": "string"
-        },
-        "requester_name": {
-          "type": "string"
-        },
-        "requester_email": {
-          "type": "string"
-        },
-        "ship_to_company_name": {
-          "type": "string"
-        },
-        "ship_to_contact_person_name": {
-          "type": "string"
-        },
-        "ship_to_street1": {
-          "type": "string"
-        },
-        "ship_to_street2": {
-          "type": "string"
-        },
-        "ship_to_city": {
-          "type": "string"
-        },
-        "ship_to_zipcode": {
-          "type": "string"
-        },
-        "ship_to_state": {
-          "type": "string"
-        },
-        "ship_to_country": {
-          "type": "string"
-        },
-        "payment_terms": {
-          "type": "string"
-        },
-        "currency": {
-          "type": "string"
-        },
-        "total_amount": {
-          "type": "string"
-        },
-        "recipient": {
-          "type": "string",
-          "title": "centrifuge ID of the recipient"
-        },
-        "sender": {
-          "type": "string",
-          "title": "centrifuge ID of the sender"
-        },
-        "comment": {
-          "type": "string"
-        },
-        "date_sent": {
-          "type": "string",
-          "format": "date-time"
-        },
-        "date_confirmed": {
-          "type": "string",
-          "format": "date-time"
-        },
-        "date_updated": {
-          "type": "string",
-          "format": "date-time"
-        },
-        "date_created": {
-          "type": "string",
-          "format": "date-time"
-        },
-        "attachments": {
-          "type": "array",
-          "items": {
-            "$ref": "#/definitions/documentBinaryAttachment"
-          }
-        },
-        "line_items": {
-          "type": "array",
-          "items": {
-            "$ref": "#/definitions/poLineItem"
-          }
-        },
-        "payment_details": {
-          "type": "array",
-          "items": {
-            "$ref": "#/definitions/documentPaymentDetails"
-          }
-        }
-      }
-    },
-    "poPurchaseOrderResponse": {
-      "type": "object",
-      "properties": {
-        "header": {
-          "$ref": "#/definitions/documentResponseHeader"
-        },
-        "data": {
-          "$ref": "#/definitions/poPurchaseOrderData"
-        },
-        "attributes": {
-          "type": "object",
-          "additionalProperties": {
-            "$ref": "#/definitions/documentAttribute"
-          },
-          "title": "custom attributes"
-        }
-      }
-    },
-    "poTaxItem": {
-      "type": "object",
-      "properties": {
-        "item_number": {
-          "type": "string"
-        },
-        "purchase_order_item_number": {
-          "type": "string"
-        },
-        "tax_amount": {
-          "type": "string"
-        },
-        "tax_rate": {
-          "type": "string"
-        },
-        "tax_code": {
-          "type": "string"
-        },
-        "tax_base_amount": {
-          "type": "string"
-        }
-      }
-    }
-  }
+  "paths": {},
+  "definitions": {}
 }