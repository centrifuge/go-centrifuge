--- conflicted
+++ resolved
@@ -27,7 +27,6 @@
 vtemp3=$(eval "echo \"\$$temp3\"")
 #
 
-<<<<<<< HEAD
 echo "ANCHOR REGISTRY ADDRESS: ${vtemp1}"
 echo "IDENTITY REGISTRY ADDRESS: ${vtemp3}"
 echo "IDENTITY FACTORY ADDRESS: ${vtemp2}"
@@ -35,14 +34,10 @@
 #############################################################
 #
 echo "Running Integration Ethereum Tests against [${CENT_ETHEREUM_NODEURL}] with TIMEOUT [${TEST_TIMEOUT}]"
-go test ./... -tags=ethereum -timeout ${TEST_TIMEOUT}
-=======
-echo "Running Integration Ethereum Tests against [${CENT_ETHEREUM_GETH_SOCKET}]"
 for d in $(go list ./... | grep -v vendor); do
-    go test -race -coverprofile=profile.out -covermode=atomic -tags=ethereum $d
+    go test -race -coverprofile=profile.out -covermode=atomic -tags=ethereum -timeout ${TEST_TIMEOUT} $d
     if [ -f profile.out ]; then
         cat profile.out >> coverage.txt
         rm profile.out
     fi
-done
->>>>>>> 417bfbc1
+done