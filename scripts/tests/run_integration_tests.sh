#!/usr/bin/env bash

set -a

PARENT_DIR=`pwd`
source "${PARENT_DIR}/scripts/test-dependencies/test-ethereum/env_vars.sh"

################# Prepare for tests ########################
# Get latest Anchor Registry Address from contract json
export TEST_TIMEOUT=${TEST_TIMEOUT:-600s}
export TEST_TARGET_ENVIRONMENT=${TEST_TARGET_ENVIRONMENT:-'local'}
export CENT_CENTRIFUGENETWORK=${CENT_CENTRIFUGENETWORK:-'testing'}

## Making Env Var Name dynamic
cent_upper_network=`echo $CENT_CENTRIFUGENETWORK | awk '{print toupper($0)}'`
temp1="CENT_NETWORKS_${cent_upper_network}_CONTRACTADDRESSES_ANCHORREGISTRY"
printf -v $temp1 `cat $CENT_ETHEREUM_CONTRACTS_DIR/deployments/$TEST_TARGET_ENVIRONMENT.json | jq -r '.contracts.AnchorRegistry.address' | tr -d '\n'`
temp2="CENT_NETWORKS_${cent_upper_network}_CONTRACTADDRESSES_IDENTITYFACTORY"
printf -v $temp2 `cat $CENT_ETHEREUM_CONTRACTS_DIR/deployments/$TEST_TARGET_ENVIRONMENT.json | jq -r '.contracts.IdentityFactory.address' | tr -d '\n'`
temp3="CENT_NETWORKS_${cent_upper_network}_CONTRACTADDRESSES_IDENTITYREGISTRY"
printf -v $temp3 `cat $CENT_ETHEREUM_CONTRACTS_DIR/deployments/$TEST_TARGET_ENVIRONMENT.json | jq -r '.contracts.IdentityRegistry.address' | tr -d '\n'`
export $temp1
export $temp2
export $temp3
vtemp1=$(eval "echo \"\$$temp1\"")
vtemp2=$(eval "echo \"\$$temp2\"")
vtemp3=$(eval "echo \"\$$temp3\"")
#

echo "ANCHOR REGISTRY ADDRESS: ${vtemp1}"
echo "IDENTITY REGISTRY ADDRESS: ${vtemp3}"
echo "IDENTITY FACTORY ADDRESS: ${vtemp2}"
#
#############################################################
#
echo "Running Integration Ethereum Tests against [${CENT_ETHEREUM_NODEURL}] with TIMEOUT [${TEST_TIMEOUT}]"
<<<<<<< HEAD
THESE_TESTS='./...'
if [ -n  ${1} ]; then
    THESE_TESTS="${1}"
fi
go test ${THESE_TESTS} -v -tags=ethereum -timeout ${TEST_TIMEOUT}
=======
for d in $(go list ./... | grep -v vendor); do
    go test -v -coverprofile=profile.out -covermode=atomic -tags=ethereum -timeout ${TEST_TIMEOUT} $d |  while IFS= read -r line; do printf '[%s] %s\n' "$(date '+%Y-%m-%d %H:%M:%S')" "$line"; done
    if [ -f profile.out ]; then
        cat profile.out >> coverage.txt
        rm profile.out
    fi
done
>>>>>>> edf9a8bd
<|MERGE_RESOLUTION|>--- conflicted
+++ resolved
@@ -34,18 +34,14 @@
 #############################################################
 #
 echo "Running Integration Ethereum Tests against [${CENT_ETHEREUM_NODEURL}] with TIMEOUT [${TEST_TIMEOUT}]"
-<<<<<<< HEAD
 THESE_TESTS='./...'
 if [ -n  ${1} ]; then
     THESE_TESTS="${1}"
 fi
-go test ${THESE_TESTS} -v -tags=ethereum -timeout ${TEST_TIMEOUT}
-=======
 for d in $(go list ./... | grep -v vendor); do
-    go test -v -coverprofile=profile.out -covermode=atomic -tags=ethereum -timeout ${TEST_TIMEOUT} $d |  while IFS= read -r line; do printf '[%s] %s\n' "$(date '+%Y-%m-%d %H:%M:%S')" "$line"; done
+    go test ${THESE_TESTS} -v -coverprofile=profile.out -covermode=atomic -tags=ethereum -timeout ${TEST_TIMEOUT} $d |  while IFS= read -r line; do printf '[%s] %s\n' "$(date '+%Y-%m-%d %H:%M:%S')" "$line"; done
     if [ -f profile.out ]; then
         cat profile.out >> coverage.txt
         rm profile.out
     fi
-done
->>>>>>> edf9a8bd
+done