package identity

import (
	"context"
	"fmt"
	"math/big"
	"time"

	"github.com/centrifuge/go-centrifuge/centerrors"
	"github.com/centrifuge/go-centrifuge/queue"
	"github.com/centrifuge/go-centrifuge/utils"
	"github.com/centrifuge/gocelery"
	"github.com/ethereum/go-ethereum/accounts/abi/bind"
)

const (
	idRegistrationConfirmationTaskName string = "idRegistrationConfirmationTaskName"
)

type identitiesCreatedFilterer interface {
	FilterIdentityCreated(opts *bind.FilterOpts, centID []*big.Int) (*EthereumIdentityFactoryContractIdentityCreatedIterator, error)
}

// idRegistrationConfirmationTask is a queued task to watch ID registration events on Ethereum using EthereumIdentityFactoryContract.
// To see how it gets registered see bootstrapper.go and to see how it gets used see setUpRegistrationEventListener method
type idRegistrationConfirmationTask struct {
	centID             CentID
	blockHeight        uint64
	timeout            time.Duration
	contextInitializer func(d time.Duration) (ctx context.Context, cancelFunc context.CancelFunc)
	ctx                context.Context
	filterer           identitiesCreatedFilterer
}

func newIDRegistrationConfirmationTask(
	timeout time.Duration,
	identityCreatedWatcher identitiesCreatedFilterer,
	ethContextInitializer func(d time.Duration) (ctx context.Context, cancelFunc context.CancelFunc),
) *idRegistrationConfirmationTask {
	return &idRegistrationConfirmationTask{
		timeout:            timeout,
		filterer:           identityCreatedWatcher,
		contextInitializer: ethContextInitializer,
	}
}

// TaskTypeName returns the name of the task
func (rct *idRegistrationConfirmationTask) TaskTypeName() string {
	return idRegistrationConfirmationTaskName
}

<<<<<<< HEAD
// Init registers the task to queue.
func (rct *idRegistrationConfirmationTask) Init() error {
	queue.Queue.Register(idRegistrationConfirmationTaskName, rct)
	return nil
}

// Copy returns a new copy of the the task.
=======
// Copy returns a new copy of the the task
>>>>>>> 50f80d5d
func (rct *idRegistrationConfirmationTask) Copy() (gocelery.CeleryTask, error) {
	return &idRegistrationConfirmationTask{
		rct.centID,
		rct.blockHeight,
		rct.timeout,
		rct.contextInitializer,
		rct.ctx,
		rct.filterer}, nil
}

// ParseKwargs parses the kwargs into the task.
func (rct *idRegistrationConfirmationTask) ParseKwargs(kwargs map[string]interface{}) error {
	id, ok := kwargs[centIDParam]
	if !ok {
		return fmt.Errorf("undefined kwarg " + centIDParam)
	}
	centID, err := getCentID(id)
	if err != nil {
		return fmt.Errorf("malformed kwarg [%s] because [%s]", centIDParam, err.Error())
	}
	rct.centID = centID

	rct.blockHeight, err = queue.ParseBlockHeight(kwargs)
	if err != nil {
		return err
	}

	// override timeout param if provided
	tdRaw, ok := kwargs[queue.TimeoutParam]
	if ok {
		td, err := queue.GetDuration(tdRaw)
		if err != nil {
			return fmt.Errorf("malformed kwarg [%s] because [%s]", queue.TimeoutParam, err.Error())
		}
		rct.timeout = td
	}

	return nil
}

// RunTask calls listens to events from geth related to idRegistrationConfirmationTask#CentID and records result.
func (rct *idRegistrationConfirmationTask) RunTask() (interface{}, error) {
	log.Infof("Waiting for confirmation for the ID [%x]", rct.centID)
	if rct.ctx == nil {
		rct.ctx, _ = rct.contextInitializer(rct.timeout)
	}

	fOpts := &bind.FilterOpts{
		Context: rct.ctx,
		Start:   rct.blockHeight,
	}

	for {
		iter, err := rct.filterer.FilterIdentityCreated(fOpts, []*big.Int{rct.centID.BigInt()})
		if err != nil {
			return nil, centerrors.Wrap(err, "failed to start filtering identity event logs")
		}

		err = utils.LookForEvent(iter)
		if err == nil {
			log.Infof("Received filtered event Id Registration Confirmation for CentrifugeID [%s]\n", rct.centID.String())
			return iter.Event, nil
		}

		if err != utils.ErrEventNotFound {
			return nil, err
		}
		time.Sleep(100 * time.Millisecond)
	}
}<|MERGE_RESOLUTION|>--- conflicted
+++ resolved
@@ -49,17 +49,7 @@
 	return idRegistrationConfirmationTaskName
 }
 
-<<<<<<< HEAD
-// Init registers the task to queue.
-func (rct *idRegistrationConfirmationTask) Init() error {
-	queue.Queue.Register(idRegistrationConfirmationTaskName, rct)
-	return nil
-}
-
-// Copy returns a new copy of the the task.
-=======
 // Copy returns a new copy of the the task
->>>>>>> 50f80d5d
 func (rct *idRegistrationConfirmationTask) Copy() (gocelery.CeleryTask, error) {
 	return &idRegistrationConfirmationTask{
 		rct.centID,
