package identity

import (
	"context"
	"fmt"
	"math/big"
	"time"

	"github.com/centrifuge/go-centrifuge/centerrors"
<<<<<<< HEAD
	"github.com/centrifuge/go-centrifuge/config"
=======
	"github.com/centrifuge/go-centrifuge/ethereum"
>>>>>>> 1f2df572
	"github.com/centrifuge/go-centrifuge/queue"
	"github.com/centrifuge/go-centrifuge/utils"
	"github.com/centrifuge/gocelery"
	"github.com/ethereum/go-ethereum/accounts/abi/bind"
	"github.com/ethereum/go-ethereum/common"
)

const (
	keyRegistrationConfirmationTaskName = "keyRegistrationConfirmationTaskName"
	keyParam                            = "keyParam"
	keyPurposeParam                     = "keyPurposeParam"
)

type keyRegisteredFilterer interface {
	FilterKeyAdded(opts *bind.FilterOpts, key [][32]byte, purpose []*big.Int) (*EthereumIdentityContractKeyAddedIterator, error)
}

// keyRegistrationConfirmationTask is a queued task to filter key registration events on Ethereum using EthereumIdentityContract.
// To see how it gets registered see bootstrapper.go and to see how it gets used see setUpKeyRegisteredEventListener method
type keyRegistrationConfirmationTask struct {
	centID             CentID
	key                [32]byte
	keyPurpose         int
	blockHeight        uint64
	timeout            time.Duration
	contextInitializer func(d time.Duration) (ctx context.Context, cancelFunc context.CancelFunc)
	ctx                context.Context
	filterer           keyRegisteredFilterer
	contract           *EthereumIdentityRegistryContract
<<<<<<< HEAD
	config             config.Config
=======
	config             Config
	gethClientFinder   func() ethereum.Client
	contractProvider   func(address common.Address, backend bind.ContractBackend) (contract, error)
>>>>>>> 1f2df572
}

func newKeyRegistrationConfirmationTask(
	ethContextInitializer func(d time.Duration) (ctx context.Context, cancelFunc context.CancelFunc),
	registryContract *EthereumIdentityRegistryContract,
<<<<<<< HEAD
	config config.Config,
=======
	config Config,
	gethClientFinder func() ethereum.Client,
	contractProvider func(address common.Address, backend bind.ContractBackend) (contract, error),
>>>>>>> 1f2df572
) *keyRegistrationConfirmationTask {
	return &keyRegistrationConfirmationTask{
		contextInitializer: ethContextInitializer,
		contract:           registryContract,
		config:             config,
<<<<<<< HEAD
		timeout:            config.GetEthereumContextWaitTimeout(),
=======
		gethClientFinder:   gethClientFinder,
		contractProvider:   contractProvider,
>>>>>>> 1f2df572
	}
}

// Name returns keyRegistrationConfirmationTaskName
func (krct *keyRegistrationConfirmationTask) Name() string {
	return keyRegistrationConfirmationTaskName
}

// Init registers task with the queue
func (krct *keyRegistrationConfirmationTask) Init() error {
	queue.Queue.Register(keyRegistrationConfirmationTaskName, krct)
	return nil
}

// Copy returns a new copy of the task
func (krct *keyRegistrationConfirmationTask) Copy() (gocelery.CeleryTask, error) {
	return &keyRegistrationConfirmationTask{
		krct.centID,
		krct.key,
		krct.keyPurpose,
		krct.blockHeight,
		krct.timeout,
		krct.contextInitializer,
		krct.ctx,
		krct.filterer,
		krct.contract,
		krct.config,
		krct.gethClientFinder,
		krct.contractProvider}, nil
}

// ParseKwargs parses the args into the task
func (krct *keyRegistrationConfirmationTask) ParseKwargs(kwargs map[string]interface{}) error {
	centId, ok := kwargs[centIDParam]
	if !ok {
		return fmt.Errorf("undefined kwarg " + centIDParam)
	}
	centIdTyped, err := getCentID(centId)
	if err != nil {
		return fmt.Errorf("malformed kwarg [%s] because [%s]", centIDParam, err.Error())
	}
	krct.centID = centIdTyped

	// key parsing
	key, ok := kwargs[keyParam]
	if !ok {
		return fmt.Errorf("undefined kwarg " + keyParam)
	}
	keyTyped, err := getBytes32(key)
	if err != nil {
		return fmt.Errorf("malformed kwarg [%s] because [%s]", keyParam, err.Error())
	}
	krct.key = keyTyped

	// key purpose parsing
	keyPurpose, ok := kwargs[keyPurposeParam]
	if !ok {
		return fmt.Errorf("undefined kwarg " + keyPurposeParam)
	}
	keyPurposeF, ok := keyPurpose.(float64)
	if ok {
		krct.keyPurpose = int(keyPurposeF)
	} else {
		return fmt.Errorf("can not parse " + keyPurposeParam)
	}

	// block height parsing
	krct.blockHeight, err = queue.ParseBlockHeight(kwargs)
	if err != nil {
		return err
	}

	tdRaw, ok := kwargs[queue.TimeoutParam]
	if ok {
		td, err := queue.GetDuration(tdRaw)
		if err != nil {
			return fmt.Errorf("malformed kwarg [%s] because [%s]", queue.TimeoutParam, err.Error())
		}
		krct.timeout = td
	}

	return nil
}

// RunTask calls listens to events from geth related to keyRegistrationConfirmationTask#Key and records result.
func (krct *keyRegistrationConfirmationTask) RunTask() (interface{}, error) {
	log.Infof("Waiting for confirmation for the Key [%x]", krct.key)
	if krct.ctx == nil {
		krct.ctx, _ = krct.contextInitializer(krct.timeout)
	}

	id := newEthereumIdentity(krct.centID, krct.contract, krct.config, krct.gethClientFinder, krct.contractProvider)
	contract, err := id.getContract()
	if err != nil {
		return nil, err
	}
	krct.filterer = contract

	fOpts := &bind.FilterOpts{
		Context: krct.ctx,
		Start:   krct.blockHeight,
	}

	for {
		iter, err := krct.filterer.FilterKeyAdded(
			fOpts,
			[][32]byte{krct.key},
			[]*big.Int{big.NewInt(int64(krct.keyPurpose))},
		)
		if err != nil {
			return nil, centerrors.Wrap(err, "failed to start filtering key event logs")
		}

		err = utils.LookForEvent(iter)
		if err == nil {
			log.Infof("Received filtered event Key Registration Confirmation for CentrifugeID [%s] and key [%x] with purpose [%d]\n", krct.centID.String(), krct.key, krct.keyPurpose)
			return iter.Event, nil
		}

		if err != utils.EventNotFound {
			return nil, err
		}
		time.Sleep(100 * time.Millisecond)
	}

	return nil, fmt.Errorf("failed to filter key events")
}<|MERGE_RESOLUTION|>--- conflicted
+++ resolved
@@ -7,11 +7,8 @@
 	"time"
 
 	"github.com/centrifuge/go-centrifuge/centerrors"
-<<<<<<< HEAD
 	"github.com/centrifuge/go-centrifuge/config"
-=======
 	"github.com/centrifuge/go-centrifuge/ethereum"
->>>>>>> 1f2df572
 	"github.com/centrifuge/go-centrifuge/queue"
 	"github.com/centrifuge/go-centrifuge/utils"
 	"github.com/centrifuge/gocelery"
@@ -41,36 +38,25 @@
 	ctx                context.Context
 	filterer           keyRegisteredFilterer
 	contract           *EthereumIdentityRegistryContract
-<<<<<<< HEAD
 	config             config.Config
-=======
-	config             Config
 	gethClientFinder   func() ethereum.Client
 	contractProvider   func(address common.Address, backend bind.ContractBackend) (contract, error)
->>>>>>> 1f2df572
 }
 
 func newKeyRegistrationConfirmationTask(
 	ethContextInitializer func(d time.Duration) (ctx context.Context, cancelFunc context.CancelFunc),
 	registryContract *EthereumIdentityRegistryContract,
-<<<<<<< HEAD
 	config config.Config,
-=======
-	config Config,
 	gethClientFinder func() ethereum.Client,
 	contractProvider func(address common.Address, backend bind.ContractBackend) (contract, error),
->>>>>>> 1f2df572
 ) *keyRegistrationConfirmationTask {
 	return &keyRegistrationConfirmationTask{
 		contextInitializer: ethContextInitializer,
 		contract:           registryContract,
 		config:             config,
-<<<<<<< HEAD
 		timeout:            config.GetEthereumContextWaitTimeout(),
-=======
 		gethClientFinder:   gethClientFinder,
 		contractProvider:   contractProvider,
->>>>>>> 1f2df572
 	}
 }
 
