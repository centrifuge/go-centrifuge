package ideth

import (
	"context"
	"fmt"
	"math/big"
	"strings"
	"time"

	"github.com/centrifuge/go-centrifuge/config"
	"github.com/centrifuge/go-centrifuge/contextutil"
	"github.com/centrifuge/go-centrifuge/crypto"
	"github.com/centrifuge/go-centrifuge/crypto/ed25519"
	"github.com/centrifuge/go-centrifuge/errors"
	"github.com/centrifuge/go-centrifuge/ethereum"
	id "github.com/centrifuge/go-centrifuge/identity"
	"github.com/centrifuge/go-centrifuge/queue"
	"github.com/centrifuge/go-centrifuge/transactions"
	"github.com/centrifuge/go-centrifuge/utils"
	"github.com/ethereum/go-ethereum/accounts/abi"
	"github.com/ethereum/go-ethereum/accounts/abi/bind"
	"github.com/ethereum/go-ethereum/common"
	"github.com/ethereum/go-ethereum/core/types"
)

type contract interface {

	// Ethereum Calls
	GetKey(opts *bind.CallOpts, _key [32]byte) (struct {
		Key       [32]byte
		Purposes  []*big.Int
		RevokedAt *big.Int
	}, error)

	IsSignedWithPurpose(opts *bind.CallOpts, message [32]byte, _signature []byte, _purpose *big.Int) (bool, error)

	GetKeysByPurpose(opts *bind.CallOpts, purpose *big.Int) ([][32]byte, error)

	// Ethereum Transactions
	AddKey(opts *bind.TransactOpts, _key [32]byte, _purpose *big.Int, _keyType *big.Int) (*types.Transaction, error)

	Execute(opts *bind.TransactOpts, _to common.Address, _value *big.Int, _data []byte) (*types.Transaction, error)

	AddMultiPurposeKey(opts *bind.TransactOpts, _key [32]byte, _purposes []*big.Int, _keyType *big.Int) (*types.Transaction, error)

	RevokeKey(opts *bind.TransactOpts, _key [32]byte) (*types.Transaction, error)
}

type service struct {
	client    ethereum.Client
	txManager transactions.Manager
	queue     *queue.Server
}

func (i service) prepareTransaction(ctx context.Context, did id.DID) (contract, *bind.TransactOpts, error) {
	tc, err := contextutil.Account(ctx)
	if err != nil {
		return nil, nil, err
	}

	opts, err := i.client.GetTxOpts(tc.GetEthereumDefaultAccountName())
	if err != nil {
		log.Infof("Failed to get txOpts from Ethereum client: %v", err)
		return nil, nil, err
	}

	contract, err := i.bindContract(did)
	if err != nil {
		return nil, nil, err
	}

	return contract, opts, nil

}

func (i service) prepareCall(did id.DID) (contract, *bind.CallOpts, context.CancelFunc, error) {
	opts, cancelFunc := i.client.GetGethCallOpts(false)

	contract, err := i.bindContract(did)
	if err != nil {
		return nil, nil, nil, err
	}

	return contract, opts, cancelFunc, nil

}

func (i service) bindContract(did id.DID) (contract, error) {
	contract, err := NewIdentityContract(did.ToAddress(), i.client.GetEthClient())
	if err != nil {
		return nil, errors.New("Could not bind identity contract: %v", err)
	}

	return contract, nil

}

// NewService creates a instance of the identity service
func NewService(client ethereum.Client, txManager transactions.Manager, queue *queue.Server) id.ServiceDID {
	return service{client: client, txManager: txManager, queue: queue}
}

func logTxHash(tx *types.Transaction) {
	log.Infof("Ethereum transaction created. Hash [%x] and Nonce [%v] and Check [%v]", tx.Hash(), tx.Nonce(), tx.CheckNonce())
	log.Infof("Transfer pending: 0x%x\n", tx.Hash())
}

// AddKey adds a key to identity contract
func (i service) AddKey(ctx context.Context, key id.KeyDID) error {
	DID, err := NewDIDFromContext(ctx)
	if err != nil {
		return err
	}

	contract, opts, err := i.prepareTransaction(ctx, DID)
	if err != nil {
		return err
	}

	log.Info("Add key to identity contract %s", DID.ToAddress().String())
	txID, done, err := i.txManager.ExecuteWithinTX(context.Background(), DID, transactions.NilTxID(), "Check TX for add key",
		i.ethereumTX(opts, contract.AddKey, key.GetKey(), key.GetPurpose(), key.GetType()))
	if err != nil {
		return err
	}

	isDone := <-done
	// non async task
	if !isDone {
		return errors.New("add key  TX failed: txID:%s", txID.String())

	}
	return nil

}

// AddMultiPurposeKey adds a key with multiple purposes
func (i service) AddMultiPurposeKey(ctx context.Context, key [32]byte, purposes []*big.Int, keyType *big.Int) error {
	DID, err := NewDIDFromContext(ctx)
	if err != nil {
		return err
	}

	contract, opts, err := i.prepareTransaction(ctx, DID)
	if err != nil {
		return err
	}

	txID, done, err := i.txManager.ExecuteWithinTX(context.Background(), DID, transactions.NilTxID(), "Check TX for add multi purpose key",
		i.ethereumTX(opts, contract.AddMultiPurposeKey, key, purposes, keyType))
	if err != nil {
		return err
	}

	isDone := <-done
	// non async task
	if !isDone {
		return errors.New("add key multi purpose  TX failed: txID:%s", txID.String())

	}
	return nil
}

// RevokeKey revokes an existing key in the smart contract
func (i service) RevokeKey(ctx context.Context, key [32]byte) error {
	DID, err := NewDIDFromContext(ctx)
	if err != nil {
		return err
	}

	contract, opts, err := i.prepareTransaction(ctx, DID)
	if err != nil {
		return err
	}

	txID, done, err := i.txManager.ExecuteWithinTX(context.Background(), DID, transactions.NilTxID(), "Check TX for revoke key",
		i.ethereumTX(opts, contract.RevokeKey, key))
	if err != nil {
		return err
	}

	isDone := <-done
	// non async task
	if !isDone {
		return errors.New("revoke key TX failed: txID:%s", txID.String())

	}
	return nil
}

// ethereumTX is submitting an Ethereum transaction and starts a task to wait for the transaction result
func (i service) ethereumTX(opts *bind.TransactOpts, contractMethod interface{}, params ...interface{}) func(accountID id.DID, txID transactions.TxID, txMan transactions.Manager, errOut chan<- error) {
	return func(accountID id.DID, txID transactions.TxID, txMan transactions.Manager, errOut chan<- error) {
		ethTX, err := i.client.SubmitTransactionWithRetries(contractMethod, opts, params...)
		if err != nil {
			errOut <- err
			return
		}
		logTxHash(ethTX)

		res, err := ethereum.QueueEthTXStatusTask(accountID, txID, ethTX.Hash(), i.queue)
		if err != nil {
			errOut <- err
			return
		}

		_, err = res.Get(txMan.GetDefaultTaskTimeout())
		if err != nil {
			errOut <- err
			return
		}
		errOut <- nil
	}
}

// GetKey return a key from the identity contract
func (i service) GetKey(did id.DID, key [32]byte) (*id.KeyResponse, error) {
	contract, opts, _, err := i.prepareCall(did)
	if err != nil {
		return nil, err
	}

	result, err := contract.GetKey(opts, key)

	if err != nil {
		return nil, errors.New("Could not call identity contract: %v", err)
	}

	return &id.KeyResponse{result.Key, result.Purposes, result.RevokedAt}, nil

}

// IsSignedWithPurpose verifies if a message is signed with one of the identities specific purpose keys
func (i service) IsSignedWithPurpose(did id.DID, message [32]byte, signature []byte, purpose *big.Int) (bool, error) {
	contract, opts, _, err := i.prepareCall(did)
	if err != nil {
		return false, err
	}

	return contract.IsSignedWithPurpose(opts, message, signature, purpose)

}

// RawExecute calls the execute method on the identity contract
func (i service) RawExecute(ctx context.Context, to common.Address, data []byte) error {
	DID, err := NewDIDFromContext(ctx)
	if err != nil {
		return err
	}
	contract, opts, err := i.prepareTransaction(ctx, DID)
	if err != nil {
		return err
	}

	// default: no ether should be send
	value := big.NewInt(0)

	txID, done, err := i.txManager.ExecuteWithinTX(context.Background(), DID, transactions.NilTxID(), "Check TX for execute", i.ethereumTX(opts, contract.Execute, to, value, data))
	if err != nil {
		return err
	}

	isDone := <-done
	// non async task
	if !isDone {
		return errors.New("raw execute TX failed: txID:%s", txID.String())

	}
	return nil

}

// Execute creates the abi encoding an calls the execute method on the identity contract
func (i service) Execute(ctx context.Context, to common.Address, contractAbi, methodName string, args ...interface{}) error {
	abi, err := abi.JSON(strings.NewReader(contractAbi))
	if err != nil {
		return err
	}

	// Pack encodes the parameters and additionally checks if the method and arguments are defined correctly
	data, err := abi.Pack(methodName, args...)
	if err != nil {
		return err
	}
	return i.RawExecute(ctx, to, data)
}

func (i service) GetKeysByPurpose(did id.DID, purpose *big.Int) ([][32]byte, error) {
	contract, opts, _, err := i.prepareCall(did)
	if err != nil {
		return nil, err
	}

	return contract.GetKeysByPurpose(opts, purpose)

}

// CurrentP2PKey returns the latest P2P key
func (i service) CurrentP2PKey(did id.DID) (ret string, err error) {
	keys, err := i.GetKeysByPurpose(did, &(id.KeyPurposeP2PDiscovery.Value))
	if err != nil {
		return ret, err
	}

	lastKey := keys[len(keys)-1]
	key, err := i.GetKey(did, lastKey)
	if err != nil {
		return "", err
	}

	if key.RevokedAt.Cmp(big.NewInt(0)) != 0 {
		return "", errors.New("current p2p key has been revoked")
	}

	p2pID, err := ed25519.PublicKeyToP2PKey(key.Key)
	if err != nil {
		return ret, err
	}

	return p2pID.Pretty(), nil
}

// GetClientP2PURL returns the p2p url associated with the did
func (i service) GetClientP2PURL(did id.DID) (string, error) {
	p2pID, err := i.CurrentP2PKey(did)
	if err != nil {
		return "", err
	}

	return fmt.Sprintf("/ipfs/%s", p2pID), nil
}

//Exists checks if an identity contract exists
func (i service) Exists(ctx context.Context, did id.DID) error {
	return isIdentityContract(did.ToAddress(), i.client)
}

// ValidateKey checks if a given key is valid for the given centrifugeID.
func (i service) ValidateKey(ctx context.Context, did id.DID, key []byte, purpose *big.Int, validateAt *time.Time) error {
	contract, opts, _, err := i.prepareCall(did)
	if err != nil {
		return err
	}

	key32, err := utils.SliceToByte32(key)
	if err != nil {
		return err
	}

	ethKey, err := contract.GetKey(opts, key32)
	if err != nil {
		return err
	}

	// if revoked
	if ethKey.RevokedAt.Cmp(big.NewInt(0)) > 0 {
		// if a specific time for validation is provided then we validate if a revoked key was revoked before the provided time
		if validateAt != nil {
			revokedAtBlock, err := i.client.GetEthClient().BlockByNumber(ctx, ethKey.RevokedAt)
			if err != nil {
				return err
			}

			if big.NewInt(validateAt.Unix()).Cmp(revokedAtBlock.Time()) > 0 {
				return errors.New("the given key [%x] for purpose [%s] has been revoked before provided time %s", key, purpose.String(), validateAt.String())
			}
		} else {
			return errors.New("the given key [%x] for purpose [%s] has been revoked and not valid anymore", key, purpose.String())
		}
	}

	for _, p := range ethKey.Purposes {
		if p.Cmp(purpose) == 0 {
			return nil
		}
	}

	return errors.New("identity contract doesn't have a key with requested purpose")
}

// GetClientsP2PURLs returns p2p urls associated with each centIDs
// will error out at first failure
func (i service) GetClientsP2PURLs(dids []*id.DID) ([]string, error) {
	urls := make([]string, len(dids))

	for idx, did := range dids {
		url, err := i.GetClientP2PURL(*did)
		if err != nil {
			return nil, err
		}
		urls[idx] = url

	}

	return urls, nil
}

func convertAccountKeysToKeyDID(accKeys map[string]config.IDKey) (map[string]id.KeyDID, error) {
	keys := map[string]id.KeyDID{}
	for k, v := range accKeys {
		pk32, err := utils.SliceToByte32(v.PublicKey)
		if err != nil {
			return nil, err
		}
		v := id.GetPurposeByName(k).Value
		keys[k] = id.NewKey(pk32, &v, big.NewInt(id.KeyTypeECDSA))
	}
	return keys, nil
}

// AddKeysForAccount adds the keys from the config to the smart contracts
func (i service) AddKeysForAccount(acc config.Account) error {
	tctx, err := contextutil.New(context.Background(), acc)
	if err != nil {
		return err
	}

	accKeys, err := acc.GetKeys()
	if err != nil {
		return err
	}

	keys, err := convertAccountKeysToKeyDID(accKeys)
	if err != nil {
		return err
	}

	err = i.AddKey(tctx, keys[id.KeyPurposeAction.Name])
	if err != nil {
		return err
	}

	err = i.AddKey(tctx, keys[id.KeyPurposeP2PDiscovery.Name])
	if err != nil {
		return err
	}

	err = i.AddKey(tctx, keys[id.KeyPurposeSigning.Name])
	if err != nil {
		return err
	}

	return nil
}

// ValidateSignature validates a signature on a message based on identity data
<<<<<<< HEAD
func (i service) ValidateSignature(did id.DID, pubKey []byte, signature []byte, message []byte, timestamp time.Time) error {
	err := i.ValidateKey(context.Background(), did, pubKey, &(id.KeyPurposeSigning.Value), &timestamp)
=======
func (i service) ValidateSignature(signature *coredocumentpb.Signature, message []byte) error {
	did := id.NewDIDFromBytes(signature.SignerId)

	sigTime := time.Unix(signature.Timestamp.Seconds, int64(signature.Timestamp.Nanos))
	err := i.ValidateKey(context.Background(), did, signature.PublicKey, &(id.KeyPurposeSigning.Value), &sigTime)
>>>>>>> 15b3a67c
	if err != nil {
		return err
	}

	if !crypto.VerifyMessage(pubKey, message, signature, crypto.CurveSecp256K1) {
		return errors.New("error when validating signature")
	}

	return nil
}

// NewDIDFromContext returns DID from context.Account
func NewDIDFromContext(ctx context.Context) (id.DID, error) {
	tc, err := contextutil.Account(ctx)
	if err != nil {
		return id.DID{}, err
	}

	addressByte, err := tc.GetIdentityID()
	if err != nil {
		return id.DID{}, err
	}
	return id.NewDID(common.BytesToAddress(addressByte)), nil
}<|MERGE_RESOLUTION|>--- conflicted
+++ resolved
@@ -444,16 +444,8 @@
 }
 
 // ValidateSignature validates a signature on a message based on identity data
-<<<<<<< HEAD
 func (i service) ValidateSignature(did id.DID, pubKey []byte, signature []byte, message []byte, timestamp time.Time) error {
 	err := i.ValidateKey(context.Background(), did, pubKey, &(id.KeyPurposeSigning.Value), &timestamp)
-=======
-func (i service) ValidateSignature(signature *coredocumentpb.Signature, message []byte) error {
-	did := id.NewDIDFromBytes(signature.SignerId)
-
-	sigTime := time.Unix(signature.Timestamp.Seconds, int64(signature.Timestamp.Nanos))
-	err := i.ValidateKey(context.Background(), did, signature.PublicKey, &(id.KeyPurposeSigning.Value), &sigTime)
->>>>>>> 15b3a67c
 	if err != nil {
 		return err
 	}
