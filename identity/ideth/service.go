--- conflicted
+++ resolved
@@ -120,13 +120,8 @@
 		return err
 	}
 
-<<<<<<< HEAD
-	log.Info("Add key to identity contract %s", did.ToAddress().String())
-	txID, done, err := i.txManager.ExecuteWithinTX(context.Background(), did, transactions.NilTxID(), "Check TX for add key",
-=======
 	log.Info("Add key to identity contract %s", DID.ToAddress().String())
 	txID, done, err := i.txManager.ExecuteWithinTX(context.Background(), DID, transactions.NilTxID(), "Check TX for add key",
->>>>>>> a40f8dd6
 		i.ethereumTX(opts, contract.AddKey, key.GetKey(), key.GetPurpose(), key.GetType()))
 	if err != nil {
 		return err
@@ -154,11 +149,7 @@
 		return err
 	}
 
-<<<<<<< HEAD
-	txID, done, err := i.txManager.ExecuteWithinTX(context.Background(), did, transactions.NilTxID(), "Check TX for add multi purpose key",
-=======
 	txID, done, err := i.txManager.ExecuteWithinTX(context.Background(), DID, transactions.NilTxID(), "Check TX for add multi purpose key",
->>>>>>> a40f8dd6
 		i.ethereumTX(opts, contract.AddMultiPurposeKey, key, purposes, keyType))
 	if err != nil {
 		return err
@@ -185,11 +176,7 @@
 		return err
 	}
 
-<<<<<<< HEAD
-	txID, done, err := i.txManager.ExecuteWithinTX(context.Background(), did, transactions.NilTxID(), "Check TX for revoke key",
-=======
 	txID, done, err := i.txManager.ExecuteWithinTX(context.Background(), DID, transactions.NilTxID(), "Check TX for revoke key",
->>>>>>> a40f8dd6
 		i.ethereumTX(opts, contract.RevokeKey, key))
 	if err != nil {
 		return err
@@ -271,11 +258,7 @@
 	// default: no ether should be send
 	value := big.NewInt(0)
 
-<<<<<<< HEAD
-	txID, done, err := i.txManager.ExecuteWithinTX(context.Background(), did, transactions.NilTxID(), "Check TX for execute", i.ethereumTX(opts, contract.Execute, to, value, data))
-=======
 	txID, done, err := i.txManager.ExecuteWithinTX(context.Background(), DID, transactions.NilTxID(), "Check TX for execute", i.ethereumTX(opts, contract.Execute, to, value, data))
->>>>>>> a40f8dd6
 	if err != nil {
 		return err
 	}
