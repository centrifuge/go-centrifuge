package ideth

import (
	"context"
	"fmt"
	"math/big"
	"strings"
	"time"

	"github.com/centrifuge/go-centrifuge/config"
	"github.com/centrifuge/go-centrifuge/contextutil"
	"github.com/centrifuge/go-centrifuge/crypto"
	"github.com/centrifuge/go-centrifuge/crypto/ed25519"
	"github.com/centrifuge/go-centrifuge/errors"
	"github.com/centrifuge/go-centrifuge/ethereum"
	id "github.com/centrifuge/go-centrifuge/identity"
	"github.com/centrifuge/go-centrifuge/jobs"
	"github.com/centrifuge/go-centrifuge/queue"
	"github.com/centrifuge/go-centrifuge/utils"
	"github.com/ethereum/go-ethereum/accounts/abi"
	"github.com/ethereum/go-ethereum/accounts/abi/bind"
	"github.com/ethereum/go-ethereum/common"
	"github.com/ethereum/go-ethereum/core/types"
)

type contract interface {

	// Ethereum Calls
	GetKey(opts *bind.CallOpts, _key [32]byte) (struct {
		Key       [32]byte
		Purposes  []*big.Int
		RevokedAt uint32
	}, error)

	GetKeysByPurpose(opts *bind.CallOpts, purpose *big.Int) (struct {
		KeysByPurpose [][32]byte
		KeyTypes      []*big.Int
		KeysRevokedAt []uint32
	}, error)

	// Ethereum Transactions
	AddKey(opts *bind.TransactOpts, _key [32]byte, _purpose *big.Int, _keyType *big.Int) (*types.Transaction, error)

	Execute(opts *bind.TransactOpts, _to common.Address, _value *big.Int, _data []byte) (*types.Transaction, error)

	AddMultiPurposeKey(opts *bind.TransactOpts, _key [32]byte, _purposes []*big.Int, _keyType *big.Int) (*types.Transaction, error)

	RevokeKey(opts *bind.TransactOpts, _key [32]byte) (*types.Transaction, error)
}

func methodToOp(method string) config.ContractOp {
	m := map[string]config.ContractOp{
		"mint":         config.NftMint,
		"commit":       config.AnchorCommit,
		"preCommit":    config.AnchorPreCommit,
		"transferFrom": config.NftTransferFrom,
<<<<<<< HEAD
=======
		"store":        config.AssetStore,
>>>>>>> 1a1bd4b0
	}
	return m[method]
}

type service struct {
	client     ethereum.Client
	jobManager jobs.Manager
	queue      *queue.Server
	config     id.Config
}

func (i service) prepareTransaction(ctx context.Context, did id.DID) (contract, *bind.TransactOpts, error) {
	tc, err := contextutil.Account(ctx)
	if err != nil {
		return nil, nil, err
	}

	opts, err := i.client.GetTxOpts(ctx, tc.GetEthereumDefaultAccountName())
	if err != nil {
		log.Infof("Failed to get txOpts from Ethereum client: %v", err)
		return nil, nil, err
	}

	contract, err := i.bindContract(did)
	if err != nil {
		return nil, nil, err
	}

	return contract, opts, nil

}

func (i service) prepareCall(did id.DID) (contract, *bind.CallOpts, context.CancelFunc, error) {
	opts, cancelFunc := i.client.GetGethCallOpts(false)

	contract, err := i.bindContract(did)
	if err != nil {
		return nil, nil, nil, err
	}

	return contract, opts, cancelFunc, nil

}

func (i service) bindContract(did id.DID) (contract, error) {
	contract, err := NewIdentityContract(did.ToAddress(), i.client.GetEthClient())
	if err != nil {
		return nil, errors.New("Could not bind identity contract: %v", err)
	}

	return contract, nil

}

// NewService creates a instance of the identity service
func NewService(client ethereum.Client, jobManager jobs.Manager, queue *queue.Server, conf id.Config) id.Service {
	return service{client: client, jobManager: jobManager, queue: queue, config: conf}
}

func logTxHash(tx *types.Transaction) {
	log.Infof("Ethereum transaction created. Hash [%x] and Nonce [%v] and Check [%v]", tx.Hash(), tx.Nonce(), tx.CheckNonce())
	log.Infof("Transfer pending: 0x%x\n", tx.Hash())
}

// AddKey adds a key to identity contract
func (i service) AddKey(ctx context.Context, key id.Key) error {
	did, err := NewDIDFromContext(ctx)
	if err != nil {
		return err
	}

	contract, opts, err := i.prepareTransaction(ctx, did)
	if err != nil {
		return err
	}

	opts.GasLimit = i.config.GetEthereumGasLimit(config.IDAddKey)
	log.Info("Add key to identity contract %s", did.ToAddress().String())
	jobID, done, err := i.jobManager.ExecuteWithinJob(contextutil.Copy(ctx), did, jobs.NilJobID(), "Check Job for add key",
		i.ethereumTX(opts, contract.AddKey, key.GetKey(), key.GetPurpose(), key.GetType()))
	if err != nil {
		return err
	}

	err = <-done
	// non async task
	if err != nil {
		return errors.New("add key  Job failed: jobID:%s with error [%s]", jobID.String(), err)

	}
	return nil

}

// AddMultiPurposeKey adds a key with multiple purposes
func (i service) AddMultiPurposeKey(ctx context.Context, key [32]byte, purposes []*big.Int, keyType *big.Int) error {
	did, err := NewDIDFromContext(ctx)
	if err != nil {
		return err
	}

	contract, opts, err := i.prepareTransaction(ctx, did)
	if err != nil {
		return err
	}

	opts.GasLimit = i.config.GetEthereumGasLimit(config.IDAddKey)
	jobID, done, err := i.jobManager.ExecuteWithinJob(contextutil.Copy(ctx), did, jobs.NilJobID(), "Check Job for add multi purpose key",
		i.ethereumTX(opts, contract.AddMultiPurposeKey, key, purposes, keyType))
	if err != nil {
		return err
	}

	err = <-done
	if err != nil {
		return errors.New("add key multi purpose  Job failed: jobID[%s] with error [%s]", jobID.String(), err.Error())
	}
	return nil
}

// RevokeKey revokes an existing key in the smart contract
func (i service) RevokeKey(ctx context.Context, key [32]byte) error {
	did, err := NewDIDFromContext(ctx)
	if err != nil {
		return err
	}

	contract, opts, err := i.prepareTransaction(ctx, did)
	if err != nil {
		return err
	}

	opts.GasLimit = i.config.GetEthereumGasLimit(config.IDRevokeKey)
	jobID, done, err := i.jobManager.ExecuteWithinJob(contextutil.Copy(ctx), did, jobs.NilJobID(), "Check Job for revoke key",
		i.ethereumTX(opts, contract.RevokeKey, key))
	if err != nil {
		return err
	}

	err = <-done
	// non async task
	if err != nil {
		return errors.New("revoke key Job failed: jobID:%s with error [%s]", jobID.String(), err.Error())
	}

	return nil
}

// ethereumTX is submitting an Ethereum transaction and starts a task to wait for the transaction result
func (i service) ethereumTX(opts *bind.TransactOpts, contractMethod interface{}, params ...interface{}) func(accountID id.DID, txID jobs.JobID, txMan jobs.Manager, errOut chan<- error) {
	return func(accountID id.DID, txID jobs.JobID, txMan jobs.Manager, errOut chan<- error) {
		ethTX, err := i.client.SubmitTransactionWithRetries(contractMethod, opts, params...)
		if err != nil {
			errOut <- err
			return
		}
		logTxHash(ethTX)

		res, err := ethereum.QueueEthTXStatusTask(accountID, txID, ethTX.Hash(), i.queue)
		if err != nil {
			errOut <- err
			return
		}

		_, err = res.Get(txMan.GetDefaultTaskTimeout())
		if err != nil {
			errOut <- err
			return
		}
		errOut <- nil
	}
}

// GetKey return a key from the identity contract
func (i service) GetKey(did id.DID, key [32]byte) (*id.KeyResponse, error) {
	contract, opts, _, err := i.prepareCall(did)
	if err != nil {
		return nil, err
	}

	result, err := contract.GetKey(opts, key)
	if err != nil {
		return nil, errors.New("Could not call identity contract: %v", err)
	}

	return &id.KeyResponse{Key: result.Key, Purposes: result.Purposes, RevokedAt: result.RevokedAt}, nil
}

// RawExecute calls the execute method on the identity contract
// TODO once we clean up transaction to not use higher level deps we can change back the return to be transactions.txID
func (i service) RawExecute(ctx context.Context, to common.Address, data []byte, gasLimit uint64) (txID id.IDTX, done chan error, err error) {
	jobID := contextutil.Job(ctx)
	did, err := NewDIDFromContext(ctx)
	if err != nil {
		return jobs.NilJobID(), nil, err
	}
	contract, opts, err := i.prepareTransaction(ctx, did)
	if err != nil {
		return jobs.NilJobID(), nil, err
	}
	opts.GasLimit = gasLimit

	// default: no ether should be send
	value := big.NewInt(0)
	return i.jobManager.ExecuteWithinJob(contextutil.Copy(ctx), did, jobID, "Check Job for execute", i.ethereumTX(opts, contract.Execute, to, value, data))
}

// Execute creates the abi encoding an calls the execute method on the identity contract
// TODO once we clean up transaction to not use higher level deps we can change back the return to be transactions.txID
func (i service) Execute(ctx context.Context, to common.Address, contractAbi, methodName string, args ...interface{}) (txID id.IDTX, done chan error, err error) {
	abiObj, err := abi.JSON(strings.NewReader(contractAbi))
	if err != nil {
		return jobs.NilJobID(), nil, err
	}

	// Pack encodes the parameters and additionally checks if the method and arguments are defined correctly
	data, err := abiObj.Pack(methodName, args...)
	if err != nil {
		return jobs.NilJobID(), nil, err
	}
<<<<<<< HEAD
=======

>>>>>>> 1a1bd4b0
	return i.RawExecute(ctx, to, data, i.config.GetEthereumGasLimit(methodToOp(methodName)))
}

func (i service) GetKeysByPurpose(did id.DID, purpose *big.Int) ([]id.Key, error) {
	contract, opts, _, err := i.prepareCall(did)
	if err != nil {
		return nil, err
	}

	keyStruct, err := contract.GetKeysByPurpose(opts, purpose)
	if err != nil {
		return nil, err
	}

	var keyResp []id.Key
	for i, k := range keyStruct.KeysByPurpose {
		keyResp = append(keyResp, id.NewKey(k, purpose, keyStruct.KeyTypes[i], keyStruct.KeysRevokedAt[i]))
	}
	return keyResp, nil

}

// CurrentP2PKey returns the latest P2P key
func (i service) CurrentP2PKey(did id.DID) (ret string, err error) {
	keys, err := i.GetKeysByPurpose(did, &(id.KeyPurposeP2PDiscovery.Value))
	if err != nil {
		return ret, err
	}

	if len(keys) == 0 {
		return "", errors.New("missing p2p key")
	}

	lastKey := keys[len(keys)-1]
	key, err := i.GetKey(did, lastKey.GetKey())
	if err != nil {
		return "", err
	}

	if key.RevokedAt != 0 {
		return "", errors.New("current p2p key has been revoked")
	}

	p2pID, err := ed25519.PublicKeyToP2PKey(key.Key)
	if err != nil {
		return ret, err
	}

	return p2pID.Pretty(), nil
}

// GetClientP2PURL returns the p2p url associated with the did
func (i service) GetClientP2PURL(did id.DID) (string, error) {
	p2pID, err := i.CurrentP2PKey(did)
	if err != nil {
		return "", err
	}

	return fmt.Sprintf("/ipfs/%s", p2pID), nil
}

//Exists checks if an identity contract exists
func (i service) Exists(ctx context.Context, did id.DID) error {
	return isIdentityContract(did.ToAddress(), i.client)
}

// ValidateKey checks if a given key is valid for the given centrifugeID.
func (i service) ValidateKey(ctx context.Context, did id.DID, key []byte, purpose *big.Int, validateAt *time.Time) error {
	contract, opts, _, err := i.prepareCall(did)
	if err != nil {
		return err
	}

	key32, err := utils.SliceToByte32(key)
	if err != nil {
		return err
	}

	ethKey, err := contract.GetKey(opts, key32)
	if err != nil {
		return err
	}

	// if revoked
	if ethKey.RevokedAt > 0 {
		// if a specific time for validation is provided then we validate if a revoked key was revoked before the provided time
		if validateAt != nil {
			revokedAtBlock, err := i.client.GetBlockByNumber(ctx, big.NewInt(int64(ethKey.RevokedAt)))
			if err != nil {
				return err
			}

			if validateAt.Unix() > int64(revokedAtBlock.Time()) {
				return errors.New("the given key [%x] for purpose [%s] has been revoked before provided time %s", key, purpose.String(), validateAt.String())
			}
		} else {
			return errors.New("the given key [%x] for purpose [%s] has been revoked and not valid anymore", key, purpose.String())
		}
	}

	for _, p := range ethKey.Purposes {
		if p.Cmp(purpose) == 0 {
			return nil
		}
	}

	return errors.New("identity contract doesn't have a key with requested purpose")
}

// GetClientsP2PURLs returns p2p urls associated with each centIDs
// will error out at first failure
func (i service) GetClientsP2PURLs(dids []*id.DID) ([]string, error) {
	urls := make([]string, len(dids))

	for idx, did := range dids {
		url, err := i.GetClientP2PURL(*did)
		if err != nil {
			return nil, err
		}
		urls[idx] = url

	}

	return urls, nil
}

func convertAccountKeysToKeyDID(accKeys map[string]config.IDKey) (map[string]id.Key, error) {
	keys := map[string]id.Key{}
	for k, v := range accKeys {
		pk32, err := utils.SliceToByte32(v.PublicKey)
		if err != nil {
			return nil, err
		}
		v := id.GetPurposeByName(k).Value
		keys[k] = id.NewKey(pk32, &v, big.NewInt(id.KeyTypeECDSA), 0)
	}
	return keys, nil
}

// AddKeysForAccount adds the keys from the config to the smart contracts
func (i service) AddKeysForAccount(acc config.Account) error {
	tctx, err := contextutil.New(context.Background(), acc)
	if err != nil {
		return err
	}

	accKeys, err := acc.GetKeys()
	if err != nil {
		return err
	}

	keys, err := convertAccountKeysToKeyDID(accKeys)
	if err != nil {
		return err
	}

	err = i.AddKey(tctx, keys[id.KeyPurposeAction.Name])
	if err != nil {
		return err
	}

	err = i.AddKey(tctx, keys[id.KeyPurposeP2PDiscovery.Name])
	if err != nil {
		return err
	}

	err = i.AddKey(tctx, keys[id.KeyPurposeSigning.Name])
	if err != nil {
		return err
	}

	return nil
}

// ValidateSignature validates a signature on a message based on identity data
func (i service) ValidateSignature(did id.DID, pubKey []byte, signature []byte, message []byte, timestamp time.Time) error {
	err := i.ValidateKey(context.Background(), did, pubKey, &(id.KeyPurposeSigning.Value), &timestamp)
	if err != nil {
		return err
	}

	if !crypto.VerifyMessage(pubKey, message, signature, crypto.CurveSecp256K1) {
		return ErrSignature
	}

	return nil
}

// NewDIDFromContext returns DID from context.Account
func NewDIDFromContext(ctx context.Context) (id.DID, error) {
	tc, err := contextutil.Account(ctx)
	if err != nil {
		return id.DID{}, err
	}

	addressByte := tc.GetIdentityID()
	return id.NewDID(common.BytesToAddress(addressByte)), nil
}<|MERGE_RESOLUTION|>--- conflicted
+++ resolved
@@ -54,10 +54,7 @@
 		"commit":       config.AnchorCommit,
 		"preCommit":    config.AnchorPreCommit,
 		"transferFrom": config.NftTransferFrom,
-<<<<<<< HEAD
-=======
 		"store":        config.AssetStore,
->>>>>>> 1a1bd4b0
 	}
 	return m[method]
 }
@@ -278,10 +275,7 @@
 	if err != nil {
 		return jobs.NilJobID(), nil, err
 	}
-<<<<<<< HEAD
-=======
-
->>>>>>> 1a1bd4b0
+
 	return i.RawExecute(ctx, to, data, i.config.GetEthereumGasLimit(methodToOp(methodName)))
 }
 
