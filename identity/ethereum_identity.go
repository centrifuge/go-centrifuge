--- conflicted
+++ resolved
@@ -193,13 +193,8 @@
 		return confirmations, err
 	}
 
-<<<<<<< HEAD
 	conn := ethereum.GetClient()
-	opts, err := ethereum.GetClient().GetTxOpts(id.Config.GetEthereumDefaultAccountName())
-=======
-	conn := ethereum.GetConnection()
-	opts, err := ethereum.GetConnection().GetTxOpts(id.config.GetEthereumDefaultAccountName())
->>>>>>> 56dffbee
+	opts, err := ethereum.GetClient().GetTxOpts(id.config.GetEthereumDefaultAccountName())
 	if err != nil {
 		return confirmations, err
 	}
@@ -273,12 +268,7 @@
 // sendIdentityCreationTransaction sends the actual transaction to create identity on Ethereum registry contract
 func sendIdentityCreationTransaction(identityFactory factory, opts *bind.TransactOpts, identityToBeCreated Identity) (err error) {
 	//preparation of data in specific types for the call to Ethereum
-<<<<<<< HEAD
-	tx, err := ethereum.GetClient().SubmitTransactionWithRetries(identityFactory.CreateIdentity, opts, identityToBeCreated.GetCentrifugeID().BigInt())
-=======
-	tx, err := ethereum.GetConnection().SubmitTransactionWithRetries(identityFactory.CreateIdentity, opts, identityToBeCreated.CentID().BigInt())
->>>>>>> 56dffbee
-
+	tx, err := ethereum.GetClient().SubmitTransactionWithRetries(identityFactory.CreateIdentity, opts, identityToBeCreated.CentID().BigInt())
 	if err != nil {
 		log.Infof("Failed to send identity for creation [CentrifugeID: %s] : %v", identityToBeCreated, err)
 		return err
@@ -361,15 +351,9 @@
 
 // CreateIdentity creates an identity representing the id on ethereum
 func (ids *EthereumIdentityService) CreateIdentity(centrifugeID CentID) (id Identity, confirmations chan *WatchIdentity, err error) {
-<<<<<<< HEAD
-	log.Infof("Creating Identity [%x]", centrifugeID.ByteArray())
-	id = NewEthereumIdentity(centrifugeID, ids.registryContract, ids.config)
-	conn := ethereum.GetClient()
-=======
 	log.Infof("Creating Identity [%x]", centrifugeID)
 	id = newEthereumIdentity(centrifugeID, ids.registryContract, ids.config)
-	conn := ethereum.GetConnection()
->>>>>>> 56dffbee
+	conn := ethereum.GetClient()
 	opts, err := conn.GetTxOpts(ids.config.GetEthereumDefaultAccountName())
 	if err != nil {
 		return nil, confirmations, err
