package identity

import (
	"context"
	"fmt"
	"math/big"
	"time"

	"github.com/centrifuge/go-centrifuge/crypto/secp256k1"
	"github.com/ethereum/go-ethereum/common/hexutil"

	"github.com/centrifuge/centrifuge-protobufs/gen/go/coredocument"
	"github.com/centrifuge/go-centrifuge/config"
	"github.com/centrifuge/go-centrifuge/crypto"
	"github.com/centrifuge/go-centrifuge/errors"
	"github.com/centrifuge/go-centrifuge/utils"

	"github.com/centrifuge/go-centrifuge/crypto/ed25519"
	"github.com/ethereum/go-ethereum/common"
)

const (

	// ErrMalformedAddress standard error for malformed address
	ErrMalformedAddress = errors.Error("malformed address provided")

	// BootstrappedDIDFactory stores the id of the factory
	BootstrappedDIDFactory string = "BootstrappedDIDFactory"

	// BootstrappedDIDService stores the id of the service
	BootstrappedDIDService string = "BootstrappedDIDService"

<<<<<<< HEAD
	// CentIDLength is the length in bytes of the CentrifugeID
=======
	// CentIDLength is the length in bytes of the DID
>>>>>>> a40f8dd6
	CentIDLength = 6

	// KeyPurposeP2P represents a key used for p2p txns
	KeyPurposeP2P = 1

	// KeyPurposeSigning represents a key used for signing
	KeyPurposeSigning = 2

	// KeyPurposeEthMsgAuth represents a key used for ethereum txns
	KeyPurposeEthMsgAuth = 3

	// KeyTypeECDSA has the value one in the ERC725 identity contract
	KeyTypeECDSA = 1
)

// DID stores the identity address of the user
type DID common.Address

// ToAddress returns the DID as common.Address
func (d DID) ToAddress() common.Address {
	return common.Address(d)
}

// String returns the DID as HEX String
func (d DID) String() string {
	return d.ToAddress().String()
}

// BigInt returns DID in bigInt
func (d DID) BigInt() *big.Int {
	return utils.ByteSliceToBigInt(d[:])
}

// Equal checks if d == other
func (d DID) Equal(other DID) bool {
	for i := range d {
		if d[i] != other[i] {
			return false
		}
	}
	return true
}

// NewDID returns a DID based on a common.Address
func NewDID(address common.Address) DID {
	return DID(address)
}

// NewDIDFromString returns a DID based on a hex string
func NewDIDFromString(address string) (DID, error) {
	if !common.IsHexAddress(address) {
		return DID{}, ErrMalformedAddress
	}
	return DID(common.HexToAddress(address)), nil
}

// NewDIDsFromStrings converts hex ids to DIDs
func NewDIDsFromStrings(ids []string) ([]DID, error) {
	var cids []DID
	for _, id := range ids {
		cid, err := NewDIDFromString(id)
		if err != nil {
			return nil, err
		}

		cids = append(cids, cid)
	}

	return cids, nil
}

// NewDIDFromBytes returns a DID based on a bytes input
func NewDIDFromBytes(bAddr []byte) DID {
	return DID(common.BytesToAddress(bAddr))
}

//// NewDIDFromContext returns DID from context.Account
//func NewDIDFromContext(ctx context.Context) (DID, error) {
//	tc, err := contextutil.Account(ctx)
//	if err != nil {
//		return DID{}, err
//	}
//
//	addressByte, err := tc.GetIdentityID()
//	if err != nil {
//		return DID{}, err
//	}
//	return NewDID(common.BytesToAddress(addressByte)), nil
//}

// Factory is the interface for factory related interactions
type Factory interface {
	CreateIdentity(ctx context.Context) (id *DID, err error)
	CalculateIdentityAddress(ctx context.Context) (*common.Address, error)
}

// NewDIDFromByte returns a DID based on a byte slice
func NewDIDFromByte(did []byte) DID {
	return DID(common.BytesToAddress(did))
}

// ServiceDID interface contains the methods to interact with the identity contract
type ServiceDID interface {
	// AddKey adds a key to identity contract
	AddKey(ctx context.Context, key KeyDID) error

	// AddKeysForAccount adds key from configuration
	AddKeysForAccount(acc config.Account) error

	// GetKey return a key from the identity contract
	GetKey(did DID, key [32]byte) (*KeyResponse, error)

	// RawExecute calls the execute method on the identity contract
	RawExecute(ctx context.Context, to common.Address, data []byte) error

	// Execute creates the abi encoding an calls the execute method on the identity contract
	Execute(ctx context.Context, to common.Address, contractAbi, methodName string, args ...interface{}) error

	// IsSignedWithPurpose verifies if a message is signed with one of the identities specific purpose keys
	IsSignedWithPurpose(did DID, message [32]byte, signature []byte, purpose *big.Int) (bool, error)

	// AddMultiPurposeKey adds a key with multiple purposes
	AddMultiPurposeKey(context context.Context, key [32]byte, purposes []*big.Int, keyType *big.Int) error

	// RevokeKey revokes an existing key in the smart contract
	RevokeKey(ctx context.Context, key [32]byte) error

	// GetClientP2PURL returns the p2p url associated with the did
	GetClientP2PURL(did DID) (string, error)

	//Exists checks if an identity contract exists
	Exists(ctx context.Context, did DID) error

	// ValidateKey checks if a given key is valid for the given centrifugeID.
	ValidateKey(ctx context.Context, did DID, key []byte, purpose int64) error

	// ValidateSignature checks if signature is valid for given identity
	ValidateSignature(signature *coredocumentpb.Signature, message []byte) error

	// CurrentP2PKey retrieves the last P2P key stored in the identity
	CurrentP2PKey(did DID) (ret string, err error)

	// GetClientsP2PURLs returns p2p urls associated with each centIDs
	// will error out at first failure
	GetClientsP2PURLs(dids []*DID) ([]string, error)

	// GetKeysByPurpose returns keys grouped by purpose from the identity contract.
	GetKeysByPurpose(did DID, purpose *big.Int) ([][32]byte, error)
}

// KeyDID defines a single ERC725 identity key
type KeyDID interface {
	GetKey() [32]byte
	GetPurpose() *big.Int
	GetRevokedAt() *big.Int
	GetType() *big.Int
}

// KeyResponse contains the needed fields of the GetKey response
type KeyResponse struct {
	Key       [32]byte
	Purposes  []*big.Int
	RevokedAt *big.Int
}

// Key holds the identity related details
type key struct {
	Key       [32]byte
	Purpose   *big.Int
	RevokedAt *big.Int
	Type      *big.Int
}

//NewKey returns a new key struct
func NewKey(pk [32]byte, purpose *big.Int, keyType *big.Int) KeyDID {
	return &key{pk, purpose, big.NewInt(0), keyType}
}

// GetKey returns the public key
func (idk *key) GetKey() [32]byte {
	return idk.Key
}

// GetPurposes returns the purposes intended for the key
func (idk *key) GetPurpose() *big.Int {
	return idk.Purpose
}

// GetRevokedAt returns the block at which the identity is revoked
func (idk *key) GetRevokedAt() *big.Int {
	return idk.RevokedAt
}

// GetType returns the type of the key
func (idk *key) GetType() *big.Int {
	return idk.Type
}

// String prints the peerID extracted from the key
func (idk *key) String() string {
	peerID, _ := ed25519.PublicKeyToP2PKey(idk.Key)
	return fmt.Sprintf("%s", peerID.Pretty())
}

// IDKey represents a key pair
type IDKey struct {
	PublicKey  []byte
	PrivateKey []byte
}

// IDKeys holds key of an identity
type IDKeys struct {
	ID   []byte
	Keys map[int]IDKey
}

// Config defines methods required for the package identity.
type Config interface {
	GetEthereumDefaultAccountName() string
	GetIdentityID() ([]byte, error)
	GetP2PKeyPair() (pub, priv string)
	GetSigningKeyPair() (pub, priv string)
	GetEthAuthKeyPair() (pub, priv string)
	GetEthereumContextWaitTimeout() time.Duration
}

// IDConfig holds information about the identity
// Deprecated
type IDConfig struct {
	ID   DID
	Keys map[int]IDKey
}

// GetIdentityConfig returns the identity and keys associated with the node.
func GetIdentityConfig(config Config) (*IDConfig, error) {
	centIDBytes, err := config.GetIdentityID()
	if err != nil {
		return nil, err
	}
	centID := NewDIDFromBytes(centIDBytes)

	//ed25519 keys
	keys := map[int]IDKey{}

	pk, sk, err := ed25519.GetSigningKeyPair(config.GetP2PKeyPair())
	if err != nil {
		return nil, err
	}
	keys[KeyPurposeP2P] = IDKey{PublicKey: pk, PrivateKey: sk}

	pk, sk, err = ed25519.GetSigningKeyPair(config.GetSigningKeyPair())
	if err != nil {
		return nil, err
	}
	keys[KeyPurposeSigning] = IDKey{PublicKey: pk, PrivateKey: sk}

	//secp256k1 keys
	pk, sk, err = secp256k1.GetEthAuthKey(config.GetEthAuthKeyPair())
	if err != nil {
		return nil, err
	}
	pubKey, err := hexutil.Decode(secp256k1.GetAddress(pk))
	if err != nil {
		return nil, err
	}
	keys[KeyPurposeEthMsgAuth] = IDKey{PublicKey: pubKey, PrivateKey: sk}

	return &IDConfig{ID: centID, Keys: keys}, nil
}

// Sign the document with the private key and return the signature along with the public key for the verification
// assumes that signing root for the document is generated
// Deprecated
func Sign(idConfig *IDConfig, purpose int, payload []byte) *coredocumentpb.Signature {
	return crypto.Sign(idConfig.ID[:], idConfig.Keys[purpose].PrivateKey, idConfig.Keys[purpose].PublicKey, payload)
}<|MERGE_RESOLUTION|>--- conflicted
+++ resolved
@@ -30,11 +30,7 @@
 	// BootstrappedDIDService stores the id of the service
 	BootstrappedDIDService string = "BootstrappedDIDService"
 
-<<<<<<< HEAD
-	// CentIDLength is the length in bytes of the CentrifugeID
-=======
 	// CentIDLength is the length in bytes of the DID
->>>>>>> a40f8dd6
 	CentIDLength = 6
 
 	// KeyPurposeP2P represents a key used for p2p txns
