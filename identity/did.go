--- conflicted
+++ resolved
@@ -56,55 +56,35 @@
 func getKeyPurposeManagement() Purpose {
 	enc := "0000000000000000000000000000000000000000000000000000000000000001"
 	v, _ := new(big.Int).SetString(enc, 16)
-<<<<<<< HEAD
-	return Purpose{Name: keyPurposeMgmt, HexValue: enc, Value: v}
-=======
 	return Purpose{Name: keyPurposeMgmt, HexValue: enc, Value: *v}
->>>>>>> 1007c107
 }
 
 // getKeyPurposeAction is calculated out of Hex(leftPadding(2,32))
 func getKeyPurposeAction() Purpose {
 	enc := "0000000000000000000000000000000000000000000000000000000000000002"
 	v, _ := new(big.Int).SetString(enc, 16)
-<<<<<<< HEAD
-	return Purpose{Name: keyPurposeAction, HexValue: enc, Value: v}
-=======
 	return Purpose{Name: keyPurposeAction, HexValue: enc, Value: *v}
->>>>>>> 1007c107
 }
 
 // getKeyPurposeP2PDiscovery is calculated out of Hex(sha256("CENTRIFUGE@P2P_DISCOVERY"))
 func getKeyPurposeP2PDiscovery() Purpose {
 	hashed := "88dbd1f0b244e515ab5aee93b5dee6a2d8e326576a583822635a27e52e5b591e"
 	v, _ := new(big.Int).SetString(hashed, 16)
-<<<<<<< HEAD
-	return Purpose{Name: keyPurposeP2PDiscovery, HexValue: hashed, Value: v}
-=======
 	return Purpose{Name: keyPurposeP2PDiscovery, HexValue: hashed, Value: *v}
->>>>>>> 1007c107
 }
 
 // getKeyPurposeSigning is calculated out of Hex(sha256("CENTRIFUGE@SIGNING"))
 func getKeyPurposeSigning() Purpose {
 	hashed := "774a43710604e3ce8db630136980a6ba5a65b5e6686ee51009ed5f3fded6ea7e"
 	v, _ := new(big.Int).SetString(hashed, 16)
-<<<<<<< HEAD
-	return Purpose{Name: keyPurposeSigning, HexValue: hashed, Value: v}
-=======
 	return Purpose{Name: keyPurposeSigning, HexValue: hashed, Value: *v}
->>>>>>> 1007c107
 }
 
 // Purpose contains the different representation of purpose along the code
 type Purpose struct {
 	Name     string
 	HexValue string
-<<<<<<< HEAD
-	Value    *big.Int
-=======
 	Value    big.Int
->>>>>>> 1007c107
 }
 
 // GetPurposeByName retrieves the Purpose by name
