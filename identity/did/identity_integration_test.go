--- conflicted
+++ resolved
@@ -22,16 +22,11 @@
 	return &key{Key: utils.RandomByte32(), Purpose: utils.ByteSliceToBigInt([]byte{123}), Type: utils.ByteSliceToBigInt([]byte{123})}
 }
 
-<<<<<<< HEAD
-func initIdentity(config config.Configuration) Identity {
+func initIdentity() Identity {
 	client := ctx[ethereum.BootstrappedEthereumClient].(ethereum.Client)
 	txManager := ctx[transactions.BootstrappedService].(transactions.Manager)
 	queue := ctx[bootstrap.BootstrappedQueueServer].(*queue.Server)
-	return NewIdentity(config, client, txManager, queue)
-=======
-func initIdentity(client ethereum.Client) Identity {
-	return NewIdentity(client)
->>>>>>> 9342695f
+	return NewIdentity(client, txManager, queue)
 }
 
 func getTestDIDContext(t *testing.T, did DID) context.Context {
@@ -63,11 +58,7 @@
 func TestAddKey_successful(t *testing.T) {
 	did := deployIdentityContract(t)
 	aCtx := getTestDIDContext(t, *did)
-<<<<<<< HEAD
-	idSrv := initIdentity(cfg)
-=======
-	idSrv := initIdentity(ctx[ethereum.BootstrappedEthereumClient].(ethereum.Client))
->>>>>>> 9342695f
+	idSrv := initIdentity()
 
 	testKey := getTestKey()
 
@@ -85,11 +76,7 @@
 	testKey := getTestKey()
 	did := NewDIDFromString("0x123")
 	aCtx := getTestDIDContext(t, did)
-<<<<<<< HEAD
-	idSrv := initIdentity(cfg)
-=======
-	idSrv := initIdentity(ctx[ethereum.BootstrappedEthereumClient].(ethereum.Client))
->>>>>>> 9342695f
+	idSrv := initIdentity()
 
 	err := idSrv.AddKey(aCtx, testKey)
 	assert.Nil(t, err, "add key should be successful")
