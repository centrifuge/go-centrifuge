--- conflicted
+++ resolved
@@ -169,13 +169,9 @@
 	}
 
 	// TODO: did can be passed instead of randomCentID after CentID is DID
-<<<<<<< HEAD
 	log.Info("Add key to identity contract %s", did.ToAddress().String())
-	txID, done, err := i.txManager.ExecuteWithinTX(context.Background(), id.RandomCentID(), uuid.Nil, "Check TX for add key", i.addKeyTX(opts, contract, key))
-=======
 	txID, done, err := i.txManager.ExecuteWithinTX(context.Background(), id.RandomCentID(), uuid.Nil, "Check TX for add key",
 		i.ethereumTX(opts, contract.AddKey, key.GetKey(), key.GetPurpose(), key.GetType()))
->>>>>>> b750c5e1
 	if err != nil {
 		return err
 	}
