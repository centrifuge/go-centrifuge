--- conflicted
+++ resolved
@@ -2,14 +2,6 @@
 
 package queue
 
-<<<<<<< HEAD
-func (b Bootstrapper) TestBootstrap(context map[string]interface{}) error {
-	return b.Bootstrap(context)
-}
-
-func (b Bootstrapper) TestTearDown() error {
-	StopQueue()
-=======
 import (
 	"context"
 	"sync"
@@ -43,6 +35,5 @@
 
 func (s *Starter) TestTearDown() error {
 	s.canF()
->>>>>>> 50f80d5d
 	return nil
 }