package bootstrap

// DO NOT PUT any app logic in this package to avoid any dependency cycles

const (
<<<<<<< HEAD
	BootstrappedConfigFile       string = "BootstrappedConfigFile"
	BootstrappedConfig           string = "BootstrappedConfig"
	BootstrappedLevelDb          string = "BootstrappedLevelDb"
	BootstrappedEthereumClient   string = "BootstrappedEthereumClient"
	BootstrappedAnchorRepository string = "BootstrappedAnchorRepository"
	BootstrappedP2PClient        string = "BootstrappedP2PClient"
	BootstrappedP2PServer        string = "BootstrappedP2PServer"
	BootstrappedAPIServer        string = "BootstrappedAPIServer"
	BootstrappedQueueServer      string = "BootstrappedQueueServer"
=======
	BootstrappedConfigFile     string = "BootstrappedConfigFile"
	BootstrappedConfig         string = "BootstrappedConfig"
	BootstrappedLevelDb        string = "BootstrappedLevelDb"
	BootstrappedEthereumClient string = "BootstrappedEthereumClient"
	BootstrappedP2PClient      string = "BootstrappedP2PClient"
	BootstrappedP2PServer      string = "BootstrappedP2PServer"
	BootstrappedAPIServer      string = "BootstrappedAPIServer"
>>>>>>> 7b9e354a
)

// Bootstrapper must be implemented by all packages that needs bootstrapping at application start
type Bootstrapper interface {
	Bootstrap(context map[string]interface{}) error
}<|MERGE_RESOLUTION|>--- conflicted
+++ resolved
@@ -3,17 +3,6 @@
 // DO NOT PUT any app logic in this package to avoid any dependency cycles
 
 const (
-<<<<<<< HEAD
-	BootstrappedConfigFile       string = "BootstrappedConfigFile"
-	BootstrappedConfig           string = "BootstrappedConfig"
-	BootstrappedLevelDb          string = "BootstrappedLevelDb"
-	BootstrappedEthereumClient   string = "BootstrappedEthereumClient"
-	BootstrappedAnchorRepository string = "BootstrappedAnchorRepository"
-	BootstrappedP2PClient        string = "BootstrappedP2PClient"
-	BootstrappedP2PServer        string = "BootstrappedP2PServer"
-	BootstrappedAPIServer        string = "BootstrappedAPIServer"
-	BootstrappedQueueServer      string = "BootstrappedQueueServer"
-=======
 	BootstrappedConfigFile     string = "BootstrappedConfigFile"
 	BootstrappedConfig         string = "BootstrappedConfig"
 	BootstrappedLevelDb        string = "BootstrappedLevelDb"
@@ -21,7 +10,7 @@
 	BootstrappedP2PClient      string = "BootstrappedP2PClient"
 	BootstrappedP2PServer      string = "BootstrappedP2PServer"
 	BootstrappedAPIServer      string = "BootstrappedAPIServer"
->>>>>>> 7b9e354a
+	BootstrappedQueueServer      string = "BootstrappedQueueServer"
 )
 
 // Bootstrapper must be implemented by all packages that needs bootstrapping at application start
