package bootstrap

// DO NOT PUT any app logic in this package to avoid any dependency cycles

<<<<<<< HEAD
=======
const (
	BootstrappedConfigFile       string = "BootstrappedConfigFile"
	BootstrappedConfig           string = "BootstrappedConfig"
	BootstrappedLevelDb          string = "BootstrappedLevelDb"
	BootstrappedEthereumClient   string = "BootstrappedEthereumClient"
	BootstrappedAnchorRepository string = "BootstrappedAnchorRepository"
	BootstrappedP2PClient        string = "BootstrappedP2PClient"
	BootstrappedP2PServer        string = "BootstrappedP2PServer"
	BootstrappedAPIServer        string = "BootstrappedAPIServer"
)

>>>>>>> 1a4530ab
// Bootstrapper must be implemented by all packages that needs bootstrapping at application start
type Bootstrapper interface {
	Bootstrap(context map[string]interface{}) error
}<|MERGE_RESOLUTION|>--- conflicted
+++ resolved
@@ -2,20 +2,12 @@
 
 // DO NOT PUT any app logic in this package to avoid any dependency cycles
 
-<<<<<<< HEAD
-=======
 const (
-	BootstrappedConfigFile       string = "BootstrappedConfigFile"
-	BootstrappedConfig           string = "BootstrappedConfig"
-	BootstrappedLevelDb          string = "BootstrappedLevelDb"
-	BootstrappedEthereumClient   string = "BootstrappedEthereumClient"
-	BootstrappedAnchorRepository string = "BootstrappedAnchorRepository"
 	BootstrappedP2PClient        string = "BootstrappedP2PClient"
 	BootstrappedP2PServer        string = "BootstrappedP2PServer"
 	BootstrappedAPIServer        string = "BootstrappedAPIServer"
 )
 
->>>>>>> 1a4530ab
 // Bootstrapper must be implemented by all packages that needs bootstrapping at application start
 type Bootstrapper interface {
 	Bootstrap(context map[string]interface{}) error
