package bootstrap

// DO NOT PUT any app logic in this package to avoid any dependency cycles

const (
<<<<<<< HEAD
	BootstrappedP2PServer   string = "BootstrappedP2PServer"
	BootstrappedAPIServer   string = "BootstrappedAPIServer"
	BootstrappedQueueServer string = "BootstrappedQueueServer"
=======
	BootstrappedP2PServer string = "BootstrappedP2PServer"
	BootstrappedAPIServer string = "BootstrappedAPIServer"
	NodeObjRegistry       string = "NodeObjRegistry"
>>>>>>> d38761f8
)

// Bootstrapper must be implemented by all packages that needs bootstrapping at application start
type Bootstrapper interface {
	Bootstrap(context map[string]interface{}) error
}<|MERGE_RESOLUTION|>--- conflicted
+++ resolved
@@ -3,15 +3,10 @@
 // DO NOT PUT any app logic in this package to avoid any dependency cycles
 
 const (
-<<<<<<< HEAD
 	BootstrappedP2PServer   string = "BootstrappedP2PServer"
 	BootstrappedAPIServer   string = "BootstrappedAPIServer"
 	BootstrappedQueueServer string = "BootstrappedQueueServer"
-=======
-	BootstrappedP2PServer string = "BootstrappedP2PServer"
-	BootstrappedAPIServer string = "BootstrappedAPIServer"
 	NodeObjRegistry       string = "NodeObjRegistry"
->>>>>>> d38761f8
 )
 
 // Bootstrapper must be implemented by all packages that needs bootstrapping at application start
