package bootstrap

// DO NOT PUT any app logic in this package to avoid any dependency cycles

const (
<<<<<<< HEAD
	BootstrappedConfigFile     string = "BootstrappedConfigFile"
	BootstrappedConfig         string = "BootstrappedConfig"
	BootstrappedLevelDb        string = "BootstrappedLevelDb"
	BootstrappedEthereumClient string = "BootstrappedEthereumClient"
	BootstrappedP2PClient      string = "BootstrappedP2PClient"
	BootstrappedP2PServer      string = "BootstrappedP2PServer"
	BootstrappedAPIServer      string = "BootstrappedAPIServer"
	BootstrappedQueueServer      string = "BootstrappedQueueServer"
=======
	BootstrappedP2PServer string = "BootstrappedP2PServer"
	BootstrappedAPIServer string = "BootstrappedAPIServer"
>>>>>>> 69259c39
)

// Bootstrapper must be implemented by all packages that needs bootstrapping at application start
type Bootstrapper interface {
	Bootstrap(context map[string]interface{}) error
}<|MERGE_RESOLUTION|>--- conflicted
+++ resolved
@@ -3,19 +3,9 @@
 // DO NOT PUT any app logic in this package to avoid any dependency cycles
 
 const (
-<<<<<<< HEAD
-	BootstrappedConfigFile     string = "BootstrappedConfigFile"
-	BootstrappedConfig         string = "BootstrappedConfig"
-	BootstrappedLevelDb        string = "BootstrappedLevelDb"
-	BootstrappedEthereumClient string = "BootstrappedEthereumClient"
-	BootstrappedP2PClient      string = "BootstrappedP2PClient"
-	BootstrappedP2PServer      string = "BootstrappedP2PServer"
-	BootstrappedAPIServer      string = "BootstrappedAPIServer"
-	BootstrappedQueueServer      string = "BootstrappedQueueServer"
-=======
-	BootstrappedP2PServer string = "BootstrappedP2PServer"
-	BootstrappedAPIServer string = "BootstrappedAPIServer"
->>>>>>> 69259c39
+	BootstrappedP2PServer   string = "BootstrappedP2PServer"
+	BootstrappedAPIServer   string = "BootstrappedAPIServer"
+	BootstrappedQueueServer string = "BootstrappedQueueServer"
 )
 
 // Bootstrapper must be implemented by all packages that needs bootstrapping at application start
