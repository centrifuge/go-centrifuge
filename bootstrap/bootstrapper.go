package bootstrap

// DO NOT PUT any app logic in this package to avoid any dependency cycles

// Bootstrap constants are keys to mapped value in bootstrapped context
const (
	BootstrappedConfig      string = "BootstrappedConfig"
	BootstrappedPeer        string = "BootstrappedPeer"
	BootstrappedAPIServer   string = "BootstrappedAPIServer"
	BootstrappedQueueServer string = "BootstrappedQueueServer"
	NodeObjRegistry         string = "NodeObjRegistry"
<<<<<<< HEAD
	// BootstrappedInvoiceUnpaid is the key to InvoiceUnpaid NFT in bootstrap context.
	BootstrappedInvoiceUnpaid = "BootstrappedInvoiceUnpaid"
=======
	// BootstrappedNFTService is the key to NFT Service in bootstrap context.
	BootstrappedNFTService = "BootstrappedNFTService"
>>>>>>> 1a1bd4b0
)

// Bootstrapper must be implemented by all packages that needs bootstrapping at application start
type Bootstrapper interface {
	Bootstrap(context map[string]interface{}) error
}<|MERGE_RESOLUTION|>--- conflicted
+++ resolved
@@ -9,13 +9,8 @@
 	BootstrappedAPIServer   string = "BootstrappedAPIServer"
 	BootstrappedQueueServer string = "BootstrappedQueueServer"
 	NodeObjRegistry         string = "NodeObjRegistry"
-<<<<<<< HEAD
-	// BootstrappedInvoiceUnpaid is the key to InvoiceUnpaid NFT in bootstrap context.
-	BootstrappedInvoiceUnpaid = "BootstrappedInvoiceUnpaid"
-=======
 	// BootstrappedNFTService is the key to NFT Service in bootstrap context.
 	BootstrappedNFTService = "BootstrappedNFTService"
->>>>>>> 1a1bd4b0
 )
 
 // Bootstrapper must be implemented by all packages that needs bootstrapping at application start
