--- conflicted
+++ resolved
@@ -183,7 +183,18 @@
 	return n
 }
 
-<<<<<<< HEAD
+func TestInt256JSON(t *testing.T) {
+	i, err := NewInt256("1000023455")
+	assert.NoError(t, err)
+
+	d, err := i.MarshalJSON()
+	assert.NoError(t, err)
+
+	i1 := new(Int256)
+	assert.NoError(t, i1.UnmarshalJSON(d))
+	assert.True(t, i.Equals(i1))
+}
+
 func TestAdd(t *testing.T) {
 	n1, err := NewInt256("5")
 	assert.NoError(t, err)
@@ -214,16 +225,4 @@
 	assert.NoError(t, err)
 	assert.Equal(t, 0, n1.Cmp(n2))
 	assert.Equal(t, 0, n3.Cmp(n2))
-=======
-func TestInt256JSON(t *testing.T) {
-	i, err := NewInt256("1000023455")
-	assert.NoError(t, err)
-
-	d, err := i.MarshalJSON()
-	assert.NoError(t, err)
-
-	i1 := new(Int256)
-	assert.NoError(t, i1.UnmarshalJSON(d))
-	assert.True(t, i.Equals(i1))
->>>>>>> 3bbbfbec
 }