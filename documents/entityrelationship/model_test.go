--- conflicted
+++ resolved
@@ -4,10 +4,6 @@
 
 import (
 	"context"
-<<<<<<< HEAD
-	"crypto/sha256"
-=======
->>>>>>> 1a1bd4b0
 	"encoding/json"
 	"fmt"
 	"os"
@@ -56,20 +52,13 @@
 	ethClient := &ethereum.MockEthClient{}
 	ethClient.On("GetEthClient").Return(nil)
 	ctx[ethereum.BootstrappedEthereumClient] = ethClient
-<<<<<<< HEAD
-=======
 	centChainClient := &centchain.MockAPI{}
 	ctx[centchain.BootstrappedCentChainClient] = centChainClient
->>>>>>> 1a1bd4b0
 	jobMan := &testingjobs.MockJobManager{}
 	ctx[jobs.BootstrappedService] = jobMan
 	done := make(chan error)
 	jobMan.On("ExecuteWithinJob", mock.Anything, mock.Anything, mock.Anything, mock.Anything, mock.Anything).Return(jobs.NilJobID(), done, nil)
-<<<<<<< HEAD
-	ctx[bootstrap.BootstrappedInvoiceUnpaid] = new(testingdocuments.MockRegistry)
-=======
 	ctx[bootstrap.BootstrappedNFTService] = new(testingdocuments.MockRegistry)
->>>>>>> 1a1bd4b0
 	ibootstrappers := []bootstrap.TestBootstrapper{
 		&testlogging.TestLoggingBootstrapper{},
 		&config.Bootstrapper{},
@@ -158,14 +147,6 @@
 	assert.Equal(t, data.TargetIdentity, er.Data.TargetIdentity)
 }
 
-<<<<<<< HEAD
-func TestEntityRelationship_calculateDataRoot(t *testing.T) {
-	m, _ := CreateCDWithEmbeddedEntityRelationship(t, testingconfig.CreateAccountContext(t, cfg))
-	dr, err := m.CalculateDataRoot()
-	assert.NoError(t, err)
-	assert.False(t, utils.IsEmptyByteSlice(dr))
-}
-
 func TestEntityRelationship_AddNFT(t *testing.T) {
 	m := new(EntityRelationship)
 	err := m.AddNFT(true, common.Address{}, nil)
@@ -174,16 +155,6 @@
 
 func TestEntityRelationship_CreateNFTProofs(t *testing.T) {
 	m := new(EntityRelationship)
-=======
-func TestEntityRelationship_AddNFT(t *testing.T) {
-	m := new(EntityRelationship)
-	err := m.AddNFT(true, common.Address{}, nil)
-	assert.Error(t, err)
-}
-
-func TestEntityRelationship_CreateNFTProofs(t *testing.T) {
-	m := new(EntityRelationship)
->>>>>>> 1a1bd4b0
 	_, err := m.CreateNFTProofs(did, common.Address{}, utils.RandomSlice(32), true, true)
 	assert.Error(t, err)
 }
@@ -196,13 +167,6 @@
 	proof, err := e.CreateProofs([]string{"entity_relationship.owner_identity", pf, documents.CDTreePrefix + ".document_type"})
 	assert.NoError(t, err)
 	assert.NotNil(t, proof)
-<<<<<<< HEAD
-	signingRoot, err := e.CalculateSigningRoot()
-	assert.NoError(t, err)
-
-	// Validate entity_number
-	valid, err := documents.ValidateProof(proof[0], signingRoot, sha256.New())
-=======
 	dataRoot := calculateBasicDataRoot(t, e)
 
 	nodeHash, err := blake2b.New256(nil)
@@ -210,16 +174,11 @@
 
 	// Validate entity_number
 	valid, err := documents.ValidateProof(proof.FieldProofs[0], dataRoot, nodeHash, sha3.NewLegacyKeccak256())
->>>>>>> 1a1bd4b0
 	assert.Nil(t, err)
 	assert.True(t, valid)
 
 	// Validate roles
-<<<<<<< HEAD
-	valid, err = documents.ValidateProof(proof[1], signingRoot, sha256.New())
-=======
 	valid, err = documents.ValidateProof(proof.FieldProofs[1], dataRoot, nodeHash, sha3.NewLegacyKeccak256())
->>>>>>> 1a1bd4b0
 	assert.Nil(t, err)
 	assert.True(t, valid)
 
@@ -229,11 +188,7 @@
 	assert.True(t, e.AccountCanRead(acc))
 
 	// Validate document_type
-<<<<<<< HEAD
-	valid, err = documents.ValidateProof(proof[2], signingRoot, sha256.New())
-=======
 	valid, err = documents.ValidateProof(proof.FieldProofs[2], dataRoot, nodeHash, sha3.NewLegacyKeccak256())
->>>>>>> 1a1bd4b0
 	assert.Nil(t, err)
 	assert.True(t, valid)
 }
@@ -304,7 +259,6 @@
 func testEntityRepo() repository {
 	if testRepoGlobal != nil {
 		return testRepoGlobal
-<<<<<<< HEAD
 	}
 
 	ldb, err := leveldb.NewLevelDBStorage(leveldb.GetRandomTestStoragePath())
@@ -315,18 +269,6 @@
 	if testDocRepoGlobal == nil {
 		testDocRepoGlobal = documents.NewDBRepository(db)
 	}
-=======
-	}
-
-	ldb, err := leveldb.NewLevelDBStorage(leveldb.GetRandomTestStoragePath())
-	if err != nil {
-		panic(err)
-	}
-	db := leveldb.NewLevelDBRepository(ldb)
-	if testDocRepoGlobal == nil {
-		testDocRepoGlobal = documents.NewDBRepository(db)
-	}
->>>>>>> 1a1bd4b0
 	testRepoGlobal = newDBRepository(db, testDocRepoGlobal)
 	testRepoGlobal.Register(&EntityRelationship{})
 	return testRepoGlobal
@@ -378,7 +320,6 @@
 	}
 
 	d, err := json.Marshal(m)
-<<<<<<< HEAD
 	assert.NoError(t, err)
 	return d
 }
@@ -490,118 +431,6 @@
 	e.CoreDocument = cd
 	err = er.revokeRelationship(e, id)
 	assert.NoError(t, err)
-=======
-	assert.NoError(t, err)
-	return d
-}
-
-func validData(t *testing.T, self identity.DID) []byte {
-	return validDataWithTargetDID(t, self, testingidentity.GenerateRandomDID())
-}
-
-func validDataWithTargetDID(t *testing.T, self, target identity.DID) []byte {
-	m := map[string]string{
-		"target_identity":   target.String(),
-		"owner_identity":    self.String(),
-		"entity_identifier": byteutils.HexBytes(utils.RandomSlice(32)).String(),
-	}
-
-	d, err := json.Marshal(m)
-	assert.NoError(t, err)
-	return d
-}
-
-func TestEntityRelationship_loadData(t *testing.T) {
-	e := new(EntityRelationship)
-
-	// invalid data
-	d := invalidData(t)
-	err := loadData(d, &e.Data)
-	assert.Error(t, err)
-
-	d = validData(t, testingidentity.GenerateRandomDID())
-	err = loadData(d, &e.Data)
-	assert.NoError(t, err)
-}
-
-func TestEntityRelationship_DeriveFromCreatePayload(t *testing.T) {
-	e := new(EntityRelationship)
-	var payload documents.CreatePayload
-	ctx := context.Background()
-
-	// invalid data
-	payload.Data = invalidData(t)
-	err := e.DeriveFromCreatePayload(ctx, payload)
-	assert.Error(t, err)
-
-	// missing account context
-	payload.Data = validData(t, did)
-	err = e.DeriveFromCreatePayload(ctx, payload)
-	assert.Error(t, err)
-	assert.Contains(t, err.Error(), documents.ErrDocumentConfigAccountID.Error())
-
-	// success
-	ctx = testingconfig.CreateAccountContext(t, cfg)
-	err = e.DeriveFromCreatePayload(ctx, payload)
-	assert.NoError(t, err)
-}
-
-func TestEntityRelationship_DeriveFromUpdatePayload(t *testing.T) {
-	e := new(EntityRelationship)
-	_, err := e.DeriveFromUpdatePayload(context.Background(), documents.UpdatePayload{})
-	assert.Error(t, err)
-	assert.True(t, errors.IsOfType(ErrEntityRelationshipUpdate, err))
-}
-
-func TestEntityRelationship_Patch(t *testing.T) {
-	e := CreateRelationship(t, testingconfig.CreateAccountContext(t, cfg))
-
-	// invalid data
-	d := invalidData(t)
-	payload := documents.UpdatePayload{CreatePayload: documents.CreatePayload{Data: d}}
-	err := e.Patch(payload)
-	assert.Error(t, err)
-
-	// core doc patch failed
-	e.CoreDocument.Status = documents.Committed
-	self := did
-	target := testingidentity.GenerateRandomDID()
-	assert.NotEqual(t, e.Data.TargetIdentity, &target)
-	payload.Data = validDataWithTargetDID(t, self, target)
-	err = e.Patch(payload)
-	assert.Error(t, err)
-	assert.True(t, errors.IsOfType(documents.ErrDocumentNotInAllowedState, err))
-
-	// success
-	assert.NotEqual(t, e.Data.TargetIdentity, &target)
-	e.CoreDocument.Status = documents.Pending
-	err = e.Patch(payload)
-	assert.NoError(t, err)
-	assert.Equal(t, e.Data.TargetIdentity, &target)
-	assert.Equal(t, e.Data.OwnerIdentity, &self)
-}
-
-func TestEntityRelationship_revokeRelationship(t *testing.T) {
-	old, _ := CreateCDWithEmbeddedEntityRelationship(t, testingconfig.CreateAccountContext(t, cfg))
-	e := old.(*EntityRelationship)
-	er := new(EntityRelationship)
-
-	// failed to remove token
-	id := testingidentity.GenerateRandomDID()
-	docID := utils.RandomSlice(32)
-	payload := documents.AccessTokenParams{
-		Grantee:            id.String(),
-		DocumentIdentifier: hexutil.Encode(docID),
-	}
-	err := er.revokeRelationship(e, id)
-	assert.Error(t, err)
-	assert.True(t, errors.IsOfType(documents.ErrAccessTokenNotFound, err))
-
-	// success
-	cd, err := e.AddAccessToken(testingconfig.CreateAccountContext(t, cfg), payload)
-	e.CoreDocument = cd
-	err = er.revokeRelationship(e, id)
-	assert.NoError(t, err)
 }
 
 func calculateBasicDataRoot(t *testing.T, e *EntityRelationship) []byte {
@@ -610,5 +439,4 @@
 	trees, _, err := e.CoreDocument.SigningDataTrees(e.DocumentType(), dataLeaves)
 	assert.NoError(t, err)
 	return trees[0].RootHash()
->>>>>>> 1a1bd4b0
 }