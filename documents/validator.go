--- conflicted
+++ resolved
@@ -2,7 +2,6 @@
 
 import (
 	"github.com/centrifuge/go-centrifuge/anchors"
-	"github.com/centrifuge/go-centrifuge/crypto"
 	"github.com/centrifuge/go-centrifuge/errors"
 	"github.com/centrifuge/go-centrifuge/identity"
 	"github.com/centrifuge/go-centrifuge/utils"
@@ -160,58 +159,6 @@
 		}
 
 		return nil
-	})
-}
-
-// readyForSignaturesValidator validates self signature
-// re-calculates the signature and compares with existing one
-// assumes signing_root is already generated and verified
-// Note: this needs to used only before document is sent for signatures from the collaborators
-func readyForSignaturesValidator(id, priv, pub []byte) Validator {
-	return ValidatorFunc(func(_, model Model) error {
-		sr, err := model.CalculateSigningRoot()
-		if err != nil {
-			return errors.New("failed to generate signing root: %v", err)
-		}
-
-		signatures := model.Signatures()
-		if len(signatures) != 1 {
-			return errors.New("expecting only one signature")
-		}
-
-<<<<<<< HEAD
-		s, err := crypto.SignMessage(priv, cd.SigningRoot, crypto.CurveSecp256K1)
-		if err != nil {
-			return err
-		}
-		sh := cd.Signatures[0]
-		if !utils.IsSameByteSlice(didBytes, sh.EntityId) {
-			err = errors.AppendError(err, NewError("cd_entity_id", "entity ID mismatch"))
-		}
-
-		if !utils.IsSameByteSlice(pub, sh.PublicKey) {
-			err = errors.AppendError(err, NewError("cd_public_key", "public key mismatch"))
-		}
-
-		if !utils.IsSameByteSlice(s, sh.Signature) {
-			err = errors.AppendError(err, NewError("cd_signature", "signature mismatch"))
-=======
-		s := crypto.Sign(id, priv, pub, sr)
-		sh := signatures[0]
-		if !utils.IsSameByteSlice(s.EntityId, sh.EntityId) {
-			err = errors.AppendError(err, errors.New("entity ID mismatch"))
-		}
-
-		if !utils.IsSameByteSlice(s.PublicKey, sh.PublicKey) {
-			err = errors.AppendError(err, errors.New("public key mismatch"))
-		}
-
-		if !utils.IsSameByteSlice(s.Signature, sh.Signature) {
-			err = errors.AppendError(err, errors.New("signature mismatch"))
->>>>>>> 9c6c952f
-		}
-
-		return err
 	})
 }
 
@@ -307,24 +254,7 @@
 	}
 }
 
-<<<<<<< HEAD
 // SignatureValidator is a validator group with following validators
-=======
-// PreSignatureRequestValidator is a validator group with following validators
-// baseValidator
-// signingRootValidator
-// readyForSignaturesValidator
-// should be called after sender signing the document and before requesting the document
-func PreSignatureRequestValidator(id, priv, pub []byte) ValidatorGroup {
-	return ValidatorGroup{
-		baseValidator(),
-		signingRootValidator(),
-		readyForSignaturesValidator(id, priv, pub),
-	}
-}
-
-// PostSignatureRequestValidator is a validator group with following validators
->>>>>>> 9c6c952f
 // baseValidator
 // signingRootValidator
 // signaturesValidator
