package documents

import (
	"bytes"
	"time"

	"github.com/centrifuge/go-centrifuge/anchors"
	"github.com/centrifuge/go-centrifuge/errors"
	"github.com/centrifuge/go-centrifuge/identity"
	"github.com/centrifuge/go-centrifuge/utils"
	"github.com/ethereum/go-ethereum/common"
	"github.com/ethereum/go-ethereum/common/hexutil"
)

// MaxAuthoredToCommitDuration is the maximum allowed time period for a document to be anchored after a authoring it based on document timestamp.
// I.E. This is basically the maximum time period allowed for document consensus to complete as well.
const MaxAuthoredToCommitDuration = 120 * time.Minute

// Validator is an interface every Validator (atomic or group) should implement
type Validator interface {
	// Validate validates the updates to the model in newState.
	Validate(oldState Model, newState Model) error
}

// ValidatorGroup implements Validator for validating a set of validators.
type ValidatorGroup []Validator

//Validate will execute all group specific atomic validations
func (group ValidatorGroup) Validate(oldState Model, newState Model) (errs error) {
	for _, v := range group {
		if err := v.Validate(oldState, newState); err != nil {
			errs = errors.AppendError(errs, err)
		}
	}
	return errs
}

// IsCurrencyValid checks if the currency is of length 3
func IsCurrencyValid(cur string) bool {
	return utils.IsStringOfLength(cur, 3)
}

// ValidatorFunc implements Validator and can be used as a adaptor for functions
// with specific function signature
type ValidatorFunc func(old, new Model) error

// Validate passes the arguments to the underlying validator
// function and returns the results
func (vf ValidatorFunc) Validate(old, new Model) error {
	return vf(old, new)
}

// versionIDsValidator checks if the versions are properly set for new document update
func versionIDsValidator() Validator {
	return ValidatorFunc(func(old, new Model) error {
		if old == nil || new == nil {
			return errors.New("need both the old and new model")
		}

		var err error
		checks := []struct {
			name string
			a, b []byte
		}{
			{
				name: "cd_document_identifier",
				a:    old.ID(),
				b:    new.ID(),
			},

			{
				name: "cd_previous_version",
				a:    old.CurrentVersion(),
				b:    new.PreviousVersion(),
			},

			{
				name: "cd_current_version",
				a:    old.NextVersion(),
				b:    new.CurrentVersion(),
			},
		}

		for _, c := range checks {
			if !utils.CheckMultiple32BytesFilled(c.a, c.b) {
				err = errors.AppendError(err, errors.New("missing identifiers"))
				continue
			}

			if !utils.IsSameByteSlice(c.a, c.b) {
				err = errors.AppendError(err, errors.New("%s: mismatch", c.name))
			}
		}

		if utils.IsEmptyByteSlice(new.NextVersion()) {
			err = errors.AppendError(err, errors.New("cd_next_version: not set"))
		}

		return err
	})
}

// UpdateVersionValidator validates if the new core document is properly derived from old one
func UpdateVersionValidator(repo anchors.AnchorRepository) Validator {
	return ValidatorGroup{
		versionIDsValidator(),
		currentVersionValidator(repo),
		LatestVersionValidator(repo),
	}
}

// baseValidator validates the core document basic fields like identifier, versions, and salts
func baseValidator() Validator {
	return ValidatorFunc(func(_, model Model) (err error) {
		if model == nil {
			return ErrModelNil
		}

		if utils.IsEmptyByteSlice(model.ID()) {
			err = errors.AppendError(err, errors.New("document identifier not set"))
		}

		if utils.IsEmptyByteSlice(model.CurrentVersion()) {
			err = errors.AppendError(err, errors.New("current version not set"))
		}

		if utils.IsEmptyByteSlice(model.NextVersion()) {
			err = errors.AppendError(err, errors.New("next version not set"))
		}

		// double check the identifiers
		isSameBytes := utils.IsSameByteSlice
		// Problem (re-using an old identifier for NextVersion): CurrentVersion or DocumentIdentifier same as NextVersion
		if isSameBytes(model.NextVersion(), model.ID()) ||
			isSameBytes(model.NextVersion(), model.CurrentVersion()) {
			err = errors.AppendError(err, errors.New("identifiers re-used"))
		}

		return err
	})
}

// documentDataRootValidator checks the existence of document data root
func documentDataRootValidator() Validator {
	return ValidatorFunc(func(_, model Model) error {
		if model == nil {
			return ErrModelNil
		}

		sr, err := model.CalculateDocumentDataRoot()
		if err != nil {
			return errors.New("failed to get document data root: %v", err)
		}

		if len(sr) != idSize {
			return errors.New("document data root is invalid")
		}

		return nil
	})
}

// documentRootValidator checks the existence of document root
// recalculates the document root and compares with existing one
func documentRootValidator() Validator {
	return ValidatorFunc(func(_, model Model) error {
		if model == nil {
			return ErrModelNil
		}

		dr, err := model.CalculateDocumentRoot()
		if err != nil {
			return errors.New("failed to get document root: %v", err)
		}

		if len(dr) != idSize {
			return errors.New("document root is invalid")
		}

		return nil
	})
}

// documentAuthorValidator checks if a given sender DID is the document author
func documentAuthorValidator(sender identity.DID) Validator {
	return ValidatorFunc(func(_, model Model) error {
		if model == nil {
			return ErrModelNil
		}

		author, err := model.Author()
		if err != nil {
			return err
		}
		if !author.Equal(sender) {
			return errors.New("document sender is not the author")
		}

		return nil
	})
}

// documentTimestampForSigningValidator checks if a given document has a timestamp recent enough to be signed
func documentTimestampForSigningValidator() Validator {
	return ValidatorFunc(func(_, model Model) error {
		if model == nil {
			return ErrModelNil
		}

		tm, err := model.Timestamp()
		if err != nil {
			return errors.New("failed to get document timestamp: %v", err)
		}

		if tm.Before(time.Now().UTC().Add(-MaxAuthoredToCommitDuration)) {
			return errors.New("document is too old to be signed")
		}
		return nil
	})
}

// signaturesValidator validates all the signatures in the core document
// assumes document data root is verified
// Note: can be used when during the signature request on collaborator side and post signature collection on sender side
// Note: this will break the current flow where we proceed to anchor even signatures verification fails
func signaturesValidator(idService identity.Service) Validator {
	return ValidatorFunc(func(_, model Model) error {
		if model == nil {
			return ErrModelNil
		}

		ddr, err := model.CalculateDocumentDataRoot()
		if err != nil {
			return errors.New("failed to get document data root: %v", err)
		}

		signatures := model.Signatures()
		if len(signatures) < 1 {
			return errors.New("atleast one signature expected")
		}
		author, err := model.Author()
		if err != nil {
			return err
		}
		collaborators, err := model.GetSignerCollaborators(author)
		if err != nil {
			return errors.New("could not get signer collaborators")
		}

		authorFound := false
		for _, sig := range signatures {
			sigDID, _ := identity.NewDIDFromBytes(sig.SignerId)
			if author.Equal(sigDID) {
				authorFound = true
			}

			// we only care about validating that signer is part of signing collaborators and not the other way around
			// since a collaborator can decide to not sign a document and the protocol still defines it as a valid state for a model.
			collaboratorFound := false
			for _, cb := range collaborators {
				if sigDID.Equal(cb) {
					collaboratorFound = true
				}
			}

			// signer is not found in signing collaborators and he is not the author either
			if !collaboratorFound && !author.Equal(sigDID) {
				err = errors.AppendError(
					err,
					errors.New("signature_%s verification failed: signer is not part of the signing collaborators", hexutil.Encode(sig.SignerId)))
				continue
			}

			tm, terr := model.Timestamp()
			if terr != nil {
				err = errors.AppendError(
					err,
					errors.New("signature_%s verification failed: %v", hexutil.Encode(sig.SignerId), terr))
				continue
			}
<<<<<<< HEAD
			var transitionValidatedFlag int8
			if sig.TransitionValidated {
				transitionValidatedFlag = 1
			}

			if erri := idService.ValidateSignature(sigDID, sig.PublicKey, sig.Signature, append(sr, []byte{byte(transitionValidatedFlag)}...), tm); erri != nil {
=======
			transitionValidatedFlag := byte(0)
			if sig.TransitionValidated {
				transitionValidatedFlag = byte(1)
			}

			if erri := idService.ValidateSignature(sigDID, sig.PublicKey, sig.Signature, ConsensusSignaturePayload(ddr, transitionValidatedFlag), tm); erri != nil {
>>>>>>> 73508469
				err = errors.AppendError(
					err,
					errors.New("signature_%s verification failed: %v", hexutil.Encode(sig.SignerId), erri))
			}
		}
		if !authorFound {
			err = errors.AppendError(
				err,
				errors.New("signature verification failed: author's signature missing on document"))
		}
		return err
	})
}

// anchoredValidator checks if the document root matches the one on chain with specific anchorID
// assumes document root is generated and verified
func anchoredValidator(repo anchors.AnchorRepository) Validator {
	return ValidatorFunc(func(_, model Model) error {
		if model == nil {
			return ErrModelNil
		}

		anchorID, err := anchors.ToAnchorID(model.CurrentVersion())
		if err != nil {
			return errors.New("failed to get anchorID: %v", err)
		}

		dr, err := model.CalculateDocumentRoot()
		if err != nil {
			return errors.New("failed to get document root: %v", err)
		}

		docRoot, err := anchors.ToDocumentRoot(dr)
		if err != nil {
			return errors.New("failed to get document root: %v", err)
		}

		gotRoot, anchoredAt, err := repo.GetAnchorData(anchorID)
		if err != nil {
			return errors.New("failed to get document root for anchor %s from chain: %v", anchorID.String(), err)
		}

		if !utils.IsSameByteSlice(docRoot[:], gotRoot[:]) {
			return errors.New("mismatched document roots")
		}

		tm, err := model.Timestamp()
		if err != nil {
			return errors.New("failed to get model update time: %v", err)
		}

		if tm.Add(MaxAuthoredToCommitDuration).Before(anchoredAt) {
			return errors.New("document was anchored after max allowed time for anchor %s", anchorID.String())
		}

		return nil
	})
}

// versionNotAnchoredValidator checks if the given version is not anchored on the chain.
// returns error if the version id is already anchored.
func versionNotAnchoredValidator(repo anchors.AnchorRepository, id []byte) error {
	anchorID, err := anchors.ToAnchorID(id)
	if err != nil {
		return errors.NewTypedError(ErrDocumentIdentifier, err)
	}

	_, _, err = repo.GetAnchorData(anchorID)
	if err == nil {
		return ErrDocumentIDReused
	}

	return nil
}

// LatestVersionValidator checks if the document is the latest version
func LatestVersionValidator(repo anchors.AnchorRepository) Validator {
	return ValidatorFunc(func(_, model Model) error {
		if model == nil {
			return ErrModelNil
		}

		err := versionNotAnchoredValidator(repo, model.NextVersion())
		if err != nil {
			return errors.NewTypedError(ErrDocumentNotLatest, err)
		}

		return nil
	})
}

// currentVersionValidator checks if the current version of the document has been anchored.
// returns an error if the current version has been anchored already.
func currentVersionValidator(repo anchors.AnchorRepository) Validator {
	return ValidatorFunc(func(_, model Model) error {
		if model == nil {
			return ErrModelNil
		}

		err := versionNotAnchoredValidator(repo, model.CurrentVersion())
		if err != nil {
			return errors.NewTypedError(ErrDocumentNotLatest, err)
		}

		return nil
	})
}

// anchorRepoAddressValidator validates if the model is using the configured anchor repository address.
func anchorRepoAddressValidator(anchoredRepoAddr common.Address) Validator {
	return ValidatorFunc(func(_, model Model) error {
		addr := model.AnchorRepoAddress()
		if !bytes.Equal(addr.Bytes(), anchoredRepoAddr.Bytes()) {
			return ErrDifferentAnchoredAddress
		}

		return nil
	})
}

// attributeValidator validates the signed attributes.
func attributeValidator(repo anchors.AnchorRepository, idSrv identity.Service) Validator {
	return ValidatorFunc(func(_, model Model) (err error) {
		ts, err := model.Timestamp()
		if err != nil {
			return err
		}

		attrs := model.GetAttributes()
		for _, attr := range attrs {
			if attr.Value.Type != AttrSigned {
				continue
			}

			signed := attr.Value.Signed
			var aid anchors.AnchorID
			aid, err = anchors.ToAnchorID(signed.DocumentVersion)
			if err != nil {
				return err
			}

			_, ats, erro := repo.GetAnchorData(aid)
			if erro != nil {
				// the attribute was added in this update itself.
				// pick the update time from the model itself
				ats = ts
			}

			payload := attributeSignaturePayload(signed.Identity[:], model.ID(), signed.DocumentVersion, signed.Value)
			erri := idSrv.ValidateSignature(signed.Identity, signed.PublicKey, signed.Signature, payload, ats)
			if erri != nil {
				err = errors.AppendError(err, errors.New("failed to validate signed attribute %s: %v", attr.KeyLabel, erri))
			}
		}

		return err
	})
}

// transitionValidator checks that the document changes are within the transition_rule capability of the
// collaborator making the changes
func transitionValidator(collaborator identity.DID) Validator {
	return ValidatorFunc(func(old, new Model) error {
		if old == nil {
			return nil
		}

		err := old.CollaboratorCanUpdate(new, collaborator)
		if err != nil {
			return errors.New("invalid document state transition: %v", err)
		}

		return nil
	})
}

// PreAnchorValidator is a validator group with following validators
// base validator
// document data root validator
// document root validator
// signatures validator
// should be called before pre anchoring
func PreAnchorValidator(idService identity.Service, repo anchors.AnchorRepository) ValidatorGroup {
	return ValidatorGroup{
		SignatureValidator(idService, repo),
		documentRootValidator(),
	}
}

// PostAnchoredValidator is a validator group with following validators
// PreAnchorValidator
// anchoredValidator
// should be called after anchoring the document/when received anchored document
func PostAnchoredValidator(idService identity.Service, repo anchors.AnchorRepository) ValidatorGroup {
	return ValidatorGroup{
		PreAnchorValidator(idService, repo),
		anchoredValidator(repo),
		LatestVersionValidator(repo),
	}
}

// ReceivedAnchoredDocumentValidator is a validator group with following validators
// transitionValidator
// PostAnchoredValidator
func ReceivedAnchoredDocumentValidator(
	idService identity.Service,
	repo anchors.AnchorRepository,
	collaborator identity.DID) ValidatorGroup {
	return ValidatorGroup{
		transitionValidator(collaborator),
		PostAnchoredValidator(idService, repo),
	}
}

// RequestDocumentSignatureValidator is a validator group with the following validators
// SignatureValidator
// transitionsValidator
// it should be called when a document is received over the p2p layer before signing
func RequestDocumentSignatureValidator(
	repo anchors.AnchorRepository,
	idService identity.Service,
	collaborator identity.DID,
	anchorRepoAddress common.Address) ValidatorGroup {
	return ValidatorGroup{
		documentTimestampForSigningValidator(),
		documentAuthorValidator(collaborator),
		currentVersionValidator(repo),
		LatestVersionValidator(repo),
		anchorRepoAddressValidator(anchorRepoAddress),
		transitionValidator(collaborator),
		SignatureValidator(idService, repo),
	}
}

// SignatureValidator is a validator group with following validators
// baseValidator
// documentDataRootValidator
// signaturesValidator
// should be called after sender signing the document, before requesting the document and after signature collection
func SignatureValidator(idService identity.Service, repo anchors.AnchorRepository) ValidatorGroup {
	return ValidatorGroup{
		baseValidator(),
		documentDataRootValidator(),
		signaturesValidator(idService),
		attributeValidator(repo, idService),
	}
}<|MERGE_RESOLUTION|>--- conflicted
+++ resolved
@@ -278,21 +278,12 @@
 					errors.New("signature_%s verification failed: %v", hexutil.Encode(sig.SignerId), terr))
 				continue
 			}
-<<<<<<< HEAD
-			var transitionValidatedFlag int8
-			if sig.TransitionValidated {
-				transitionValidatedFlag = 1
-			}
-
-			if erri := idService.ValidateSignature(sigDID, sig.PublicKey, sig.Signature, append(sr, []byte{byte(transitionValidatedFlag)}...), tm); erri != nil {
-=======
 			transitionValidatedFlag := byte(0)
 			if sig.TransitionValidated {
 				transitionValidatedFlag = byte(1)
 			}
 
 			if erri := idService.ValidateSignature(sigDID, sig.PublicKey, sig.Signature, ConsensusSignaturePayload(ddr, transitionValidatedFlag), tm); erri != nil {
->>>>>>> 73508469
 				err = errors.AppendError(
 					err,
 					errors.New("signature_%s verification failed: %v", hexutil.Encode(sig.SignerId), erri))
