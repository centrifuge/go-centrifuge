--- conflicted
+++ resolved
@@ -4,10 +4,6 @@
 	"bytes"
 	"context"
 	"time"
-
-	"github.com/centrifuge/go-centrifuge/contextutil"
-
-	"github.com/centrifuge/go-centrifuge/crypto"
 
 	"github.com/centrifuge/centrifuge-protobufs/gen/go/coredocument"
 	"github.com/centrifuge/centrifuge-protobufs/gen/go/notification"
@@ -15,18 +11,16 @@
 	"github.com/centrifuge/go-centrifuge/anchors"
 	"github.com/centrifuge/go-centrifuge/common"
 	"github.com/centrifuge/go-centrifuge/config"
+	"github.com/centrifuge/go-centrifuge/contextutil"
 	"github.com/centrifuge/go-centrifuge/coredocument"
+	"github.com/centrifuge/go-centrifuge/crypto"
 	"github.com/centrifuge/go-centrifuge/documents"
 	"github.com/centrifuge/go-centrifuge/errors"
 	"github.com/centrifuge/go-centrifuge/identity"
 	"github.com/centrifuge/go-centrifuge/notification"
 	clientinvoicepb "github.com/centrifuge/go-centrifuge/protobufs/gen/go/invoice"
-<<<<<<< HEAD
 	"github.com/centrifuge/go-centrifuge/queue"
-	"github.com/centrifuge/go-centrifuge/signatures"
 	"github.com/centrifuge/go-centrifuge/transactions"
-=======
->>>>>>> fb1db871
 	"github.com/centrifuge/go-centrifuge/utils"
 	"github.com/ethereum/go-ethereum/common/hexutil"
 	"github.com/golang/protobuf/ptypes"
@@ -47,17 +41,10 @@
 	DeriveFromUpdatePayload(ctx context.Context, payload *clientinvoicepb.InvoiceUpdatePayload) (documents.Model, error)
 
 	// Create validates and persists invoice Model and returns a Updated model
-<<<<<<< HEAD
-	Create(ctx *header.ContextHeader, inv documents.Model) (documents.Model, uuid.UUID, error)
+	Create(ctx context.Context, inv documents.Model) (documents.Model, uuid.UUID, error)
 
 	// Update validates and updates the invoice model and return the updated model
-	Update(ctx *header.ContextHeader, inv documents.Model) (documents.Model, uuid.UUID, error)
-=======
-	Create(ctx context.Context, inv documents.Model) (documents.Model, error)
-
-	// Update validates and updates the invoice model and return the updated model
-	Update(ctx context.Context, inv documents.Model) (documents.Model, error)
->>>>>>> fb1db871
+	Update(ctx context.Context, inv documents.Model) (documents.Model, uuid.UUID, error)
 
 	// DeriveInvoiceData returns the invoice data as client data
 	DeriveInvoiceData(inv documents.Model) (*clientinvoicepb.InvoiceData, error)
@@ -204,11 +191,7 @@
 }
 
 // Create takes and invoice model and does required validation checks, tries to persist to DB
-<<<<<<< HEAD
-func (s service) Create(ctx *header.ContextHeader, inv documents.Model) (documents.Model, uuid.UUID, error) {
-=======
-func (s service) Create(ctx context.Context, inv documents.Model) (documents.Model, error) {
->>>>>>> fb1db871
+func (s service) Create(ctx context.Context, inv documents.Model) (documents.Model, uuid.UUID, error) {
 	inv, err := s.calculateDataRoot(nil, inv, CreateValidator())
 	if err != nil {
 		return nil, uuid.Nil, err
@@ -224,6 +207,9 @@
 		s.txRepository,
 		common.DummyIdentity,
 		cd.CurrentVersion)
+	if err != nil {
+		return nil, uuid.Nil, err
+	}
 
 	return inv, txID, nil
 }
@@ -239,11 +225,7 @@
 }
 
 // Update finds the old document, validates the new version and persists the updated document
-<<<<<<< HEAD
-func (s service) Update(ctx *header.ContextHeader, inv documents.Model) (documents.Model, uuid.UUID, error) {
-=======
-func (s service) Update(ctx context.Context, inv documents.Model) (documents.Model, error) {
->>>>>>> fb1db871
+func (s service) Update(ctx context.Context, inv documents.Model) (documents.Model, uuid.UUID, error) {
 	cd, err := inv.PackCoreDocument()
 	if err != nil {
 		return nil, uuid.Nil, errors.NewTypedError(documents.ErrDocumentPackingCoreDocument, err)
@@ -264,6 +246,9 @@
 		s.txRepository,
 		common.DummyIdentity,
 		cd.CurrentVersion)
+	if err != nil {
+		return nil, uuid.Nil, err
+	}
 
 	return inv, txID, nil
 }
