package invoice

import (
	"context"

	"github.com/centrifuge/go-centrifuge/contextutil"
	"github.com/centrifuge/go-centrifuge/documents"
	"github.com/centrifuge/go-centrifuge/errors"
	"github.com/centrifuge/go-centrifuge/identity"
	clientinvoicepb "github.com/centrifuge/go-centrifuge/protobufs/gen/go/invoice"
	"github.com/centrifuge/go-centrifuge/queue"
	"github.com/centrifuge/go-centrifuge/transactions"
	"github.com/ethereum/go-ethereum/common/hexutil"
	"github.com/satori/go.uuid"
)

// Service defines specific functions for invoice
type Service interface {
	documents.Service

	// DeriverFromPayload derives Invoice from clientPayload
	DeriveFromCreatePayload(ctx context.Context, payload *clientinvoicepb.InvoiceCreatePayload) (documents.Model, error)

	// DeriveFromUpdatePayload derives invoice model from update payload
	DeriveFromUpdatePayload(ctx context.Context, payload *clientinvoicepb.InvoiceUpdatePayload) (documents.Model, error)

	// DeriveInvoiceData returns the invoice data as client data
	DeriveInvoiceData(inv documents.Model) (*clientinvoicepb.InvoiceData, error)

	// DeriveInvoiceResponse returns the invoice model in our standard client format
	DeriveInvoiceResponse(inv documents.Model) (*clientinvoicepb.InvoiceResponse, error)
}

// service implements Service and handles all invoice related persistence and validations
// service always returns errors of type `errors.Error` or `errors.TypedError`
type service struct {
	documents.Service
	repo      documents.Repository
	queueSrv  queue.TaskQueuer
	txManager transactions.Manager
}

// DefaultService returns the default implementation of the service.
func DefaultService(
	srv documents.Service,
	repo documents.Repository,
	queueSrv queue.TaskQueuer,
	txManager transactions.Manager,
) Service {
	return service{
		repo:      repo,
		queueSrv:  queueSrv,
		txManager: txManager,
		Service:   srv,
	}
}

// DeriveFromCoreDocumentModel takes a core document model and returns an invoice
func (s service) DeriveFromCoreDocumentModel(dm *documents.CoreDocumentModel) (documents.Model, error) {
	var model documents.Model = &Invoice{
		CoreDocumentModel: dm,
	}
	err := model.UnpackCoreDocument(dm)
	if err != nil {
		return nil, errors.NewTypedError(documents.ErrDocumentUnPackingCoreDocument, err)
	}

	return model, nil
}

// UnpackFromCreatePayload initializes the model with parameters provided from the rest-api call
func (s service) DeriveFromCreatePayload(ctx context.Context, payload *clientinvoicepb.InvoiceCreatePayload) (documents.Model, error) {
	if payload == nil || payload.Data == nil {
		return nil, documents.ErrDocumentNil
	}

	id, err := contextutil.Self(ctx)
	if err != nil {
		return nil, documents.ErrDocumentConfigAccountID
	}

	invoiceModel := new(Invoice)
	err = invoiceModel.InitInvoiceInput(payload, id.ID.String())
	if err != nil {
		return nil, errors.NewTypedError(documents.ErrDocumentInvalid, err)
	}

	return invoiceModel, nil
}

// validateAndPersist validates the document, calculates the data root, and persists to DB
func (s service) validateAndPersist(ctx context.Context, old, new documents.Model, validator documents.Validator) (documents.Model, error) {
	self, err := contextutil.Self(ctx)
	if err != nil {
		return nil, errors.NewTypedError(documents.ErrDocumentConfigAccountID, err)
	}

	inv, ok := new.(*Invoice)
	if !ok {
		return nil, errors.NewTypedError(documents.ErrDocumentInvalidType, errors.New("unknown document type: %T", new))
	}

	// validate the invoice
	err = validator.Validate(old, inv)
	if err != nil {
		return nil, errors.NewTypedError(documents.ErrDocumentInvalid, err)
	}

	// we use CurrentVersion as the id since that will be unique across multiple versions of the same document
	err = s.repo.Create(self.ID[:], inv.CoreDocumentModel.Document.CurrentVersion, inv)
	if err != nil {
		return nil, errors.NewTypedError(documents.ErrDocumentPersistence, err)
	}

	return inv, nil
}

// Create takes and invoice model and does required validation checks, tries to persist to DB
func (s service) Create(ctx context.Context, inv documents.Model) (documents.Model, uuid.UUID, chan bool, error) {
	self, err := contextutil.Self(ctx)
	if err != nil {
		return nil, uuid.Nil, nil, errors.NewTypedError(documents.ErrDocumentConfigAccountID, err)
	}

	inv, err = s.validateAndPersist(ctx, nil, inv, CreateValidator())
	if err != nil {
		return nil, uuid.Nil, nil, err
	}

	dm, err := inv.PackCoreDocument()
	if err != nil {
		return nil, uuid.Nil, nil, err
	}

	did := identity.NewDIDFromBytes(self.ID[:])
	txID := contextutil.TX(ctx)
<<<<<<< HEAD
	txID, done, err := documents.CreateAnchorTransaction(s.txManager, s.queueSrv, did, txID, cd.CurrentVersion)
=======
	txID, done, err := documents.CreateAnchorTransaction(s.txManager, s.queueSrv, self.ID, txID, dm.Document.CurrentVersion)
>>>>>>> 89fbb1e0
	if err != nil {
		return nil, uuid.Nil, nil, err
	}
	return inv, txID, done, nil
}

// Update finds the old document, validates the new version and persists the updated document
func (s service) Update(ctx context.Context, inv documents.Model) (documents.Model, uuid.UUID, chan bool, error) {
	self, err := contextutil.Self(ctx)
	if err != nil {
		return nil, uuid.Nil, nil, errors.NewTypedError(documents.ErrDocumentConfigAccountID, err)
	}

	dm, err := inv.PackCoreDocument()
	if err != nil {
		return nil, uuid.Nil, nil, errors.NewTypedError(documents.ErrDocumentPackingCoreDocument, err)
	}
	old, err := s.GetCurrentVersion(ctx, dm.Document.DocumentIdentifier)
	if err != nil {
		return nil, uuid.Nil, nil, errors.NewTypedError(documents.ErrDocumentNotFound, err)
	}

	inv, err = s.validateAndPersist(ctx, old, inv, UpdateValidator())
	if err != nil {
		return nil, uuid.Nil, nil, err
	}

	did := identity.NewDIDFromBytes(self.ID[:])
	txID := contextutil.TX(ctx)
<<<<<<< HEAD
	txID, done, err := documents.CreateAnchorTransaction(s.txManager, s.queueSrv, did, txID, cd.CurrentVersion)
=======
	txID, done, err := documents.CreateAnchorTransaction(s.txManager, s.queueSrv, self.ID, txID, dm.Document.CurrentVersion)
>>>>>>> 89fbb1e0
	if err != nil {
		return nil, uuid.Nil, nil, err
	}
	return inv, txID, done, nil
}

// DeriveInvoiceResponse returns create response from invoice model
func (s service) DeriveInvoiceResponse(doc documents.Model) (*clientinvoicepb.InvoiceResponse, error) {
	dm, err := doc.PackCoreDocument()
	if err != nil {
		return nil, errors.NewTypedError(documents.ErrDocumentPackingCoreDocument, err)
	}
	cd := dm.Document
	collaborators := make([]string, len(cd.Collaborators))
	for i, c := range cd.Collaborators {
		cid, err := identity.ToCentID(c)
		if err != nil {
			return nil, errors.NewTypedError(documents.ErrDocumentCollaborator, err)
		}
		collaborators[i] = cid.String()
	}

	h := &clientinvoicepb.ResponseHeader{
		DocumentId:    hexutil.Encode(cd.DocumentIdentifier),
		VersionId:     hexutil.Encode(cd.CurrentVersion),
		Collaborators: collaborators,
	}

	data, err := s.DeriveInvoiceData(doc)
	if err != nil {
		return nil, err
	}

	return &clientinvoicepb.InvoiceResponse{
		Header: h,
		Data:   data,
	}, nil

}

// DeriveInvoiceData returns create response from invoice model
func (s service) DeriveInvoiceData(doc documents.Model) (*clientinvoicepb.InvoiceData, error) {
	inv, ok := doc.(*Invoice)
	if !ok {
		return nil, documents.ErrDocumentInvalidType
	}

	return inv.getClientData(), nil
}

// DeriveFromUpdatePayload returns a new version of the old invoice identified by identifier in payload
func (s service) DeriveFromUpdatePayload(ctx context.Context, payload *clientinvoicepb.InvoiceUpdatePayload) (documents.Model, error) {
	if payload == nil || payload.Data == nil {
		return nil, documents.ErrDocumentNil
	}

	// get latest old version of the document
	id, err := hexutil.Decode(payload.Identifier)
	if err != nil {
		return nil, errors.NewTypedError(documents.ErrDocumentIdentifier, errors.New("failed to decode identifier: %v", err))
	}

	old, err := s.GetCurrentVersion(ctx, id)
	if err != nil {
		return nil, err
	}

	// load invoice data
	inv := new(Invoice)
	err = inv.initInvoiceFromData(payload.Data)
	if err != nil {
		return nil, errors.NewTypedError(documents.ErrDocumentInvalid, errors.New("failed to load invoice from data: %v", err))
	}

	// update core document
	oldDM, err := old.PackCoreDocument()
	if err != nil {
		return nil, errors.NewTypedError(documents.ErrDocumentPackingCoreDocument, err)
	}

	idConf, err := contextutil.Self(ctx)
	if err != nil {
		return nil, documents.ErrDocumentConfigAccountID
	}

	collaborators := append([]string{idConf.ID.String()}, payload.Collaborators...)
	inv.CoreDocumentModel, err = oldDM.PrepareNewVersion(collaborators)
	if err != nil {
		return nil, errors.NewTypedError(documents.ErrDocumentPrepareCoreDocument, err)
	}
	return inv, nil
}<|MERGE_RESOLUTION|>--- conflicted
+++ resolved
@@ -134,11 +134,7 @@
 
 	did := identity.NewDIDFromBytes(self.ID[:])
 	txID := contextutil.TX(ctx)
-<<<<<<< HEAD
-	txID, done, err := documents.CreateAnchorTransaction(s.txManager, s.queueSrv, did, txID, cd.CurrentVersion)
-=======
-	txID, done, err := documents.CreateAnchorTransaction(s.txManager, s.queueSrv, self.ID, txID, dm.Document.CurrentVersion)
->>>>>>> 89fbb1e0
+	txID, done, err := documents.CreateAnchorTransaction(s.txManager, s.queueSrv, did, txID, dm.Document.CurrentVersion)
 	if err != nil {
 		return nil, uuid.Nil, nil, err
 	}
@@ -168,11 +164,7 @@
 
 	did := identity.NewDIDFromBytes(self.ID[:])
 	txID := contextutil.TX(ctx)
-<<<<<<< HEAD
-	txID, done, err := documents.CreateAnchorTransaction(s.txManager, s.queueSrv, did, txID, cd.CurrentVersion)
-=======
-	txID, done, err := documents.CreateAnchorTransaction(s.txManager, s.queueSrv, self.ID, txID, dm.Document.CurrentVersion)
->>>>>>> 89fbb1e0
+	txID, done, err := documents.CreateAnchorTransaction(s.txManager, s.queueSrv, did, txID, dm.Document.CurrentVersion)
 	if err != nil {
 		return nil, uuid.Nil, nil, err
 	}
