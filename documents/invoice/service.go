package invoice

import (
	"context"

	"github.com/centrifuge/go-centrifuge/contextutil"
	"github.com/centrifuge/go-centrifuge/documents"
	"github.com/centrifuge/go-centrifuge/errors"
	"github.com/centrifuge/go-centrifuge/identity"
	clientinvoicepb "github.com/centrifuge/go-centrifuge/protobufs/gen/go/invoice"
	"github.com/centrifuge/go-centrifuge/queue"
	"github.com/centrifuge/go-centrifuge/transactions"
	"github.com/ethereum/go-ethereum/common/hexutil"
	"github.com/satori/go.uuid"
)

// Service defines specific functions for invoice
type Service interface {
	documents.Service

	// DeriverFromPayload derives Invoice from clientPayload
	DeriveFromCreatePayload(ctx context.Context, payload *clientinvoicepb.InvoiceCreatePayload) (documents.Model, error)

	// DeriveFromUpdatePayload derives invoice model from update payload
	DeriveFromUpdatePayload(ctx context.Context, payload *clientinvoicepb.InvoiceUpdatePayload) (documents.Model, error)

	// DeriveInvoiceData returns the invoice data as client data
	DeriveInvoiceData(inv documents.Model) (*clientinvoicepb.InvoiceData, error)

	// DeriveInvoiceResponse returns the invoice model in our standard client format
	DeriveInvoiceResponse(inv documents.Model) (*clientinvoicepb.InvoiceResponse, error)
}

// service implements Service and handles all invoice related persistence and validations
// service always returns errors of type `errors.Error` or `errors.TypedError`
type service struct {
	documents.Service
	repo      documents.Repository
	queueSrv  queue.TaskQueuer
	txManager transactions.Manager
}

// DefaultService returns the default implementation of the service.
func DefaultService(
	srv documents.Service,
	repo documents.Repository,
	queueSrv queue.TaskQueuer,
	txManager transactions.Manager,
) Service {
	return service{
		repo:      repo,
		queueSrv:  queueSrv,
		txManager: txManager,
		Service:   srv,
	}
}

// DeriveFromCoreDocumentModel takes a core document model and returns an invoice
func (s service) DeriveFromCoreDocumentModel(dm *documents.CoreDocumentModel) (documents.Model, error) {
<<<<<<< HEAD
	var model documents.Model = new(Invoice)
=======
	var model documents.Model = &Invoice{
		CoreDocumentModel: dm,
	}
>>>>>>> c1e40895
	err := model.UnpackCoreDocument(dm)
	if err != nil {
		return nil, errors.NewTypedError(documents.ErrDocumentUnPackingCoreDocument, err)
	}

	return model, nil
}

// UnpackFromCreatePayload initializes the model with parameters provided from the rest-api call
func (s service) DeriveFromCreatePayload(ctx context.Context, payload *clientinvoicepb.InvoiceCreatePayload) (documents.Model, error) {
	if payload == nil || payload.Data == nil {
		return nil, documents.ErrDocumentNil
	}

	id, err := contextutil.Self(ctx)
	if err != nil {
		return nil, documents.ErrDocumentConfigAccountID
	}

	invoiceModel := new(Invoice)
	err = invoiceModel.InitInvoiceInput(payload, id.ID.String())
	if err != nil {
		return nil, errors.NewTypedError(documents.ErrDocumentInvalid, err)
	}

	return invoiceModel, nil
}

// validateAndPersist validates the document, calculates the data root, and persists to DB
func (s service) validateAndPersist(ctx context.Context, old, new documents.Model, validator documents.Validator) (documents.Model, error) {
	self, err := contextutil.Self(ctx)
	if err != nil {
		return nil, errors.NewTypedError(documents.ErrDocumentConfigAccountID, err)
	}

	inv, ok := new.(*Invoice)
	if !ok {
		return nil, errors.NewTypedError(documents.ErrDocumentInvalidType, errors.New("unknown document type: %T", new))
	}

	// validate the invoice
	err = validator.Validate(old, inv)
	if err != nil {
		return nil, errors.NewTypedError(documents.ErrDocumentInvalid, err)
	}

	// we use CurrentVersion as the id since that will be unique across multiple versions of the same document
	err = s.repo.Create(self.ID[:], inv.CoreDocumentModel.Document.CurrentVersion, inv)
	if err != nil {
		return nil, errors.NewTypedError(documents.ErrDocumentPersistence, err)
	}

	return inv, nil
}

// Create takes and invoice model and does required validation checks, tries to persist to DB
func (s service) Create(ctx context.Context, inv documents.Model) (documents.Model, uuid.UUID, chan bool, error) {
	self, err := contextutil.Self(ctx)
	if err != nil {
		return nil, uuid.Nil, nil, errors.NewTypedError(documents.ErrDocumentConfigAccountID, err)
	}

	inv, err = s.validateAndPersist(ctx, nil, inv, CreateValidator())
	if err != nil {
		return nil, uuid.Nil, nil, err
	}

	dm, err := inv.PackCoreDocument()
	if err != nil {
		return nil, uuid.Nil, nil, err
	}

	cd := dm.Document
	txID := contextutil.TX(ctx)
	txID, done, err := documents.CreateAnchorTransaction(s.txManager, s.queueSrv, self.ID, txID, dm.Document.CurrentVersion)
	if err != nil {
		return nil, uuid.Nil, nil, err
	}
	return inv, txID, done, nil
}

// Update finds the old document, validates the new version and persists the updated document
func (s service) Update(ctx context.Context, inv documents.Model) (documents.Model, uuid.UUID, chan bool, error) {
	self, err := contextutil.Self(ctx)
	if err != nil {
		return nil, uuid.Nil, nil, errors.NewTypedError(documents.ErrDocumentConfigAccountID, err)
	}

	dm, err := inv.PackCoreDocument()
	if err != nil {
		return nil, uuid.Nil, nil, errors.NewTypedError(documents.ErrDocumentPackingCoreDocument, err)
	}
<<<<<<< HEAD
	cd := dm.Document
	old, err := s.GetCurrentVersion(ctx, cd.DocumentIdentifier)
=======
	old, err := s.GetCurrentVersion(ctx, dm.Document.DocumentIdentifier)
>>>>>>> c1e40895
	if err != nil {
		return nil, uuid.Nil, nil, errors.NewTypedError(documents.ErrDocumentNotFound, err)
	}

	inv, err = s.validateAndPersist(ctx, old, inv, UpdateValidator())
	if err != nil {
		return nil, uuid.Nil, nil, err
	}

	txID := contextutil.TX(ctx)
	txID, done, err := documents.CreateAnchorTransaction(s.txManager, s.queueSrv, self.ID, txID, dm.Document.CurrentVersion)
	if err != nil {
		return nil, uuid.Nil, nil, err
	}
	return inv, txID, done, nil
}

// DeriveInvoiceResponse returns create response from invoice model
func (s service) DeriveInvoiceResponse(doc documents.Model) (*clientinvoicepb.InvoiceResponse, error) {
	dm, err := doc.PackCoreDocument()
	if err != nil {
		return nil, errors.NewTypedError(documents.ErrDocumentPackingCoreDocument, err)
	}
	cd := dm.Document
	collaborators := make([]string, len(cd.Collaborators))
	for i, c := range cd.Collaborators {
		cid, err := identity.ToCentID(c)
		if err != nil {
			return nil, errors.NewTypedError(documents.ErrDocumentCollaborator, err)
		}
		collaborators[i] = cid.String()
	}

	h := &clientinvoicepb.ResponseHeader{
		DocumentId:    hexutil.Encode(cd.DocumentIdentifier),
		VersionId:     hexutil.Encode(cd.CurrentVersion),
		Collaborators: collaborators,
	}

	data, err := s.DeriveInvoiceData(doc)
	if err != nil {
		return nil, err
	}

	return &clientinvoicepb.InvoiceResponse{
		Header: h,
		Data:   data,
	}, nil

}

// DeriveInvoiceData returns create response from invoice model
func (s service) DeriveInvoiceData(doc documents.Model) (*clientinvoicepb.InvoiceData, error) {
	inv, ok := doc.(*Invoice)
	if !ok {
		return nil, documents.ErrDocumentInvalidType
	}

	return inv.getClientData(), nil
}

// DeriveFromUpdatePayload returns a new version of the old invoice identified by identifier in payload
func (s service) DeriveFromUpdatePayload(ctx context.Context, payload *clientinvoicepb.InvoiceUpdatePayload) (documents.Model, error) {
	if payload == nil || payload.Data == nil {
		return nil, documents.ErrDocumentNil
	}

	// get latest old version of the document
	id, err := hexutil.Decode(payload.Identifier)
	if err != nil {
		return nil, errors.NewTypedError(documents.ErrDocumentIdentifier, errors.New("failed to decode identifier: %v", err))
	}

	old, err := s.GetCurrentVersion(ctx, id)
	if err != nil {
		return nil, err
	}

	// load invoice data
	inv := new(Invoice)
	err = inv.initInvoiceFromData(payload.Data)
	if err != nil {
		return nil, errors.NewTypedError(documents.ErrDocumentInvalid, errors.New("failed to load invoice from data: %v", err))
	}

	// update core document
	oldDM, err := old.PackCoreDocument()
	if err != nil {
		return nil, errors.NewTypedError(documents.ErrDocumentPackingCoreDocument, err)
	}

	idConf, err := contextutil.Self(ctx)
	if err != nil {
		return nil, documents.ErrDocumentConfigAccountID
	}

	collaborators := append([]string{idConf.ID.String()}, payload.Collaborators...)
	inv.CoreDocumentModel, err = oldDM.PrepareNewVersion(collaborators)
	if err != nil {
		return nil, errors.NewTypedError(documents.ErrDocumentPrepareCoreDocument, err)
	}
	return inv, nil
}<|MERGE_RESOLUTION|>--- conflicted
+++ resolved
@@ -57,13 +57,9 @@
 
 // DeriveFromCoreDocumentModel takes a core document model and returns an invoice
 func (s service) DeriveFromCoreDocumentModel(dm *documents.CoreDocumentModel) (documents.Model, error) {
-<<<<<<< HEAD
-	var model documents.Model = new(Invoice)
-=======
 	var model documents.Model = &Invoice{
 		CoreDocumentModel: dm,
 	}
->>>>>>> c1e40895
 	err := model.UnpackCoreDocument(dm)
 	if err != nil {
 		return nil, errors.NewTypedError(documents.ErrDocumentUnPackingCoreDocument, err)
@@ -136,7 +132,6 @@
 		return nil, uuid.Nil, nil, err
 	}
 
-	cd := dm.Document
 	txID := contextutil.TX(ctx)
 	txID, done, err := documents.CreateAnchorTransaction(s.txManager, s.queueSrv, self.ID, txID, dm.Document.CurrentVersion)
 	if err != nil {
@@ -156,12 +151,7 @@
 	if err != nil {
 		return nil, uuid.Nil, nil, errors.NewTypedError(documents.ErrDocumentPackingCoreDocument, err)
 	}
-<<<<<<< HEAD
-	cd := dm.Document
-	old, err := s.GetCurrentVersion(ctx, cd.DocumentIdentifier)
-=======
 	old, err := s.GetCurrentVersion(ctx, dm.Document.DocumentIdentifier)
->>>>>>> c1e40895
 	if err != nil {
 		return nil, uuid.Nil, nil, errors.NewTypedError(documents.ErrDocumentNotFound, err)
 	}
