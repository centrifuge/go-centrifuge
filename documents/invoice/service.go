--- conflicted
+++ resolved
@@ -1,6 +1,7 @@
 package invoice
 
 import (
+	"bytes"
 	"context"
 	"time"
 
@@ -251,61 +252,27 @@
 	return inv, txID, nil
 }
 
-<<<<<<< HEAD
 func (s service) checkType(model documents.Model) (documents.Model, error) {
 	_, ok := model.(*Invoice)
 	if !ok {
 		return nil, documents.ErrDocumentInvalidType
-=======
+	}
+	return model, nil
+}
+
 // GetVersion returns an invoice for a given version
-func (s service) GetVersion(ctx context.Context, documentID []byte, version []byte) (documents.Model, error) {
-	inv, err := s.getInvoiceVersion(ctx, documentID, version)
-	if err != nil {
-		return nil, err
->>>>>>> 35422dc6
-	}
-	return model, nil
-}
-
-<<<<<<< HEAD
-// GetVersion returns an invoice for a given version
-func (s service) GetVersion(documentID []byte, version []byte) (model documents.Model, err error) {
-	model, err = s.genService.GetVersion(documentID,version)
-=======
+func (s service) GetVersion(ctx context.Context, documentID []byte, version []byte) (model documents.Model, err error) {
+	model, err = s.genService.GetVersion(ctx,documentID,version)
+	if err != nil {
+		return nil, err
+	}
+	return s.checkType(model)
+
+}
+
 // GetCurrentVersion returns the last known version of an invoice
-func (s service) GetCurrentVersion(ctx context.Context, documentID []byte) (documents.Model, error) {
-	inv, err := s.getInvoiceVersion(ctx, documentID, documentID)
->>>>>>> 35422dc6
-	if err != nil {
-		return nil, err
-	}
-<<<<<<< HEAD
-	return s.checkType(model)
-=======
-	nextVersion := inv.CoreDocument.NextVersion
-	for nextVersion != nil {
-		temp, err := s.getInvoiceVersion(ctx, documentID, nextVersion)
-		if err != nil {
-			// here the err is returned as nil because it is expected that the nextVersion is not available in the db at some stage of the iteration
-			return inv, nil
-		}
->>>>>>> 35422dc6
-
-}
-
-<<<<<<< HEAD
-// GetCurrentVersion returns the last known version of an invoice
-func (s service) GetCurrentVersion(documentID []byte) (model documents.Model, err error) {
-	model, err = s.genService.GetCurrentVersion(documentID)
-=======
-func (s service) getInvoiceVersion(ctx context.Context, documentID, version []byte) (inv *Invoice, err error) {
-	self, err := contextutil.Self(ctx)
-	if err != nil {
-		return nil, errors.NewTypedError(documents.ErrDocumentConfigTenantID, err)
-	}
-
-	doc, err := s.repo.Get(self.ID[:], version)
->>>>>>> 35422dc6
+func (s service) GetCurrentVersion(ctx context.Context,documentID []byte) (model documents.Model, err error) {
+	model, err = s.genService.GetCurrentVersion(ctx, documentID)
 	if err != nil {
 		return nil, err
 	}
@@ -369,7 +336,7 @@
 		return nil, errors.NewTypedError(documents.ErrDocumentIdentifier, errors.New("failed to decode identifier: %v", err))
 	}
 
-	old, err := s.GetCurrentVersion(ctx, id)
+	old, err := s.GetCurrentVersion(id)
 	if err != nil {
 		return nil, err
 	}
@@ -489,15 +456,7 @@
 }
 
 // Exists checks if an invoice exists
-<<<<<<< HEAD
-func (s service) Exists(documentID []byte) bool {
-	return s.genService.Exists(documentID)
-=======
 func (s service) Exists(ctx context.Context, documentID []byte) bool {
-	self, err := contextutil.Self(ctx)
-	if err != nil {
-		return false
-	}
-	return s.repo.Exists(self.ID[:], documentID)
->>>>>>> 35422dc6
+	// TODO
+	return false
 }