--- conflicted
+++ resolved
@@ -66,16 +66,10 @@
 
 	repo := testRepo()
 	mockAnchor := &mockAnchorRepo{}
-	genService := genericdoc.DefaultService(nil, repo, mockAnchor, &idService)
+	genService := genericdoc.DefaultService( repo, mockAnchor, &idService)
 	return idService, DefaultService(
-<<<<<<< HEAD
-		c,
 		repo,
 		mockAnchor, &idService,
-=======
-		testRepo(),
-		&mockAnchorRepo{}, &idService,
->>>>>>> 35422dc6
 		queueSrv,
 		ctx[transactions.BootstrappedService].(transactions.Service), genService)
 }
