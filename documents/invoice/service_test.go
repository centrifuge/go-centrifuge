--- conflicted
+++ resolved
@@ -51,11 +51,7 @@
 func TestDefaultService(t *testing.T) {
 	c := &testingconfig.MockConfig{}
 	c.On("GetIdentityID").Return(centIDBytes, nil).Once()
-<<<<<<< HEAD
-	srv := DefaultService(c, testRepo(), nil, nil, nil, nil, nil)
-=======
-	srv := DefaultService(testRepo(), nil, nil, nil, nil)
->>>>>>> a1983904
+	srv := DefaultService(testRepo(), nil, nil, nil, nil, nil)
 	assert.NotNil(t, srv, "must be non-nil")
 }
 
@@ -70,7 +66,7 @@
 		testRepo(),
 		&mockAnchorRepo{}, &idService,
 		queueSrv,
-		ctx[transactions.BootstrappedService].(transactions.Service), nil)
+		ctx[transactions.BootstrappedService].(transactions.Service),nil)
 }
 
 func createMockDocument() (*Invoice, error) {
