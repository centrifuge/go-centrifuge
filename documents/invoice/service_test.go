--- conflicted
+++ resolved
@@ -109,11 +109,7 @@
 	_, err = invSrv.DeriveFromCreatePayload(nil, &clientinvoicepb.InvoiceCreatePayload{})
 	assert.Error(t, err, "DeriveWithInvoiceInput should produce an error if invoiceInput equals nil")
 
-<<<<<<< HEAD
-	contextHeader, err := context2.NewHeader(context.Background(), cfg)
-=======
 	contextHeader, err := contextutil.NewCentrifugeContext(context.Background(), cfg)
->>>>>>> a4f33156
 	assert.Nil(t, err)
 	model, err = invSrv.DeriveFromCreatePayload(contextHeader, payload)
 	assert.Nil(t, err, "valid invoiceData shouldn't produce an error")
@@ -219,11 +215,7 @@
 }
 
 func TestService_Create(t *testing.T) {
-<<<<<<< HEAD
-	ctxh, err := context2.NewHeader(context.Background(), cfg)
-=======
 	ctxh, err := contextutil.NewCentrifugeContext(context.Background(), cfg)
->>>>>>> a4f33156
 	assert.Nil(t, err)
 	_, srv := getServiceWithMockedLayers()
 	invSrv := srv.(service)
@@ -275,11 +267,7 @@
 
 	// success
 	payload := testingdocuments.CreateInvoicePayload()
-<<<<<<< HEAD
-	contextHeader, err := context2.NewHeader(context.Background(), cfg)
-=======
 	contextHeader, err := contextutil.NewCentrifugeContext(context.Background(), cfg)
->>>>>>> a4f33156
 	assert.Nil(t, err)
 	inv, err := invSrv.DeriveFromCreatePayload(contextHeader, payload)
 	assert.Nil(t, err, "must be non nil")
@@ -292,11 +280,7 @@
 	// success
 	invSrv := service{repo: testRepo()}
 	payload := testingdocuments.CreateInvoicePayload()
-<<<<<<< HEAD
-	contextHeader, err := context2.NewHeader(context.Background(), cfg)
-=======
 	contextHeader, err := contextutil.NewCentrifugeContext(context.Background(), cfg)
->>>>>>> a4f33156
 	assert.Nil(t, err)
 	inv1, err := invSrv.DeriveFromCreatePayload(contextHeader, payload)
 	assert.Nil(t, err, "must be non nil")
@@ -403,11 +387,7 @@
 	assert.Nil(t, err)
 	idService = mockSignatureCheck(i, idService, invSrv)
 	i.CoreDocument.SigningRoot = nil
-<<<<<<< HEAD
-	ctxh, err := context2.NewHeader(context.Background(), cfg)
-=======
 	ctxh, err := contextutil.NewCentrifugeContext(context.Background(), cfg)
->>>>>>> a4f33156
 	signature, err := invSrv.RequestDocumentSignature(ctxh, i)
 	assert.NotNil(t, err)
 	assert.True(t, errors.IsOfType(documents.ErrDocumentInvalid, err))
@@ -522,11 +502,7 @@
 	assert.Nil(t, doc)
 
 	// messed up identifier
-<<<<<<< HEAD
-	contextHeader, err := context2.NewHeader(context.Background(), cfg)
-=======
 	contextHeader, err := contextutil.NewCentrifugeContext(context.Background(), cfg)
->>>>>>> a4f33156
 	assert.Nil(t, err)
 	payload := &clientinvoicepb.InvoiceUpdatePayload{Identifier: "some identifier", Data: &clientinvoicepb.InvoiceData{}}
 	doc, err = invSrv.DeriveFromUpdatePayload(contextHeader, payload)
@@ -597,11 +573,7 @@
 func TestService_Update(t *testing.T) {
 	_, srv := getServiceWithMockedLayers()
 	invSrv := srv.(service)
-<<<<<<< HEAD
-	ctxh, err := context2.NewHeader(context.Background(), cfg)
-=======
 	ctxh, err := contextutil.NewCentrifugeContext(context.Background(), cfg)
->>>>>>> a4f33156
 	assert.Nil(t, err)
 
 	// pack failed
@@ -681,11 +653,7 @@
 func TestService_calculateDataRoot(t *testing.T) {
 	_, srv := getServiceWithMockedLayers()
 	invSrv := srv.(service)
-<<<<<<< HEAD
-	ctxh, err := context2.NewHeader(context.Background(), cfg)
-=======
 	ctxh, err := contextutil.NewCentrifugeContext(context.Background(), cfg)
->>>>>>> a4f33156
 	assert.Nil(t, err)
 
 	// type mismatch
