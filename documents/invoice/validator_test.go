// +build unit

package invoice

import (
	"testing"

	"github.com/centrifuge/go-centrifuge/contextutil"

	"context"

	"github.com/centrifuge/go-centrifuge/coredocument"
	"github.com/centrifuge/go-centrifuge/errors"
	"github.com/centrifuge/go-centrifuge/testingutils/documents"
	"github.com/centrifuge/go-centrifuge/utils"
	"github.com/stretchr/testify/assert"
)

func TestFieldValidator_Validate(t *testing.T) {
	fv := fieldValidator()

	//  nil error
	err := fv.Validate(nil, nil)
	assert.Error(t, err)
	errs := errors.GetErrs(err)
	assert.Len(t, errs, 1, "errors length must be one")
	assert.Contains(t, errs[0].Error(), "nil document")

	// unknown type
	err = fv.Validate(nil, &mockModel{})
	assert.Error(t, err)
	errs = errors.GetErrs(err)
	assert.Len(t, errs, 1, "errors length must be one")
	assert.Contains(t, errs[0].Error(), "unknown document type")

	// fail
	err = fv.Validate(nil, new(Invoice))
	assert.Error(t, err)
	errs = errors.GetErrs(err)
	assert.Len(t, errs, 1, "errors length must be 2")
	assert.Contains(t, errs[0].Error(), "currency is invalid")

	// success
	err = fv.Validate(nil, &Invoice{
		Currency: "EUR",
	})
	assert.Nil(t, err)
}

func TestDataRootValidation_Validate(t *testing.T) {
	drv := dataRootValidator()

	// nil error
	err := drv.Validate(nil, nil)
	assert.Error(t, err)
	assert.Contains(t, err.Error(), "nil document")

	// pack coredoc failed
	model := &mockModel{}
	model.On("PackCoreDocument").Return(nil, errors.New("error")).Once()
	err = drv.Validate(nil, model)
	model.AssertExpectations(t)
	assert.Error(t, err)
	assert.Contains(t, err.Error(), "failed to pack coredocument")

	// missing data root
	model = &mockModel{}
	model.On("PackCoreDocument").Return(coredocument.New(), nil).Once()
	err = drv.Validate(nil, model)
	model.AssertExpectations(t)
	assert.Error(t, err)
	assert.Contains(t, err.Error(), "data root missing")

	// unknown doc type
	cd := coredocument.New()
	cd.DataRoot = utils.RandomSlice(32)
	model = &mockModel{}
	model.On("PackCoreDocument").Return(cd, nil).Once()
	err = drv.Validate(nil, model)
	model.AssertExpectations(t)
	assert.Error(t, err)
	assert.Contains(t, err.Error(), "unknown document type")

	// mismatch
<<<<<<< HEAD
	contextHeader, err := context2.NewHeader(context.Background(), cfg)
=======
	contextHeader, err := contextutil.NewCentrifugeContext(context.Background(), cfg)
>>>>>>> a4f33156
	assert.Nil(t, err)
	id, _ := contextutil.Self(contextHeader)
	inv := new(Invoice)
	err = inv.InitInvoiceInput(testingdocuments.CreateInvoicePayload(), id.ID.String())
	assert.Nil(t, err)
	inv.CoreDocument = cd
	err = drv.Validate(nil, inv)
	assert.Error(t, err)
	assert.Contains(t, err.Error(), "mismatched data root")

	// success
	inv = new(Invoice)
	err = inv.InitInvoiceInput(testingdocuments.CreateInvoicePayload(), id.ID.String())
	assert.Nil(t, err)
	err = inv.CalculateDataRoot()
	assert.Nil(t, err)
	err = drv.Validate(nil, inv)
	assert.Nil(t, err)
}

func TestCreateValidator(t *testing.T) {
	cv := CreateValidator()
	assert.Len(t, cv, 2)
}

func TestUpdateValidator(t *testing.T) {
	uv := UpdateValidator()
	assert.Len(t, uv, 3)
}<|MERGE_RESOLUTION|>--- conflicted
+++ resolved
@@ -82,11 +82,7 @@
 	assert.Contains(t, err.Error(), "unknown document type")
 
 	// mismatch
-<<<<<<< HEAD
-	contextHeader, err := context2.NewHeader(context.Background(), cfg)
-=======
 	contextHeader, err := contextutil.NewCentrifugeContext(context.Background(), cfg)
->>>>>>> a4f33156
 	assert.Nil(t, err)
 	id, _ := contextutil.Self(contextHeader)
 	inv := new(Invoice)
