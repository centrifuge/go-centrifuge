package invoice

import (
	"errors"
	"fmt"

	"github.com/centrifuge/centrifuge-protobufs/documenttypes"
	"github.com/centrifuge/go-centrifuge/anchors"
	"github.com/centrifuge/go-centrifuge/config"
	"github.com/centrifuge/go-centrifuge/coredocument"
	"github.com/centrifuge/go-centrifuge/documents"
	"github.com/centrifuge/go-centrifuge/identity"
	"github.com/centrifuge/go-centrifuge/p2p"
<<<<<<< HEAD
	"github.com/syndtr/goleveldb/leveldb"
=======
>>>>>>> d1a8004a
)

// Bootstrapper implements bootstrap.Bootstrapper.
type Bootstrapper struct{}

// Bootstrap sets the required storage and registers
func (Bootstrapper) Bootstrap(ctx map[string]interface{}) error {
	if _, ok := ctx[config.BootstrappedConfig]; !ok {
		return errors.New("config hasn't been initialized")
	}

<<<<<<< HEAD
	cfg := ctx[config.BootstrappedConfig].(*config.Configuration)

	ldb, ok := ctx[config.BootstrappedLevelDB].(*leveldb.DB)
	if !ok {
		return errors.New("initializing LevelDB repository failed")
	}
=======
	cfg := ctx[config.BootstrappedConfig].(config.Configuration)
>>>>>>> d1a8004a

	p2pClient, ok := ctx[p2p.BootstrappedP2PClient].(p2p.Client)
	if !ok {
		return fmt.Errorf("p2p client not initialised")
	}

	registry, ok := ctx[documents.BootstrappedRegistry].(*documents.ServiceRegistry)
	if !ok {
		return fmt.Errorf("service registry not initialised")
	}

	anchorRepo, ok := ctx[anchors.BootstrappedAnchorRepo].(anchors.AnchorRepository)
	if !ok {
		return fmt.Errorf("anchor repository not initialised")
	}

	idService, ok := ctx[identity.BootstrappedIDService].(identity.Service)
	if !ok {
		return fmt.Errorf("identity service not initialised")
	}

	repo, ok := ctx[documents.BootstrappedDocumentRepository].(documents.Repository)
	if !ok {
		return fmt.Errorf("document db repository not initialised")
	}
	repo.Register(&Invoice{})

	// register service
	srv := DefaultService(cfg, repo, coredocument.DefaultProcessor(idService, p2pClient, anchorRepo, cfg), anchorRepo, idService)
	err := registry.Register(documenttypes.InvoiceDataTypeUrl, srv)
	if err != nil {
		return fmt.Errorf("failed to register invoice service: %v", err)
	}

	return nil
}<|MERGE_RESOLUTION|>--- conflicted
+++ resolved
@@ -11,10 +11,6 @@
 	"github.com/centrifuge/go-centrifuge/documents"
 	"github.com/centrifuge/go-centrifuge/identity"
 	"github.com/centrifuge/go-centrifuge/p2p"
-<<<<<<< HEAD
-	"github.com/syndtr/goleveldb/leveldb"
-=======
->>>>>>> d1a8004a
 )
 
 // Bootstrapper implements bootstrap.Bootstrapper.
@@ -26,16 +22,7 @@
 		return errors.New("config hasn't been initialized")
 	}
 
-<<<<<<< HEAD
-	cfg := ctx[config.BootstrappedConfig].(*config.Configuration)
-
-	ldb, ok := ctx[config.BootstrappedLevelDB].(*leveldb.DB)
-	if !ok {
-		return errors.New("initializing LevelDB repository failed")
-	}
-=======
 	cfg := ctx[config.BootstrappedConfig].(config.Configuration)
->>>>>>> d1a8004a
 
 	p2pClient, ok := ctx[p2p.BootstrappedP2PClient].(p2p.Client)
 	if !ok {
