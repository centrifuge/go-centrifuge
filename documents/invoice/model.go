package invoice

import (
	"crypto/sha256"
	"encoding/json"
	"reflect"

	"github.com/centrifuge/go-centrifuge/documents"

	"github.com/centrifuge/centrifuge-protobufs/documenttypes"
	"github.com/centrifuge/centrifuge-protobufs/gen/go/coredocument"
	"github.com/centrifuge/centrifuge-protobufs/gen/go/invoice"
	"github.com/centrifuge/go-centrifuge/errors"
	"github.com/centrifuge/go-centrifuge/identity"
	clientinvoicepb "github.com/centrifuge/go-centrifuge/protobufs/gen/go/invoice"
	"github.com/centrifuge/precise-proofs/proofs"
	"github.com/centrifuge/precise-proofs/proofs/proto"
	"github.com/ethereum/go-ethereum/common/hexutil"
	"github.com/golang/protobuf/proto"
	"github.com/golang/protobuf/ptypes/any"
	"github.com/golang/protobuf/ptypes/timestamp"
)

const prefix string = "invoice"

// Invoice implements the documents.Model keeps track of invoice related fields and state
type Invoice struct {
	InvoiceNumber    string // invoice number or reference number
	SenderName       string // name of the sender company
	SenderStreet     string // street and address details of the sender company
	SenderCity       string
	SenderZipcode    string // country ISO code of the sender of this invoice
	SenderCountry    string
	RecipientName    string // name of the recipient company
	RecipientStreet  string
	RecipientCity    string
	RecipientZipcode string
	RecipientCountry string // country ISO code of the recipient of this invoice
	Currency         string // country ISO code of the recipient of this invoice
	GrossAmount      int64  // invoice amount including tax
	NetAmount        int64  // invoice amount excluding tax
	TaxAmount        int64
	TaxRate          int64
	Recipient        *identity.CentID
	Sender           *identity.CentID
	Payee            *identity.CentID
	Comment          string
	DueDate          *timestamp.Timestamp
	DateCreated      *timestamp.Timestamp
	ExtraData        []byte

<<<<<<< HEAD
	InvoiceSalts      *invoicepb.InvoiceDataSalts
	CoreDocumentModel *documents.CoreDocumentModel
=======
	InvoiceSalts *proofs.Salts
	CoreDocument *coredocumentpb.CoreDocument
>>>>>>> 2feca775
}

// getClientData returns the client data from the invoice model
func (i *Invoice) getClientData() *clientinvoicepb.InvoiceData {
	var recipient string
	if i.Recipient != nil {
		recipient = hexutil.Encode(i.Recipient[:])
	}

	var sender string
	if i.Sender != nil {
		sender = hexutil.Encode(i.Sender[:])
	}

	var payee string
	if i.Payee != nil {
		payee = hexutil.Encode(i.Payee[:])
	}

	var extraData string
	if i.ExtraData != nil {
		extraData = hexutil.Encode(i.ExtraData)
	}

	return &clientinvoicepb.InvoiceData{
		InvoiceNumber:    i.InvoiceNumber,
		SenderName:       i.SenderName,
		SenderStreet:     i.SenderStreet,
		SenderCity:       i.SenderCity,
		SenderZipcode:    i.SenderZipcode,
		SenderCountry:    i.SenderCountry,
		RecipientName:    i.RecipientName,
		RecipientStreet:  i.RecipientStreet,
		RecipientCity:    i.RecipientCity,
		RecipientZipcode: i.RecipientZipcode,
		RecipientCountry: i.RecipientCountry,
		Currency:         i.Currency,
		GrossAmount:      i.GrossAmount,
		NetAmount:        i.NetAmount,
		TaxAmount:        i.TaxAmount,
		TaxRate:          i.TaxRate,
		Recipient:        recipient,
		Sender:           sender,
		Payee:            payee,
		Comment:          i.Comment,
		DueDate:          i.DueDate,
		DateCreated:      i.DateCreated,
		ExtraData:        extraData,
	}

}

// createP2PProtobuf returns centrifuge protobuf specific invoiceData
func (i *Invoice) createP2PProtobuf() *invoicepb.InvoiceData {
	var recipient, sender, payee []byte
	if i.Recipient != nil {
		recipient = i.Recipient[:]
	}

	if i.Sender != nil {
		sender = i.Sender[:]
	}

	if i.Payee != nil {
		payee = i.Payee[:]
	}

	return &invoicepb.InvoiceData{
		InvoiceNumber:    i.InvoiceNumber,
		SenderName:       i.SenderName,
		SenderStreet:     i.SenderStreet,
		SenderCity:       i.SenderCity,
		SenderZipcode:    i.SenderZipcode,
		SenderCountry:    i.SenderCountry,
		RecipientName:    i.RecipientName,
		RecipientStreet:  i.RecipientStreet,
		RecipientCity:    i.RecipientCity,
		RecipientZipcode: i.RecipientZipcode,
		RecipientCountry: i.RecipientCountry,
		Currency:         i.Currency,
		GrossAmount:      i.GrossAmount,
		NetAmount:        i.NetAmount,
		TaxAmount:        i.TaxAmount,
		TaxRate:          i.TaxRate,
		Recipient:        recipient,
		Sender:           sender,
		Payee:            payee,
		Comment:          i.Comment,
		DueDate:          i.DueDate,
		DateCreated:      i.DateCreated,
		ExtraData:        i.ExtraData,
	}

}

// InitInvoiceInput initialize the model based on the received parameters from the rest api call
func (i *Invoice) InitInvoiceInput(payload *clientinvoicepb.InvoiceCreatePayload, self string) error {
	err := i.initInvoiceFromData(payload.Data)
	if err != nil {
		return err
	}

	collaborators := append([]string{self}, payload.Collaborators...)

	i.CoreDocumentModel, err = i.CoreDocumentModel.NewWithCollaborators(collaborators)
	if err != nil {
		return errors.New("failed to init core document: %v", err)
	}

	return nil
}

// initInvoiceFromData initialises invoice from invoiceData
func (i *Invoice) initInvoiceFromData(data *clientinvoicepb.InvoiceData) error {
	i.InvoiceNumber = data.InvoiceNumber
	i.SenderName = data.SenderName
	i.SenderStreet = data.SenderStreet
	i.SenderCity = data.SenderCity
	i.SenderZipcode = data.SenderZipcode
	i.SenderCountry = data.SenderCountry
	i.RecipientName = data.RecipientName
	i.RecipientStreet = data.RecipientStreet
	i.RecipientCity = data.RecipientCity
	i.RecipientZipcode = data.RecipientZipcode
	i.RecipientCountry = data.RecipientCountry
	i.Currency = data.Currency
	i.GrossAmount = data.GrossAmount
	i.NetAmount = data.NetAmount
	i.TaxAmount = data.TaxAmount
	i.TaxRate = data.TaxRate
	i.Comment = data.Comment
	i.DueDate = data.DueDate
	i.DateCreated = data.DateCreated

	if recipient, err := identity.CentIDFromString(data.Recipient); err == nil {
		i.Recipient = &recipient
	}

	if sender, err := identity.CentIDFromString(data.Sender); err == nil {
		i.Sender = &sender
	}

	if payee, err := identity.CentIDFromString(data.Payee); err == nil {
		i.Payee = &payee
	}

	if data.ExtraData != "" {
		ed, err := hexutil.Decode(data.ExtraData)
		if err != nil {
			return errors.NewTypedError(err, errors.New("failed to decode extra data"))
		}

		i.ExtraData = ed
	}

	return nil
}

// loadFromP2PProtobuf  loads the invoice from centrifuge protobuf invoice data
func (i *Invoice) loadFromP2PProtobuf(invoiceData *invoicepb.InvoiceData) {
	i.InvoiceNumber = invoiceData.InvoiceNumber
	i.SenderName = invoiceData.SenderName
	i.SenderStreet = invoiceData.SenderStreet
	i.SenderCity = invoiceData.SenderCity
	i.SenderZipcode = invoiceData.SenderZipcode
	i.SenderCountry = invoiceData.SenderCountry
	i.RecipientName = invoiceData.RecipientName
	i.RecipientStreet = invoiceData.RecipientStreet
	i.RecipientCity = invoiceData.RecipientCity
	i.RecipientZipcode = invoiceData.RecipientZipcode
	i.RecipientCountry = invoiceData.RecipientCountry
	i.Currency = invoiceData.Currency
	i.GrossAmount = invoiceData.GrossAmount
	i.NetAmount = invoiceData.NetAmount
	i.TaxAmount = invoiceData.TaxAmount
	i.TaxRate = invoiceData.TaxRate

	if recipient, err := identity.ToCentID(invoiceData.Recipient); err == nil {
		i.Recipient = &recipient
	}

	if sender, err := identity.ToCentID(invoiceData.Sender); err == nil {
		i.Sender = &sender
	}

	if payee, err := identity.ToCentID(invoiceData.Payee); err == nil {
		i.Payee = &payee
	}

	i.Comment = invoiceData.Comment
	i.DueDate = invoiceData.DueDate
	i.DateCreated = invoiceData.DateCreated
	i.ExtraData = invoiceData.ExtraData
}

// getInvoiceSalts returns the invoice salts. Initialises if not present
func (i *Invoice) getInvoiceSalts(invoiceData *invoicepb.InvoiceData) (*proofs.Salts, error) {
	if i.InvoiceSalts == nil {
		invoiceSalts, err := documents.GenerateNewSalts(invoiceData, prefix)
		if err != nil {
			return nil, errors.New("getInvoiceSalts error %v", err)
		}
		i.InvoiceSalts = invoiceSalts
	}

	return i.InvoiceSalts, nil
}

// ID returns document identifier.
// Note: this is not a unique identifier for each version of the document.
func (i *Invoice) ID() ([]byte, error) {
	coreDocModel, err := i.PackCoreDocument()
	if err != nil {
		return []byte{}, err
	}
	return coreDocModel.Document.DocumentIdentifier, nil
}

// PackCoreDocument packs the Invoice into a Core Document
// If the, Invoice is new, it creates a valid identifiers
func (i *Invoice) PackCoreDocument() (*documents.CoreDocumentModel, error) {
	invoiceData := i.createP2PProtobuf()
	serializedInvoice, err := proto.Marshal(invoiceData)
	if err != nil {
		return nil, errors.NewTypedError(err, errors.New("couldn't serialise InvoiceData"))
	}

	invoiceAny := any.Any{
		TypeUrl: documenttypes.InvoiceDataTypeUrl,
		Value:   serializedInvoice,
	}

	invoiceSalts, err := i.getInvoiceSalts(invoiceData)
	if err != nil {
		return nil, errors.NewTypedError(err, errors.New("couldn't get InvoiceSalts"))
	}

<<<<<<< HEAD
	coreDocModel := new(documents.CoreDocumentModel)
	coreDocModel.Document = new(coredocumentpb.CoreDocument)
	//proto.Merge(coreDocModel.Document, i.CoreDocumentModel.Document)
	coreDocModel.Document.EmbeddedData = &invoiceAny
	coreDocModel.Document.EmbeddedDataSalts = &invoiceSaltsAny
	proto.Merge(coreDocModel.Document, i.CoreDocumentModel.Document)
	return coreDocModel, err
=======
	coreDoc := new(coredocumentpb.CoreDocument)
	proto.Merge(coreDoc, i.CoreDocument)
	coreDoc.EmbeddedData = &invoiceAny
	coreDoc.EmbeddedDataSalts = documents.ConvertToProtoSalts(invoiceSalts)
	return coreDoc, err
>>>>>>> 2feca775
}

// UnpackCoreDocument unpacks the core document into Invoice
func (i *Invoice) UnpackCoreDocument(coreDocModel *documents.CoreDocumentModel) error {
	if coreDocModel == nil {
		return errors.New("coredocmodel is nil %v", coreDocModel)
	}
	if coreDocModel.Document == nil {
		return errors.New("core document provided is nil %v", coreDocModel.Document)
	}

	coreDoc := coreDocModel.Document

	if coreDoc.EmbeddedData == nil ||
		coreDoc.EmbeddedData.TypeUrl != documenttypes.InvoiceDataTypeUrl {
		return errors.New("trying to convert document with incorrect schema")
	}

	invoiceData := &invoicepb.InvoiceData{}
	err := proto.Unmarshal(coreDoc.EmbeddedData.Value, invoiceData)
	if err != nil {
		return err
	}

	i.loadFromP2PProtobuf(invoiceData)

	if coreDoc.EmbeddedDataSalts == nil {
		i.InvoiceSalts, err = i.getInvoiceSalts(invoiceData)
		if err != nil {
			return err
		}
	} else {
		i.InvoiceSalts = documents.ConvertToProofSalts(coreDoc.EmbeddedDataSalts)
	}

	i.CoreDocumentModel = new(documents.CoreDocumentModel)
	i.CoreDocumentModel.Document = new(coredocumentpb.CoreDocument)
	proto.Merge(i.CoreDocumentModel.Document, coreDoc)
	i.CoreDocumentModel.Document.EmbeddedDataSalts = nil
	i.CoreDocumentModel.Document.EmbeddedData = nil
	return err
}

// JSON marshals Invoice into a json bytes
func (i *Invoice) JSON() ([]byte, error) {
	return json.Marshal(i)
}

// FromJSON unmarshals the json bytes into Invoice
func (i *Invoice) FromJSON(jsonData []byte) error {
	return json.Unmarshal(jsonData, i)
}

// Type gives the Invoice type
func (i *Invoice) Type() reflect.Type {
	return reflect.TypeOf(i)
}

// CalculateDataRoot calculates the data root and sets the root to core document
func (i *Invoice) CalculateDataRoot() ([]byte, error) {
	t, err := i.getDocumentDataTree()
	if err != nil {
		return nil, errors.New("calculateDataRoot error %v", err)
	}
	return t.RootHash(), nil
}

// getDocumentDataTree creates precise-proofs data tree for the model
func (i *Invoice) getDocumentDataTree() (tree *proofs.DocumentTree, err error) {
	prop := proofs.NewProperty(prefix)
	invProto := i.createP2PProtobuf()
	salts, err := i.getInvoiceSalts(invProto)
	if err != nil {
		return nil, err
	}
	t := proofs.NewDocumentTree(proofs.TreeOptions{EnableHashSorting: true, Hash: sha256.New(), ParentPrefix: prop, Salts: salts})
	err = t.AddLeavesFromDocument(invProto)
	if err != nil {
		return nil, errors.New("getDocumentDataTree error %v", err)
	}
	err = t.Generate()
	if err != nil {
		return nil, errors.New("getDocumentDataTree error %v", err)
	}
	return &t, nil
}

// CreateProofs generates proofs for given fields
func (i *Invoice) CreateProofs(fields []string) (coreDocModel *documents.CoreDocumentModel, proofs []*proofspb.Proof, err error) {
	// There can be failure scenarios where the core doc for the particular document
	// is still not saved with roots in db due to failures during getting signatures.
	coreDocModel, err = i.PackCoreDocument()
	if err != nil {
		return nil, nil, errors.New("createProofs error %v", err)
	}

	tree, err := i.getDocumentDataTree()
	if err != nil {
		return coreDocModel, nil, errors.New("createProofs error %v", err)
	}

	proofs, err = i.CoreDocumentModel.CreateProofs(tree, fields)
	return coreDocModel, proofs, err
}<|MERGE_RESOLUTION|>--- conflicted
+++ resolved
@@ -49,13 +49,8 @@
 	DateCreated      *timestamp.Timestamp
 	ExtraData        []byte
 
-<<<<<<< HEAD
-	InvoiceSalts      *invoicepb.InvoiceDataSalts
+	InvoiceSalts      *proofs.Salts
 	CoreDocumentModel *documents.CoreDocumentModel
-=======
-	InvoiceSalts *proofs.Salts
-	CoreDocument *coredocumentpb.CoreDocument
->>>>>>> 2feca775
 }
 
 // getClientData returns the client data from the invoice model
@@ -293,21 +288,13 @@
 		return nil, errors.NewTypedError(err, errors.New("couldn't get InvoiceSalts"))
 	}
 
-<<<<<<< HEAD
 	coreDocModel := new(documents.CoreDocumentModel)
 	coreDocModel.Document = new(coredocumentpb.CoreDocument)
 	//proto.Merge(coreDocModel.Document, i.CoreDocumentModel.Document)
 	coreDocModel.Document.EmbeddedData = &invoiceAny
-	coreDocModel.Document.EmbeddedDataSalts = &invoiceSaltsAny
+	coreDocModel.Document.EmbeddedDataSalts = documents.ConvertToProtoSalts(invoiceSalts)
 	proto.Merge(coreDocModel.Document, i.CoreDocumentModel.Document)
 	return coreDocModel, err
-=======
-	coreDoc := new(coredocumentpb.CoreDocument)
-	proto.Merge(coreDoc, i.CoreDocument)
-	coreDoc.EmbeddedData = &invoiceAny
-	coreDoc.EmbeddedDataSalts = documents.ConvertToProtoSalts(invoiceSalts)
-	return coreDoc, err
->>>>>>> 2feca775
 }
 
 // UnpackCoreDocument unpacks the core document into Invoice
