package invoice

import (
	"crypto/sha256"
	"encoding/json"
	"fmt"
	"reflect"

	"github.com/centrifuge/centrifuge-protobufs/documenttypes"
	"github.com/centrifuge/centrifuge-protobufs/gen/go/coredocument"
	"github.com/centrifuge/centrifuge-protobufs/gen/go/invoice"
	"github.com/centrifuge/go-centrifuge/coredocument"
	"github.com/centrifuge/go-centrifuge/errors"
	"github.com/centrifuge/go-centrifuge/header"
	"github.com/centrifuge/go-centrifuge/identity"
	clientinvoicepb "github.com/centrifuge/go-centrifuge/protobufs/gen/go/invoice"
	"github.com/centrifuge/precise-proofs/proofs"
	"github.com/centrifuge/precise-proofs/proofs/proto"
	"github.com/ethereum/go-ethereum/common/hexutil"
	"github.com/golang/protobuf/proto"
	"github.com/golang/protobuf/ptypes/any"
	"github.com/golang/protobuf/ptypes/timestamp"
)

const prefix string = "invoice"

// Invoice implements the documents.Model keeps track of invoice related fields and state
type Invoice struct {
	InvoiceNumber    string // invoice number or reference number
	SenderName       string // name of the sender company
	SenderStreet     string // street and address details of the sender company
	SenderCity       string
	SenderZipcode    string // country ISO code of the sender of this invoice
	SenderCountry    string
	RecipientName    string // name of the recipient company
	RecipientStreet  string
	RecipientCity    string
	RecipientZipcode string
<<<<<<< HEAD
	// country ISO code of the recipient of this invoice
	RecipientCountry string
	// ISO currency code
	Currency string
	// invoice amount including tax
	GrossAmount int64
	// invoice amount excluding tax
	NetAmount   int64
	TaxAmount   int64
	TaxRate     int64
	Recipient   *identity.CentID
	Sender      *identity.CentID
	Payee       *identity.CentID
	Comment     string
	DueDate     *timestamp.Timestamp
	DateCreated *timestamp.Timestamp
	ExtraData   []byte
=======
	RecipientCountry string // country ISO code of the receipient of this invoice
	Currency         string // country ISO code of the receipient of this invoice
	GrossAmount      int64  // invoice amount including tax
	NetAmount        int64  // invoice amount excluding tax
	TaxAmount        int64
	TaxRate          int64
	Recipient        *identity.CentID
	Sender           *identity.CentID
	Payee            *identity.CentID
	Comment          string
	DueDate          *timestamp.Timestamp
	DateCreated      *timestamp.Timestamp
	ExtraData        []byte
>>>>>>> d1a8004a

	InvoiceSalts *invoicepb.InvoiceDataSalts
	CoreDocument *coredocumentpb.CoreDocument
}

// getClientData returns the client data from the invoice model
func (i *Invoice) getClientData() *clientinvoicepb.InvoiceData {
	var recipient string
	if i.Recipient != nil {
		recipient = hexutil.Encode(i.Recipient[:])
	}

	var sender string
	if i.Sender != nil {
		sender = hexutil.Encode(i.Sender[:])
	}

	var payee string
	if i.Payee != nil {
		payee = hexutil.Encode(i.Payee[:])
	}

	var extraData string
	if i.ExtraData != nil {
		extraData = hexutil.Encode(i.ExtraData)
	}

	return &clientinvoicepb.InvoiceData{
		InvoiceNumber:    i.InvoiceNumber,
		SenderName:       i.SenderName,
		SenderStreet:     i.SenderStreet,
		SenderCity:       i.SenderCity,
		SenderZipcode:    i.SenderZipcode,
		SenderCountry:    i.SenderCountry,
		RecipientName:    i.RecipientName,
		RecipientStreet:  i.RecipientStreet,
		RecipientCity:    i.RecipientCity,
		RecipientZipcode: i.RecipientZipcode,
		RecipientCountry: i.RecipientCountry,
		Currency:         i.Currency,
		GrossAmount:      i.GrossAmount,
		NetAmount:        i.NetAmount,
		TaxAmount:        i.TaxAmount,
		TaxRate:          i.TaxRate,
		Recipient:        recipient,
		Sender:           sender,
		Payee:            payee,
		Comment:          i.Comment,
		DueDate:          i.DueDate,
		DateCreated:      i.DateCreated,
		ExtraData:        extraData,
	}

}

// createP2PProtobuf returns centrifuge protobuf specific invoiceData
func (i *Invoice) createP2PProtobuf() *invoicepb.InvoiceData {

	var recipient, sender, payee []byte
	if i.Recipient != nil {
		recipient = i.Recipient[:]
	}

	if i.Sender != nil {
		sender = i.Sender[:]
	}

	if i.Payee != nil {
		payee = i.Payee[:]
	}

	return &invoicepb.InvoiceData{
		InvoiceNumber:    i.InvoiceNumber,
		SenderName:       i.SenderName,
		SenderStreet:     i.SenderStreet,
		SenderCity:       i.SenderCity,
		SenderZipcode:    i.SenderZipcode,
		SenderCountry:    i.SenderCountry,
		RecipientName:    i.RecipientName,
		RecipientStreet:  i.RecipientStreet,
		RecipientCity:    i.RecipientCity,
		RecipientZipcode: i.RecipientZipcode,
		RecipientCountry: i.RecipientCountry,
		Currency:         i.Currency,
		GrossAmount:      i.GrossAmount,
		NetAmount:        i.NetAmount,
		TaxAmount:        i.TaxAmount,
		TaxRate:          i.TaxRate,
		Recipient:        recipient,
		Sender:           sender,
		Payee:            payee,
		Comment:          i.Comment,
		DueDate:          i.DueDate,
		DateCreated:      i.DateCreated,
		ExtraData:        i.ExtraData,
	}

}

// InitInvoiceInput initialize the model based on the received parameters from the rest api call
func (i *Invoice) InitInvoiceInput(payload *clientinvoicepb.InvoiceCreatePayload, contextHeader *header.ContextHeader) error {
	err := i.initInvoiceFromData(payload.Data)
	if err != nil {
		return err
	}

	collaborators := append([]string{contextHeader.Self().ID.String()}, payload.Collaborators...)

	i.CoreDocument, err = coredocument.NewWithCollaborators(collaborators)
	if err != nil {
		return fmt.Errorf("failed to init core document: %v", err)
	}

	return nil
}

// initInvoiceFromData initialises invoice from invoiceData
func (i *Invoice) initInvoiceFromData(data *clientinvoicepb.InvoiceData) error {
	i.InvoiceNumber = data.InvoiceNumber
	i.SenderName = data.SenderName
	i.SenderStreet = data.SenderStreet
	i.SenderCity = data.SenderCity
	i.SenderZipcode = data.SenderZipcode
	i.SenderCountry = data.SenderCountry
	i.RecipientName = data.RecipientName
	i.RecipientStreet = data.RecipientStreet
	i.RecipientCity = data.RecipientCity
	i.RecipientZipcode = data.RecipientZipcode
	i.RecipientCountry = data.RecipientCountry
	i.Currency = data.Currency
	i.GrossAmount = data.GrossAmount
	i.NetAmount = data.NetAmount
	i.TaxAmount = data.TaxAmount
	i.TaxRate = data.TaxRate
	i.Comment = data.Comment
	i.DueDate = data.DueDate
	i.DateCreated = data.DateCreated

	if recipient, err := identity.CentIDFromString(data.Recipient); err == nil {
		i.Recipient = &recipient
	}

	if sender, err := identity.CentIDFromString(data.Sender); err == nil {
		i.Sender = &sender
	}

	if payee, err := identity.CentIDFromString(data.Payee); err == nil {
		i.Payee = &payee
	}

	if data.ExtraData != "" {
		ed, err := hexutil.Decode(data.ExtraData)
		if err != nil {
			return errors.NewTypedError(err, fmt.Errorf("failed to decode extra data"))
		}

		i.ExtraData = ed
	}

	return nil
}

// loadFromP2PProtobuf  loads the invoice from centrifuge protobuf invoice data
func (i *Invoice) loadFromP2PProtobuf(invoiceData *invoicepb.InvoiceData) {
	i.InvoiceNumber = invoiceData.InvoiceNumber
	i.SenderName = invoiceData.SenderName
	i.SenderStreet = invoiceData.SenderStreet
	i.SenderCity = invoiceData.SenderCity
	i.SenderZipcode = invoiceData.SenderZipcode
	i.SenderCountry = invoiceData.SenderCountry
	i.RecipientName = invoiceData.RecipientName
	i.RecipientStreet = invoiceData.RecipientStreet
	i.RecipientCity = invoiceData.RecipientCity
	i.RecipientZipcode = invoiceData.RecipientZipcode
	i.RecipientCountry = invoiceData.RecipientCountry
	i.Currency = invoiceData.Currency
	i.GrossAmount = invoiceData.GrossAmount
	i.NetAmount = invoiceData.NetAmount
	i.TaxAmount = invoiceData.TaxAmount
	i.TaxRate = invoiceData.TaxRate

	if recipient, err := identity.ToCentID(invoiceData.Recipient); err == nil {
		i.Recipient = &recipient
	}

	if sender, err := identity.ToCentID(invoiceData.Sender); err == nil {
		i.Sender = &sender
	}

	if payee, err := identity.ToCentID(invoiceData.Payee); err == nil {
		i.Payee = &payee
	}

	i.Comment = invoiceData.Comment
	i.DueDate = invoiceData.DueDate
	i.DateCreated = invoiceData.DateCreated
	i.ExtraData = invoiceData.ExtraData
}

// getInvoiceSalts returns the invoice salts. Initialises if not present
func (i *Invoice) getInvoiceSalts(invoiceData *invoicepb.InvoiceData) *invoicepb.InvoiceDataSalts {
	if i.InvoiceSalts == nil {
		invoiceSalts := &invoicepb.InvoiceDataSalts{}
		proofs.FillSalts(invoiceData, invoiceSalts)
		i.InvoiceSalts = invoiceSalts
	}

	return i.InvoiceSalts
}

// ID returns document identifier.
// Note: this is not a unique identifier for each version of the document.
func (i *Invoice) ID() ([]byte, error) {
	coreDoc, err := i.PackCoreDocument()
	if err != nil {
		return []byte{}, err
	}
	return coreDoc.DocumentIdentifier, nil
}

// PackCoreDocument packs the Invoice into a Core Document
// If the, Invoice is new, it creates a valid identifiers
func (i *Invoice) PackCoreDocument() (*coredocumentpb.CoreDocument, error) {
	invoiceData := i.createP2PProtobuf()
	serializedInvoice, err := proto.Marshal(invoiceData)
	if err != nil {
		return nil, errors.NewTypedError(err, fmt.Errorf("couldn't serialise InvoiceData"))
	}

	invoiceAny := any.Any{
		TypeUrl: documenttypes.InvoiceDataTypeUrl,
		Value:   serializedInvoice,
	}

	invoiceSalt := i.getInvoiceSalts(invoiceData)

	serializedSalts, err := proto.Marshal(invoiceSalt)
	if err != nil {
		return nil, errors.NewTypedError(err, fmt.Errorf("couldn't serialise InvoiceSalts"))
	}

	invoiceSaltsAny := any.Any{
		TypeUrl: documenttypes.InvoiceSaltsTypeUrl,
		Value:   serializedSalts,
	}

	coreDoc := new(coredocumentpb.CoreDocument)
	proto.Merge(coreDoc, i.CoreDocument)
	coreDoc.EmbeddedData = &invoiceAny
	coreDoc.EmbeddedDataSalts = &invoiceSaltsAny
	return coreDoc, err
}

// UnpackCoreDocument unpacks the core document into Invoice
func (i *Invoice) UnpackCoreDocument(coreDoc *coredocumentpb.CoreDocument) error {
	if coreDoc == nil {
		return errors.New("core document provided is nil %v", coreDoc)
	}

	if coreDoc.EmbeddedData == nil ||
		coreDoc.EmbeddedData.TypeUrl != documenttypes.InvoiceDataTypeUrl ||
		coreDoc.EmbeddedDataSalts == nil ||
		coreDoc.EmbeddedDataSalts.TypeUrl != documenttypes.InvoiceSaltsTypeUrl {
		return fmt.Errorf("trying to convert document with incorrect schema")
	}

	invoiceData := &invoicepb.InvoiceData{}
	err := proto.Unmarshal(coreDoc.EmbeddedData.Value, invoiceData)
	if err != nil {
		return err
	}

	i.loadFromP2PProtobuf(invoiceData)
	invoiceSalts := &invoicepb.InvoiceDataSalts{}
	err = proto.Unmarshal(coreDoc.EmbeddedDataSalts.Value, invoiceSalts)
	if err != nil {
		return err
	}

	i.InvoiceSalts = invoiceSalts

	i.CoreDocument = new(coredocumentpb.CoreDocument)
	proto.Merge(i.CoreDocument, coreDoc)
	i.CoreDocument.EmbeddedDataSalts = nil
	i.CoreDocument.EmbeddedData = nil
	return err
}

// JSON marshals Invoice into a json bytes
func (i *Invoice) JSON() ([]byte, error) {
	return json.Marshal(i)
}

// FromJSON unmarshals the json bytes into Invoice
func (i *Invoice) FromJSON(jsonData []byte) error {
	return json.Unmarshal(jsonData, i)
}

// Type gives the Invoice type
func (i *Invoice) Type() reflect.Type {
	return reflect.TypeOf(i)
}

// calculateDataRoot calculates the data root and sets the root to core document
func (i *Invoice) calculateDataRoot() error {
	t, err := i.getDocumentDataTree()
	if err != nil {
		return fmt.Errorf("calculateDataRoot error %v", err)
	}
	i.CoreDocument.DataRoot = t.RootHash()
	return nil
}

// getDocumentDataTree creates precise-proofs data tree for the model
func (i *Invoice) getDocumentDataTree() (tree *proofs.DocumentTree, err error) {
	prop := proofs.NewProperty(prefix)
	t := proofs.NewDocumentTree(proofs.TreeOptions{EnableHashSorting: true, Hash: sha256.New(), ParentPrefix: &prop})
	invoiceData := i.createP2PProtobuf()
	err = t.AddLeavesFromDocument(invoiceData, i.getInvoiceSalts(invoiceData))
	if err != nil {
		return nil, fmt.Errorf("getDocumentDataTree error %v", err)
	}
	err = t.Generate()
	if err != nil {
		return nil, fmt.Errorf("getDocumentDataTree error %v", err)
	}
	return &t, nil
}

// CreateProofs generates proofs for given fields
func (i *Invoice) createProofs(fields []string) (coreDoc *coredocumentpb.CoreDocument, proofs []*proofspb.Proof, err error) {
	// There can be failure scenarios where the core doc for the particular document
	// is still not saved with roots in db due to failures during getting signatures.
	coreDoc, err = i.PackCoreDocument()
	if err != nil {
		return nil, nil, fmt.Errorf("createProofs error %v", err)
	}

	tree, err := i.getDocumentDataTree()
	if err != nil {
		return coreDoc, nil, fmt.Errorf("createProofs error %v", err)
	}

	proofs, err = coredocument.CreateProofs(tree, coreDoc, fields)
	return coreDoc, proofs, err
}<|MERGE_RESOLUTION|>--- conflicted
+++ resolved
@@ -36,27 +36,8 @@
 	RecipientStreet  string
 	RecipientCity    string
 	RecipientZipcode string
-<<<<<<< HEAD
-	// country ISO code of the recipient of this invoice
-	RecipientCountry string
-	// ISO currency code
-	Currency string
-	// invoice amount including tax
-	GrossAmount int64
-	// invoice amount excluding tax
-	NetAmount   int64
-	TaxAmount   int64
-	TaxRate     int64
-	Recipient   *identity.CentID
-	Sender      *identity.CentID
-	Payee       *identity.CentID
-	Comment     string
-	DueDate     *timestamp.Timestamp
-	DateCreated *timestamp.Timestamp
-	ExtraData   []byte
-=======
-	RecipientCountry string // country ISO code of the receipient of this invoice
-	Currency         string // country ISO code of the receipient of this invoice
+	RecipientCountry string // country ISO code of the recipient of this invoice
+	Currency         string // country ISO code of the recipient of this invoice
 	GrossAmount      int64  // invoice amount including tax
 	NetAmount        int64  // invoice amount excluding tax
 	TaxAmount        int64
@@ -68,7 +49,6 @@
 	DueDate          *timestamp.Timestamp
 	DateCreated      *timestamp.Timestamp
 	ExtraData        []byte
->>>>>>> d1a8004a
 
 	InvoiceSalts *invoicepb.InvoiceDataSalts
 	CoreDocument *coredocumentpb.CoreDocument
