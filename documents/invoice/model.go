--- conflicted
+++ resolved
@@ -127,7 +127,7 @@
 // getClientData returns the client data from the invoice model
 func (i *Invoice) getClientData() *clientinvoicepb.InvoiceData {
 	decs := documents.DecimalsToStrings(i.GrossAmount, i.NetAmount, i.TaxAmount, i.TaxRate)
-	dids := identity.DIDsToStrings(i.Recipient, i.Sender, i.Payee)
+	dids:= identity.DIDsToStrings(i.Recipient, i.Sender, i.Payee)
 	return &clientinvoicepb.InvoiceData{
 		Number:                   i.Number,
 		Status:                   i.Status,
@@ -418,16 +418,12 @@
 		return err
 	}
 
-<<<<<<< HEAD
 	dids, err := identity.BytesToDIDs(data.Recipient, data.Sender, data.Payee)
 	if err != nil {
 		return err
 	}
-	atts := fromP2PAttachments(data.Attachments)
-=======
-	dids := identity.BytesToDIDs(data.Recipient, data.Sender, data.Payee)
+	
 	atts := documents.FromP2PAttachments(data.Attachments)
->>>>>>> 6841cc75
 	li, err := fromP2PLineItems(data.LineItems)
 	if err != nil {
 		return err
