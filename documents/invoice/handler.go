package invoice

import (
	"fmt"

	"github.com/centrifuge/go-centrifuge/contextutil"

	"github.com/centrifuge/centrifuge-protobufs/documenttypes"
	"github.com/centrifuge/go-centrifuge/centerrors"
	"github.com/centrifuge/go-centrifuge/code"
	"github.com/centrifuge/go-centrifuge/config"
	"github.com/centrifuge/go-centrifuge/documents"
	clientinvoicepb "github.com/centrifuge/go-centrifuge/protobufs/gen/go/invoice"
	"github.com/ethereum/go-ethereum/common/hexutil"
	logging "github.com/ipfs/go-log"
	"golang.org/x/net/context"
)

var apiLog = logging.Logger("invoice-api")

// grpcHandler handles all the invoice document related actions
// anchoring, sending, finding stored invoice document
type grpcHandler struct {
	service Service
	config  config.Configuration
}

// GRPCHandler returns an implementation of invoice.DocumentServiceServer
func GRPCHandler(config config.Configuration, registry *documents.ServiceRegistry) (clientinvoicepb.DocumentServiceServer, error) {
	srv, err := registry.LocateService(documenttypes.InvoiceDataTypeUrl)
	if err != nil {
		return nil, err
	}

	return &grpcHandler{
		service: srv.(Service),
		config:  config,
	}, nil
}

// Create handles the creation of the invoices and anchoring the documents on chain
func (h *grpcHandler) Create(ctx context.Context, req *clientinvoicepb.InvoiceCreatePayload) (*clientinvoicepb.InvoiceResponse, error) {
	apiLog.Debugf("Create request %v", req)
<<<<<<< HEAD
	ctxHeader, err := context2.NewHeader(ctx, h.config)
=======
	ctxHeader, err := contextutil.NewCentrifugeContext(ctx, h.config)
>>>>>>> a4f33156
	if err != nil {
		apiLog.Error(err)
		return nil, centerrors.New(code.Unknown, fmt.Sprintf("failed to get header: %v", err))
	}

	doc, err := h.service.DeriveFromCreatePayload(ctxHeader, req)
	if err != nil {
		apiLog.Error(err)
		return nil, centerrors.Wrap(err, "could not derive create payload")
	}

	// validate and persist
	doc, err = h.service.Create(ctxHeader, doc)
	if err != nil {
		apiLog.Error(err)
		return nil, centerrors.Wrap(err, "could not create document")
	}

	resp, err := h.service.DeriveInvoiceResponse(doc)
	if err != nil {
		apiLog.Error(err)
		return nil, centerrors.Wrap(err, "could not derive response")
	}

	return resp, nil
}

// Update handles the document update and anchoring
func (h *grpcHandler) Update(ctx context.Context, payload *clientinvoicepb.InvoiceUpdatePayload) (*clientinvoicepb.InvoiceResponse, error) {
	apiLog.Debugf("Update request %v", payload)
<<<<<<< HEAD
	ctxHeader, err := context2.NewHeader(ctx, h.config)
=======
	ctxHeader, err := contextutil.NewCentrifugeContext(ctx, h.config)
>>>>>>> a4f33156
	if err != nil {
		apiLog.Error(err)
		return nil, centerrors.New(code.Unknown, fmt.Sprintf("failed to get header: %v", err))
	}

	doc, err := h.service.DeriveFromUpdatePayload(ctxHeader, payload)
	if err != nil {
		apiLog.Error(err)
		return nil, centerrors.Wrap(err, "could not derive update payload")
	}

	doc, err = h.service.Update(ctxHeader, doc)
	if err != nil {
		apiLog.Error(err)
		return nil, centerrors.Wrap(err, "could not update document")
	}

	resp, err := h.service.DeriveInvoiceResponse(doc)
	if err != nil {
		apiLog.Error(err)
		return nil, centerrors.Wrap(err, "could not derive response")
	}

	return resp, nil
}

// GetVersion returns the requested version of the document
func (h *grpcHandler) GetVersion(ctx context.Context, getVersionRequest *clientinvoicepb.GetVersionRequest) (*clientinvoicepb.InvoiceResponse, error) {
	apiLog.Debugf("Get version request %v", getVersionRequest)
	identifier, err := hexutil.Decode(getVersionRequest.Identifier)
	if err != nil {
		apiLog.Error(err)
		return nil, centerrors.Wrap(err, "identifier is invalid")
	}

	version, err := hexutil.Decode(getVersionRequest.Version)
	if err != nil {
		apiLog.Error(err)
		return nil, centerrors.Wrap(err, "version is invalid")
	}

	model, err := h.service.GetVersion(identifier, version)
	if err != nil {
		apiLog.Error(err)
		return nil, centerrors.Wrap(err, "document not found")
	}

	resp, err := h.service.DeriveInvoiceResponse(model)
	if err != nil {
		apiLog.Error(err)
		return nil, centerrors.Wrap(err, "could not derive response")
	}

	return resp, nil
}

// Get returns the invoice the latest version of the document with given identifier
func (h *grpcHandler) Get(ctx context.Context, getRequest *clientinvoicepb.GetRequest) (*clientinvoicepb.InvoiceResponse, error) {
	apiLog.Debugf("Get request %v", getRequest)
	identifier, err := hexutil.Decode(getRequest.Identifier)
	if err != nil {
		apiLog.Error(err)
		return nil, centerrors.Wrap(err, "identifier is an invalid hex string")
	}

	model, err := h.service.GetCurrentVersion(identifier)
	if err != nil {
		apiLog.Error(err)
		return nil, centerrors.Wrap(err, "document not found")
	}

	resp, err := h.service.DeriveInvoiceResponse(model)
	if err != nil {
		apiLog.Error(err)
		return nil, centerrors.Wrap(err, "could not derive response")
	}

	return resp, nil
}<|MERGE_RESOLUTION|>--- conflicted
+++ resolved
@@ -41,11 +41,7 @@
 // Create handles the creation of the invoices and anchoring the documents on chain
 func (h *grpcHandler) Create(ctx context.Context, req *clientinvoicepb.InvoiceCreatePayload) (*clientinvoicepb.InvoiceResponse, error) {
 	apiLog.Debugf("Create request %v", req)
-<<<<<<< HEAD
-	ctxHeader, err := context2.NewHeader(ctx, h.config)
-=======
 	ctxHeader, err := contextutil.NewCentrifugeContext(ctx, h.config)
->>>>>>> a4f33156
 	if err != nil {
 		apiLog.Error(err)
 		return nil, centerrors.New(code.Unknown, fmt.Sprintf("failed to get header: %v", err))
@@ -76,11 +72,7 @@
 // Update handles the document update and anchoring
 func (h *grpcHandler) Update(ctx context.Context, payload *clientinvoicepb.InvoiceUpdatePayload) (*clientinvoicepb.InvoiceResponse, error) {
 	apiLog.Debugf("Update request %v", payload)
-<<<<<<< HEAD
-	ctxHeader, err := context2.NewHeader(ctx, h.config)
-=======
 	ctxHeader, err := contextutil.NewCentrifugeContext(ctx, h.config)
->>>>>>> a4f33156
 	if err != nil {
 		apiLog.Error(err)
 		return nil, centerrors.New(code.Unknown, fmt.Sprintf("failed to get header: %v", err))
