--- conflicted
+++ resolved
@@ -101,25 +101,15 @@
 func TestInvoice_InitCoreDocument_successful(t *testing.T) {
 	invoiceModel := &Invoice{}
 
-<<<<<<< HEAD
 	dm := testingdocuments.CreateCDWithEmbeddedInvoice(t, testingdocuments.CreateInvoiceData())
 	err := invoiceModel.UnpackCoreDocument(dm)
 	assert.Nil(t, err, "valid coredocumentmodel shouldn't produce an error")
-=======
-	coreDocument := CreateCDWithEmbeddedInvoice(t, testingdocuments.CreateInvoiceData())
-	err := invoiceModel.UnpackCoreDocument(coreDocument)
-	assert.Nil(t, err, "valid coredocument shouldn't produce an error")
->>>>>>> 2feca775
 }
 
 func TestInvoice_InitCoreDocument_invalidCentId(t *testing.T) {
 	invoiceModel := &Invoice{}
 
-<<<<<<< HEAD
 	dm := testingdocuments.CreateCDWithEmbeddedInvoice(t, invoicepb.InvoiceData{
-=======
-	coreDocument := CreateCDWithEmbeddedInvoice(t, invoicepb.InvoiceData{
->>>>>>> 2feca775
 		Recipient:   utils.RandomSlice(identity.CentIDLength + 1),
 		Sender:      utils.RandomSlice(identity.CentIDLength),
 		Payee:       utils.RandomSlice(identity.CentIDLength),
@@ -135,16 +125,10 @@
 func TestInvoice_CoreDocument_successful(t *testing.T) {
 	invoiceModel := &Invoice{}
 
-<<<<<<< HEAD
 	//init model with a CoreDocModel
 
 	coreDocumentModel := testingdocuments.CreateCDWithEmbeddedInvoice(t, testingdocuments.CreateInvoiceData())
 	invoiceModel.UnpackCoreDocument(coreDocumentModel)
-=======
-	//init model with a CoreDoc
-	coreDocument := CreateCDWithEmbeddedInvoice(t, testingdocuments.CreateInvoiceData())
-	invoiceModel.UnpackCoreDocument(coreDocument)
->>>>>>> 2feca775
 
 	returnedCoreDocumentModel, err := invoiceModel.PackCoreDocument()
 	assert.Nil(t, err, "transformation from invoice to CoreDocModel failed")
@@ -168,15 +152,9 @@
 func TestInvoice_JSON(t *testing.T) {
 	invoiceModel := &Invoice{}
 
-<<<<<<< HEAD
 	//init model with a CoreDocModel
 	coreDocumentModel := testingdocuments.CreateCDWithEmbeddedInvoice(t, testingdocuments.CreateInvoiceData())
 	invoiceModel.UnpackCoreDocument(coreDocumentModel)
-=======
-	//init model with a CoreDoc
-	coreDocument := CreateCDWithEmbeddedInvoice(t, testingdocuments.CreateInvoiceData())
-	invoiceModel.UnpackCoreDocument(coreDocument)
->>>>>>> 2feca775
 
 	jsonBytes, err := invoiceModel.JSON()
 	assert.Nil(t, err, "marshal to json didn't work correctly")
@@ -203,13 +181,8 @@
 	assert.Error(t, err, "unpack must fail due to missing embed data")
 
 	// successful
-<<<<<<< HEAD
 	coreDocumentModel := testingdocuments.CreateCDWithEmbeddedInvoice(t, testingdocuments.CreateInvoiceData())
 	err = model.UnpackCoreDocument(coreDocumentModel)
-=======
-	coreDocument := CreateCDWithEmbeddedInvoice(t, testingdocuments.CreateInvoiceData())
-	err = model.UnpackCoreDocument(coreDocument)
->>>>>>> 2feca775
 	assert.Nil(t, err, "valid core document with embedded invoice shouldn't produce an error")
 
 	receivedCoreDocumentModel, err := model.PackCoreDocument()
@@ -322,13 +295,8 @@
 	assert.Nil(t, err)
 	assert.True(t, valid)
 
-<<<<<<< HEAD
-	// Validate '0x' Hex format in []byte value
-	assert.Equal(t, hexutil.Encode(i.CoreDocumentModel.Document.Collaborators[0]), proof[1].Value)
-=======
 	// Validate []byte value
 	assert.Equal(t, i.CoreDocument.Collaborators[0], proof[1].Value)
->>>>>>> 2feca775
 
 	// Validate document_type
 	valid, err = tree.ValidateProof(proof[2])
@@ -371,7 +339,7 @@
 	if err != nil {
 		return nil, nil, err
 	}
-	assert.Nil(t, corDocModel.FillSalts())
+	assert.Nil(t, corDocModel.Document.GetCoredocumentSalts())
 	err = corDocModel.CalculateSigningRoot(dataRoot)
 	if err != nil {
 		return nil, nil, err
