--- conflicted
+++ resolved
@@ -45,11 +45,8 @@
 		&testlogging.TestLoggingBootstrapper{},
 		&config.Bootstrapper{},
 		&storage.Bootstrapper{},
-<<<<<<< HEAD
 		&queue.Bootstrapper{},
-=======
 		&identity.Bootstrapper{},
->>>>>>> d38761f8
 		anchors.Bootstrapper{},
 		documents.Bootstrapper{},
 		p2p.Bootstrapper{},
