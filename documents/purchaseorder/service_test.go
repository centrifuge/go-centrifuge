--- conflicted
+++ resolved
@@ -6,13 +6,10 @@
 	"math/big"
 	"testing"
 
-<<<<<<< HEAD
 	"github.com/centrifuge/go-centrifuge/identity/ethid"
 
 	"github.com/centrifuge/go-centrifuge/contextutil"
 
-=======
->>>>>>> 90a40692
 	"github.com/centrifuge/centrifuge-protobufs/gen/go/coredocument"
 	"github.com/centrifuge/go-centrifuge/anchors"
 	"github.com/centrifuge/go-centrifuge/common"
@@ -67,23 +64,13 @@
 func TestService_Update(t *testing.T) {
 	c := &testingconfig.MockConfig{}
 	c.On("GetIdentityID").Return(centIDBytes, nil)
-<<<<<<< HEAD
-	poSrv := service{config: c, repo: testRepo()}
+	_, poSrv := getServiceWithMockedLayers()
 	ctxh := testingconfig.CreateTenantContext(t, cfg)
-=======
-	_, poSrv := getServiceWithMockedLayers()
-	ctxh, err := contextutil.NewCentrifugeContext(context.Background(), cfg)
-	assert.Nil(t, err)
->>>>>>> 90a40692
 
 	// pack failed
 	model := &testingdocuments.MockModel{}
 	model.On("PackCoreDocument").Return(nil, errors.New("pack error")).Once()
-<<<<<<< HEAD
-	_, err := poSrv.Update(ctxh, model)
-=======
-	_, _, err = poSrv.Update(ctxh, model)
->>>>>>> 90a40692
+	_, _, err := poSrv.Update(ctxh, model)
 	model.AssertExpectations(t)
 	assert.Error(t, err)
 	assert.Contains(t, err.Error(), "pack error")
