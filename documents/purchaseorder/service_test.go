// +build unit

package purchaseorder

import (
	"testing"

	"github.com/centrifuge/centrifuge-protobufs/gen/go/coredocument"
	"github.com/centrifuge/go-centrifuge/anchors"
	"github.com/centrifuge/go-centrifuge/contextutil"
	"github.com/centrifuge/go-centrifuge/documents"
	"github.com/centrifuge/go-centrifuge/documents/invoice"
	"github.com/centrifuge/go-centrifuge/errors"
	"github.com/centrifuge/go-centrifuge/identity"
	clientpurchaseorderpb "github.com/centrifuge/go-centrifuge/protobufs/gen/go/purchaseorder"
	testingcommons "github.com/centrifuge/go-centrifuge/testingutils/commons"
	"github.com/centrifuge/go-centrifuge/storage"
	"github.com/centrifuge/go-centrifuge/storage/leveldb"
	"github.com/centrifuge/go-centrifuge/testingutils"
	"github.com/centrifuge/go-centrifuge/testingutils/config"
	"github.com/centrifuge/go-centrifuge/testingutils/documents"
	"github.com/centrifuge/go-centrifuge/transactions"
	"github.com/centrifuge/go-centrifuge/utils"
	"github.com/centrifuge/gocelery"
	"github.com/ethereum/go-ethereum/common/hexutil"
	"github.com/stretchr/testify/assert"
	"github.com/stretchr/testify/mock"
)

var (
	cid         = identity.RandomCentID()
	accountID   = cid[:]
	centIDBytes = cid[:]
)

type mockAnchorRepo struct {
	mock.Mock
	anchors.AnchorRepository
}

func (r *mockAnchorRepo) GetDocumentRootOf(anchorID anchors.AnchorID) (anchors.DocumentRoot, error) {
	args := r.Called(anchorID)
	docRoot, _ := args.Get(0).(anchors.DocumentRoot)
	return docRoot, args.Error(1)
}

func getServiceWithMockedLayers() (*testingcommons.MockIDService, Service) {
	idService := &testingcommons.MockIDService{}
	idService.On("ValidateSignature", mock.Anything, mock.Anything).Return(nil)
	queueSrv := new(testingutils.MockQueue)
	queueSrv.On("EnqueueJob", mock.Anything, mock.Anything).Return(&gocelery.AsyncResult{}, nil)
	txManager := ctx[transactions.BootstrappedService].(transactions.Manager)
	repo := testRepo()
	mockAnchor := &mockAnchorRepo{}
	docSrv := documents.DefaultService(repo, idService, mockAnchor, documents.NewServiceRegistry())
	return idService, DefaultService(docSrv, repo, queueSrv, txManager)
}

func TestService_Update(t *testing.T) {
	c := &testingconfig.MockConfig{}
	c.On("GetIdentityID").Return(centIDBytes, nil)
	_, poSrv := getServiceWithMockedLayers()
	ctxh := testingconfig.CreateAccountContext(t, cfg)

	// pack failed
	model := &testingdocuments.MockModel{}
	model.On("PackCoreDocument").Return(nil, errors.New("pack error")).Once()
	_, _, _, err := poSrv.Update(ctxh, model)
	model.AssertExpectations(t)
	assert.Error(t, err)
	assert.Contains(t, err.Error(), "pack error")

	// missing last version
	model = &testingdocuments.MockModel{}
	dm := documents.NewCoreDocModel()
	model.On("PackCoreDocument").Return(dm, nil).Once()
	_, _, _, err = poSrv.Update(ctxh, model)
	model.AssertExpectations(t)
	assert.Error(t, err)
	assert.Contains(t, err.Error(), "document not found")

	payload := testingdocuments.CreatePOPayload()
	payload.Collaborators = []string{"0x010203040506"}
	po, err := poSrv.DeriveFromCreatePayload(ctxh, payload)
	assert.Nil(t, err)
	dm, err = po.PackCoreDocument()
	assert.Nil(t, err)
	dm.Document.DocumentRoot = utils.RandomSlice(32)
	po.(*PurchaseOrder).CoreDocumentModel = dm
	testRepo().Create(accountID, dm.Document.CurrentVersion, po)

	// calculate data root fails
	model = &testingdocuments.MockModel{}
	model.On("PackCoreDocument").Return(dm, nil).Once()
	_, _, _, err = poSrv.Update(ctxh, model)
	model.AssertExpectations(t)
	assert.Error(t, err)
	assert.Contains(t, err.Error(), "unknown document type")

	// success
	data, err := poSrv.DerivePurchaseOrderData(po)
	assert.Nil(t, err)
	data.OrderAmount = 100
	data.ExtraData = hexutil.Encode(utils.RandomSlice(32))
	collab := hexutil.Encode(utils.RandomSlice(6))
	newPO, err := poSrv.DeriveFromUpdatePayload(ctxh, &clientpurchaseorderpb.PurchaseOrderUpdatePayload{
		Identifier:    hexutil.Encode(dm.Document.DocumentIdentifier),
		Collaborators: []string{collab},
		Data:          data,
	})
	assert.Nil(t, err)
	newData, err := poSrv.DerivePurchaseOrderData(newPO)
	assert.Nil(t, err)
	assert.Equal(t, data, newData)
	po, _, _, err = poSrv.Update(ctxh, newPO)
	assert.Nil(t, err)
	assert.NotNil(t, po)

	newDM, err := po.PackCoreDocument()
	newCD := newDM.Document
	assert.Nil(t, err)
	assert.True(t, testRepo().Exists(accountID, newCD.DocumentIdentifier))
	assert.True(t, testRepo().Exists(accountID, newCD.CurrentVersion))
	assert.True(t, testRepo().Exists(accountID, newCD.PreviousVersion))

	newData, err = poSrv.DerivePurchaseOrderData(po)
	assert.Nil(t, err)
	assert.Equal(t, data, newData)
}

func TestService_DeriveFromUpdatePayload(t *testing.T) {
	c := &testingconfig.MockConfig{}
	c.On("GetIdentityID").Return(centIDBytes, nil)
	_, poSrv := getServiceWithMockedLayers()
	ctxh := testingconfig.CreateAccountContext(t, cfg)

	// nil payload
	doc, err := poSrv.DeriveFromUpdatePayload(ctxh, nil)
	assert.Error(t, err)
	assert.True(t, errors.IsOfType(documents.ErrDocumentNil, err))
	assert.Nil(t, doc)

	// nil payload data
	doc, err = poSrv.DeriveFromUpdatePayload(ctxh, &clientpurchaseorderpb.PurchaseOrderUpdatePayload{})
	assert.Error(t, err)
	assert.True(t, errors.IsOfType(documents.ErrDocumentNil, err))
	assert.Nil(t, doc)

	// messed up identifier
	contextHeader := testingconfig.CreateAccountContext(t, cfg)
	payload := &clientpurchaseorderpb.PurchaseOrderUpdatePayload{Identifier: "some identifier", Data: &clientpurchaseorderpb.PurchaseOrderData{}}
	doc, err = poSrv.DeriveFromUpdatePayload(contextHeader, payload)
	assert.Error(t, err)
	assert.Contains(t, err.Error(), "failed to decode identifier")
	assert.Nil(t, doc)

	// missing last version
	id := utils.RandomSlice(32)
	payload.Identifier = hexutil.Encode(id)
	doc, err = poSrv.DeriveFromUpdatePayload(contextHeader, payload)
	assert.Error(t, err)
	assert.True(t, errors.IsOfType(documents.ErrDocumentNotFound, err))
	assert.Nil(t, doc)

	// failed to load from data
	self, _ := contextutil.Self(contextHeader)
	old := new(PurchaseOrder)
	err = old.InitPurchaseOrderInput(testingdocuments.CreatePOPayload(), self.ID.String())
	assert.Nil(t, err)
	oldCD := old.CoreDocumentModel.Document
	oldCD.DocumentIdentifier = id
	oldCD.CurrentVersion = id
	oldCD.DocumentRoot = utils.RandomSlice(32)
	err = testRepo().Create(accountID, id, old)
	assert.Nil(t, err)
	payload.Data = &clientpurchaseorderpb.PurchaseOrderData{
		Recipient: "0x010203040506",
		ExtraData: "some data",
		Currency:  "EUR",
	}

	doc, err = poSrv.DeriveFromUpdatePayload(contextHeader, payload)
	assert.Error(t, err)
	assert.Contains(t, err.Error(), "failed to load purchase order from data")
	assert.Nil(t, doc)

	// failed core document new version
	payload.Data.ExtraData = hexutil.Encode(utils.RandomSlice(32))
	payload.Collaborators = []string{"some wrong ID"}
	doc, err = poSrv.DeriveFromUpdatePayload(contextHeader, payload)
	assert.Error(t, err)
	assert.True(t, errors.IsOfType(documents.ErrDocumentPrepareCoreDocument, err))
	assert.Nil(t, doc)

	// success
	wantCollab := utils.RandomSlice(6)
	payload.Collaborators = []string{hexutil.Encode(wantCollab)}
	doc, err = poSrv.DeriveFromUpdatePayload(contextHeader, payload)
	assert.Nil(t, err)
	assert.NotNil(t, doc)
	dm, err := doc.PackCoreDocument()
	cd := dm.Document
	assert.Nil(t, err)
	assert.Equal(t, wantCollab, cd.Collaborators[2])
	assert.Len(t, cd.Collaborators, 3)
	oldDM, err := old.PackCoreDocument()
	oldCD = oldDM.Document
	assert.Nil(t, err)
	assert.Equal(t, oldCD.DocumentIdentifier, cd.DocumentIdentifier)
	assert.Equal(t, payload.Identifier, hexutil.Encode(cd.DocumentIdentifier))
	assert.Equal(t, oldCD.CurrentVersion, cd.PreviousVersion)
	assert.Equal(t, oldCD.NextVersion, cd.CurrentVersion)
	assert.NotNil(t, cd.NextVersion)
	assert.Equal(t, payload.Data, doc.(*PurchaseOrder).getClientData())
}

func TestService_DeriveFromCreatePayload(t *testing.T) {
	poSrv := service{}
	ctxh := testingconfig.CreateAccountContext(t, cfg)

	// nil payload
	m, err := poSrv.DeriveFromCreatePayload(ctxh, nil)
	assert.Nil(t, m)
	assert.Error(t, err)
	assert.True(t, errors.IsOfType(documents.ErrDocumentNil, err))

	// nil data payload
	m, err = poSrv.DeriveFromCreatePayload(ctxh, &clientpurchaseorderpb.PurchaseOrderCreatePayload{})
	assert.Nil(t, m)
	assert.Error(t, err)
	assert.True(t, errors.IsOfType(documents.ErrDocumentNil, err))

	// Init fails
	payload := &clientpurchaseorderpb.PurchaseOrderCreatePayload{
		Data: &clientpurchaseorderpb.PurchaseOrderData{
			ExtraData: "some data",
		},
	}

	m, err = poSrv.DeriveFromCreatePayload(ctxh, payload)
	assert.Nil(t, m)
	assert.Error(t, err)
	assert.True(t, errors.IsOfType(documents.ErrDocumentInvalid, err))

	// success
	payload.Data.ExtraData = "0x01020304050607"
	m, err = poSrv.DeriveFromCreatePayload(ctxh, payload)
	assert.Nil(t, err)
	assert.NotNil(t, m)
	po := m.(*PurchaseOrder)
	assert.Equal(t, hexutil.Encode(po.ExtraData), payload.Data.ExtraData)
}

func TestService_DeriveFromCoreDocument(t *testing.T) {
	// nil doc
	poSrv := service{repo: testRepo()}
	_, err := poSrv.DeriveFromCoreDocumentModel(nil)
	assert.Error(t, err, "must fail to derive")

	// successful
	data := testingdocuments.CreatePOData()
<<<<<<< HEAD
	dm := testingdocuments.CreateCDWithEmbeddedPO(t, data)
	m, err := poSrv.DeriveFromCoreDocumentModel(dm)
=======
	cd := CreateCDWithEmbeddedPO(t, data)
	m, err := poSrv.DeriveFromCoreDocument(cd)
>>>>>>> 2feca775
	assert.Nil(t, err, "must return model")
	assert.NotNil(t, m, "model must be non-nil")
	po, ok := m.(*PurchaseOrder)
	assert.True(t, ok, "must be true")
	assert.Equal(t, po.Recipient[:], data.Recipient)
	assert.Equal(t, po.OrderAmount, data.OrderAmount)
}

func TestService_Create(t *testing.T) {
	ctxh := testingconfig.CreateAccountContext(t, cfg)
	c := &testingconfig.MockConfig{}
	c.On("GetIdentityID").Return(centIDBytes, nil)
	_, poSrv := getServiceWithMockedLayers()

	// calculate data root fails
	m, _, _, err := poSrv.Create(ctxh, &testingdocuments.MockModel{})
	assert.Nil(t, m)
	assert.Error(t, err)
	assert.Contains(t, err.Error(), "unknown document type")

	// anchor fails
	po, err := poSrv.DeriveFromCreatePayload(ctxh, testingdocuments.CreatePOPayload())
	assert.Nil(t, err)
	m, _, _, err = poSrv.Create(ctxh, po)
	assert.Nil(t, err)
	assert.NotNil(t, m)

	newDM, err := m.PackCoreDocument()
	newCD := newDM.Document
	assert.Nil(t, err)
	assert.True(t, testRepo().Exists(accountID, newCD.DocumentIdentifier))
	assert.True(t, testRepo().Exists(accountID, newCD.CurrentVersion))
}

func TestService_DerivePurchaseOrderData(t *testing.T) {
	var m documents.Model
	_, poSrv := getServiceWithMockedLayers()

	// unknown type
	m = &testingdocuments.MockModel{}
	d, err := poSrv.DerivePurchaseOrderData(m)
	assert.Nil(t, d)
	assert.Error(t, err)
	assert.True(t, errors.IsOfType(documents.ErrDocumentInvalidType, err))

	// success
	payload := testingdocuments.CreatePOPayload()
	m, err = poSrv.DeriveFromCreatePayload(testingconfig.CreateAccountContext(t, cfg), payload)
	assert.Nil(t, err)
	d, err = poSrv.DerivePurchaseOrderData(m)
	assert.Nil(t, err)
	assert.Equal(t, d.Currency, payload.Data.Currency)
}

func TestService_DerivePurchaseOrderResponse(t *testing.T) {
	poSrv := service{}

	// pack fails
	m := &testingdocuments.MockModel{}
	m.On("PackCoreDocument").Return(nil, errors.New("pack core document failed")).Once()
	r, err := poSrv.DerivePurchaseOrderResponse(m)
	m.AssertExpectations(t)
	assert.Nil(t, r)
	assert.Error(t, err)
	assert.Contains(t, err.Error(), "pack core document failed")

	// cent id failed
	dm := documents.NewCoreDocModel()
	cd := dm.Document
	cd.Collaborators = [][]byte{{1, 2, 3, 4, 5, 6}, {5, 6, 7}}
	m = &testingdocuments.MockModel{}
	m.On("PackCoreDocument").Return(dm, nil).Once()
	r, err = poSrv.DerivePurchaseOrderResponse(m)
	m.AssertExpectations(t)
	assert.Nil(t, r)
	assert.Error(t, err)
	assert.Contains(t, err.Error(), "invalid length byte slice provided for centID")

	// derive data failed
	cd.Collaborators = [][]byte{{1, 2, 3, 4, 5, 6}}
	m = &testingdocuments.MockModel{}
	m.On("PackCoreDocument").Return(dm, nil).Once()
	r, err = poSrv.DerivePurchaseOrderResponse(m)
	m.AssertExpectations(t)
	assert.Nil(t, r)
	assert.Error(t, err)
	assert.True(t, errors.IsOfType(documents.ErrDocumentInvalidType, err))

	// success
	payload := testingdocuments.CreatePOPayload()
	po, err := poSrv.DeriveFromCreatePayload(testingconfig.CreateAccountContext(t, cfg), payload)
	assert.Nil(t, err)
	r, err = poSrv.DerivePurchaseOrderResponse(po)
	assert.Nil(t, err)
	assert.Equal(t, payload.Data, r.Data)
	assert.Equal(t, []string{cid.String(), "0x010101010101"}, r.Header.Collaborators)
}

func createMockDocument() (*PurchaseOrder, error) {
	documentIdentifier := utils.RandomSlice(32)
	nextIdentifier := utils.RandomSlice(32)
	coreDoc := &coredocumentpb.CoreDocument{
			DocumentIdentifier: documentIdentifier,
			CurrentVersion:     documentIdentifier,
			NextVersion:        nextIdentifier,
	}
	coreDocModel := &documents.CoreDocumentModel{
		coreDoc,
		nil,
	}
	model := &PurchaseOrder{
		PoNumber:    "test_po",
		OrderAmount: 42,
		CoreDocumentModel: coreDocModel,
	}
	err := testRepo().Create(accountID, documentIdentifier, model)
	return model, err
}

func TestService_GetVersion_wrongTyp(t *testing.T) {
	_, poSrv := getServiceWithMockedLayers()
	currentVersion := utils.RandomSlice(32)
	documentIdentifier := utils.RandomSlice(32)
	coreDoc := &coredocumentpb.CoreDocument{
			DocumentIdentifier: documentIdentifier,
			CurrentVersion:     currentVersion,
	}
	coreDocModel := &documents.CoreDocumentModel{
		coreDoc,
		nil,
	}
	//should be an po
	po := &invoice.Invoice{
		GrossAmount: 60,
		CoreDocumentModel: coreDocModel,
	}
	err := testRepo().Create(accountID, currentVersion, po)
	assert.Nil(t, err)

	ctxh := testingconfig.CreateAccountContext(t, cfg)
	_, err = poSrv.GetVersion(ctxh, documentIdentifier, currentVersion)
	assert.Error(t, err)

}

func TestService_GetCurrentVersion(t *testing.T) {
	c := &testingconfig.MockConfig{}
	c.On("GetIdentityID").Return(centIDBytes, nil)
	_, poSrv := getServiceWithMockedLayers()
	thirdIdentifier := utils.RandomSlice(32)
	doc, err := createMockDocument()
	assert.Nil(t, err)
	ctxh := testingconfig.CreateAccountContext(t, cfg)

	mod1, err := poSrv.GetCurrentVersion(ctxh, doc.CoreDocumentModel.Document.DocumentIdentifier)
	assert.Nil(t, err)

	poLoad1, _ := mod1.(*PurchaseOrder)
	assert.Equal(t, poLoad1.CoreDocumentModel.Document.CurrentVersion, doc.CoreDocumentModel.Document.DocumentIdentifier)
	coreDoc := &coredocumentpb.CoreDocument{
			DocumentIdentifier: doc.CoreDocumentModel.Document.DocumentIdentifier,
			CurrentVersion:     doc.CoreDocumentModel.Document.NextVersion,
			NextVersion:        thirdIdentifier,
		}
	coreDocModel := &documents.CoreDocumentModel{
		coreDoc,
		nil,
	}
	po2 := &PurchaseOrder{
		OrderAmount: 42,
		CoreDocumentModel: coreDocModel,
	}

	err = testRepo().Create(accountID, doc.CoreDocumentModel.Document.NextVersion, po2)
	assert.Nil(t, err)

	mod2, err := poSrv.GetCurrentVersion(ctxh, doc.CoreDocumentModel.Document.DocumentIdentifier)
	assert.Nil(t, err)

	poLoad2, _ := mod2.(*PurchaseOrder)
	assert.Equal(t, poLoad2.CoreDocumentModel.Document.CurrentVersion, doc.CoreDocumentModel.Document.NextVersion)
	assert.Equal(t, poLoad2.CoreDocumentModel.Document.NextVersion, thirdIdentifier)
}

func TestService_GetVersion(t *testing.T) {
	c := &testingconfig.MockConfig{}
	c.On("GetIdentityID").Return(centIDBytes, nil)
	_, poSrv := getServiceWithMockedLayers()
	documentIdentifier := utils.RandomSlice(32)
	currentVersion := utils.RandomSlice(32)
	coreDoc := &coredocumentpb.CoreDocument{
			DocumentIdentifier: documentIdentifier,
			CurrentVersion:     currentVersion,
		}
	coreDocModel := &documents.CoreDocumentModel{
		coreDoc,
		nil,
	}

	po := &PurchaseOrder{
		OrderAmount: 42,
		CoreDocumentModel: coreDocModel,
	}
	err := testRepo().Create(accountID, currentVersion, po)
	assert.Nil(t, err)

	ctxh := testingconfig.CreateAccountContext(t, cfg)
	mod, err := poSrv.GetVersion(ctxh, documentIdentifier, currentVersion)
	assert.Nil(t, err)
	loadpo, _ := mod.(*PurchaseOrder)
	assert.Equal(t, loadpo.CoreDocumentModel.Document.CurrentVersion, currentVersion)
	assert.Equal(t, loadpo.CoreDocumentModel.Document.DocumentIdentifier, documentIdentifier)

	mod, err = poSrv.GetVersion(ctxh, documentIdentifier, []byte{})
	assert.Error(t, err)
}

func TestService_Exists(t *testing.T) {
	_, poSrv := getServiceWithMockedLayers()
	documentIdentifier := utils.RandomSlice(32)
	coreDoc := &coredocumentpb.CoreDocument{
			DocumentIdentifier: documentIdentifier,
			CurrentVersion:     documentIdentifier,
	}
	coreDocModel := &documents.CoreDocumentModel{
		coreDoc,
		nil,
	}
	po := &PurchaseOrder{
		OrderAmount: 42,
		CoreDocumentModel: coreDocModel,
	}
	err := testRepo().Create(accountID, documentIdentifier, po)
	assert.Nil(t, err)

	ctxh := testingconfig.CreateAccountContext(t, cfg)
	exists := poSrv.Exists(ctxh, documentIdentifier)
	assert.True(t, exists, "purchase order should exist")

	exists = poSrv.Exists(ctxh, utils.RandomSlice(32))
	assert.False(t, exists, "purchase order should not exist")

}

func TestService_calculateDataRoot(t *testing.T) {
	c := &testingconfig.MockConfig{}
	c.On("GetIdentityID").Return(centIDBytes, nil)
	poSrv := service{repo: testRepo()}
	ctxh := testingconfig.CreateAccountContext(t, cfg)

	// type mismatch
	po, err := poSrv.validateAndPersist(ctxh, nil, &testingdocuments.MockModel{}, nil)
	assert.Nil(t, po)
	assert.Error(t, err)
	assert.Contains(t, err.Error(), "unknown document type")

	// failed validator
	po, err = poSrv.DeriveFromCreatePayload(ctxh, testingdocuments.CreatePOPayload())
	assert.Nil(t, err)
	v := documents.ValidatorFunc(func(_, _ documents.Model) error {
		return errors.New("validations fail")
	})
	po, err = poSrv.validateAndPersist(ctxh, nil, po, v)
	assert.Nil(t, po)
	assert.Error(t, err)
	assert.Contains(t, err.Error(), "validations fail")

	// create failed
	po, err = poSrv.DeriveFromCreatePayload(ctxh, testingdocuments.CreatePOPayload())
	assert.Nil(t, err)
	assert.Nil(t, po.(*PurchaseOrder).CoreDocumentModel.Document.DataRoot)
	err = poSrv.repo.Create(accountID, po.(*PurchaseOrder).CoreDocumentModel.Document.CurrentVersion, po)
	assert.Nil(t, err)
	po, err = poSrv.validateAndPersist(ctxh, nil, po, CreateValidator())
	assert.Nil(t, po)
	assert.Error(t, err)
	assert.Contains(t, err.Error(), storage.ErrRepositoryModelCreateKeyExists)

	// success
	po, err = poSrv.DeriveFromCreatePayload(ctxh, testingdocuments.CreatePOPayload())
	assert.Nil(t, err)
	assert.Nil(t, po.(*PurchaseOrder).CoreDocumentModel.Document.DataRoot)
	po, err = poSrv.validateAndPersist(ctxh, nil, po, CreateValidator())
	assert.Nil(t, err)
	assert.NotNil(t, po)
}

var testRepoGlobal documents.Repository

func testRepo() documents.Repository {
	if testRepoGlobal == nil {
		ldb, err := leveldb.NewLevelDBStorage(leveldb.GetRandomTestStoragePath())
		if err != nil {
			panic(err)
		}
		testRepoGlobal = documents.NewDBRepository(leveldb.NewLevelDBRepository(ldb))
		testRepoGlobal.Register(&PurchaseOrder{})
	}
	return testRepoGlobal
}<|MERGE_RESOLUTION|>--- conflicted
+++ resolved
@@ -259,13 +259,8 @@
 
 	// successful
 	data := testingdocuments.CreatePOData()
-<<<<<<< HEAD
-	dm := testingdocuments.CreateCDWithEmbeddedPO(t, data)
+	dm := CreateCDWithEmbeddedPO(t, data)
 	m, err := poSrv.DeriveFromCoreDocumentModel(dm)
-=======
-	cd := CreateCDWithEmbeddedPO(t, data)
-	m, err := poSrv.DeriveFromCoreDocument(cd)
->>>>>>> 2feca775
 	assert.Nil(t, err, "must return model")
 	assert.NotNil(t, m, "model must be non-nil")
 	po, ok := m.(*PurchaseOrder)
