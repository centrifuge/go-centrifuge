--- conflicted
+++ resolved
@@ -49,11 +49,7 @@
 
 func TestDataRootValidation_Validate(t *testing.T) {
 	drv := dataRootValidator()
-<<<<<<< HEAD
-	contextHeader, err := context2.NewHeader(context.Background(), cfg)
-=======
 	contextHeader, err := contextutil.NewCentrifugeContext(context.Background(), cfg)
->>>>>>> a4f33156
 	assert.Nil(t, err)
 
 	// nil error
