--- conflicted
+++ resolved
@@ -42,11 +42,7 @@
 // Create validates the purchase order, persists it to DB, and anchors it the chain
 func (h grpcHandler) Create(ctx context.Context, req *clientpurchaseorderpb.PurchaseOrderCreatePayload) (*clientpurchaseorderpb.PurchaseOrderResponse, error) {
 	apiLog.Debugf("Create request %v", req)
-<<<<<<< HEAD
-	ctxh, err := context2.NewHeader(ctx, h.config)
-=======
 	ctxh, err := contextutil.NewCentrifugeContext(ctx, h.config)
->>>>>>> a4f33156
 	if err != nil {
 		apiLog.Error(err)
 		return nil, centerrors.New(code.Unknown, err.Error())
@@ -77,11 +73,7 @@
 // Update handles the document update and anchoring
 func (h grpcHandler) Update(ctx context.Context, payload *clientpurchaseorderpb.PurchaseOrderUpdatePayload) (*clientpurchaseorderpb.PurchaseOrderResponse, error) {
 	apiLog.Debugf("Update request %v", payload)
-<<<<<<< HEAD
-	ctxHeader, err := context2.NewHeader(ctx, h.config)
-=======
 	ctxHeader, err := contextutil.NewCentrifugeContext(ctx, h.config)
->>>>>>> a4f33156
 	if err != nil {
 		apiLog.Error(err)
 		return nil, centerrors.New(code.Unknown, fmt.Sprintf("failed to get header: %v", err))
