// +build unit

package purchaseorder

import (
	"encoding/json"
	"os"
	"reflect"
	"testing"

	"github.com/centrifuge/go-centrifuge/testingutils/testingtx"
	"github.com/satori/go.uuid"
	"github.com/stretchr/testify/mock"

	"github.com/centrifuge/go-centrifuge/storage/leveldb"

	"github.com/centrifuge/go-centrifuge/testingutils/config"

	"github.com/centrifuge/go-centrifuge/identity/ethid"

	"github.com/centrifuge/go-centrifuge/config/configstore"

	"github.com/centrifuge/go-centrifuge/contextutil"

	"github.com/centrifuge/centrifuge-protobufs/gen/go/coredocument"
	"github.com/centrifuge/centrifuge-protobufs/gen/go/purchaseorder"
	"github.com/centrifuge/go-centrifuge/anchors"
	"github.com/centrifuge/go-centrifuge/bootstrap"
	"github.com/centrifuge/go-centrifuge/bootstrap/bootstrappers/testlogging"
	"github.com/centrifuge/go-centrifuge/config"
	"github.com/centrifuge/go-centrifuge/documents"
	"github.com/centrifuge/go-centrifuge/ethereum"
	"github.com/centrifuge/go-centrifuge/identity"
	"github.com/centrifuge/go-centrifuge/p2p"
	clientpurchaseorderpb "github.com/centrifuge/go-centrifuge/protobufs/gen/go/purchaseorder"
	"github.com/centrifuge/go-centrifuge/queue"
	testingcommons "github.com/centrifuge/go-centrifuge/testingutils/commons"
	"github.com/centrifuge/go-centrifuge/testingutils/documents"
	"github.com/centrifuge/go-centrifuge/transactions"
	"github.com/centrifuge/go-centrifuge/utils"
	"github.com/ethereum/go-ethereum/common/hexutil"
	"github.com/golang/protobuf/ptypes/any"
	"github.com/stretchr/testify/assert"
)

var ctx = map[string]interface{}{}
var cfg config.Configuration
var configService config.Service

func TestMain(m *testing.M) {
	ethClient := &testingcommons.MockEthClient{}
	ethClient.On("GetEthClient").Return(nil)
	ctx[ethereum.BootstrappedEthereumClient] = ethClient
	txMan := &testingtx.MockTxManager{}
	ctx[transactions.BootstrappedService] = txMan
	done := make(chan bool)
	txMan.On("ExecuteWithinTX", mock.Anything, mock.Anything, mock.Anything, mock.Anything, mock.Anything).Return(uuid.Nil, done, nil)

	ibootstappers := []bootstrap.TestBootstrapper{
		&testlogging.TestLoggingBootstrapper{},
		&config.Bootstrapper{},
		&leveldb.Bootstrapper{},
		&queue.Bootstrapper{},
		&ethid.Bootstrapper{},
		&configstore.Bootstrapper{},
		anchors.Bootstrapper{},
		documents.Bootstrapper{},
		p2p.Bootstrapper{},
		documents.PostBootstrapper{},
		&Bootstrapper{},
		&queue.Starter{},
	}
	bootstrap.RunTestBootstrappers(ibootstappers, ctx)
	cfg = ctx[bootstrap.BootstrappedConfig].(config.Configuration)
	cfg.Set("identityId", cid.String())
	configService = ctx[config.BootstrappedConfigStorage].(config.Service)
	result := m.Run()
	bootstrap.RunTestTeardown(ibootstappers)
	os.Exit(result)
}

func TestPO_FromCoreDocuments_invalidParameter(t *testing.T) {
	poModel := &PurchaseOrder{}

	emptyCoreDocModel := &documents.CoreDocumentModel{
		nil,
		nil,
	}
	err := poModel.UnpackCoreDocument(emptyCoreDocModel)
	assert.Error(t, err, "it should not be possible to init a empty core document")

	err = poModel.UnpackCoreDocument(nil)
	assert.Error(t, err, "it should not be possible to init a empty core document")

	invalidEmbeddedData := &any.Any{TypeUrl: "invalid"}
	coreDocument := &coredocumentpb.CoreDocument{EmbeddedData: invalidEmbeddedData}
	coreDocModel := &documents.CoreDocumentModel{
		coreDocument,
		nil,
	}
	err = poModel.UnpackCoreDocument(coreDocModel)
	assert.Error(t, err, "it should not be possible to init invalid typeUrl")

}

func TestPO_InitCoreDocument_successful(t *testing.T) {
	poModel := &PurchaseOrder{}

	poData := testingdocuments.CreatePOData()

<<<<<<< HEAD
	coreDocumentModel := testingdocuments.CreateCDWithEmbeddedPO(t, poData)
	err := poModel.UnpackCoreDocument(coreDocumentModel)
	assert.Nil(t, err, "valid coredocumentmodel shouldn't produce an error")
=======
	coreDocument := CreateCDWithEmbeddedPO(t, poData)
	err := poModel.UnpackCoreDocument(coreDocument)
	assert.Nil(t, err, "valid coredocument shouldn't produce an error")
>>>>>>> 2feca775
}

func TestPO_InitCoreDocument_invalidCentId(t *testing.T) {
	poModel := &PurchaseOrder{}

<<<<<<< HEAD
	coreDocumentModel := testingdocuments.CreateCDWithEmbeddedPO(t, purchaseorderpb.PurchaseOrderData{
=======
	coreDocument := CreateCDWithEmbeddedPO(t, purchaseorderpb.PurchaseOrderData{
>>>>>>> 2feca775
		Recipient: utils.RandomSlice(identity.CentIDLength + 1)})

	err := poModel.UnpackCoreDocument(coreDocumentModel)
	assert.Nil(t, err)
	assert.Nil(t, poModel.Recipient)
}

func TestPO_CoreDocument_successful(t *testing.T) {
	poModel := &PurchaseOrder{}

	//init model with a CoreDoc
	poData := testingdocuments.CreatePOData()

<<<<<<< HEAD
	coreDocumentModel := testingdocuments.CreateCDWithEmbeddedPO(t, poData)
	poModel.UnpackCoreDocument(coreDocumentModel)
=======
	coreDocument := CreateCDWithEmbeddedPO(t, poData)
	poModel.UnpackCoreDocument(coreDocument)
>>>>>>> 2feca775

	returnedCoreDocumentModel, err := poModel.PackCoreDocument()
	assert.Nil(t, err, "transformation from purchase order to CoreDoc failed")

	assert.Equal(t, coreDocumentModel.Document.EmbeddedData, returnedCoreDocumentModel.Document.EmbeddedData, "embeddedData should be the same")
	assert.Equal(t, coreDocumentModel.Document.EmbeddedDataSalts, returnedCoreDocumentModel.Document.EmbeddedDataSalts, "embeddedDataSalt should be the same")
}

func TestPO_ModelInterface(t *testing.T) {
	var i interface{} = &PurchaseOrder{}
	_, ok := i.(documents.Model)
	assert.True(t, ok, "model interface not implemented correctly for purchaseOrder model")
}

func TestPO_Type(t *testing.T) {
	var model documents.Model
	model = &PurchaseOrder{}
	assert.Equal(t, model.Type(), reflect.TypeOf(&PurchaseOrder{}), "purchaseOrder Type not correct")
}

func TestPO_JSON(t *testing.T) {
	poModel := &PurchaseOrder{}
	poData := testingdocuments.CreatePOData()
<<<<<<< HEAD
	coreDocumentModel := testingdocuments.CreateCDWithEmbeddedPO(t, poData)
	poModel.UnpackCoreDocument(coreDocumentModel)
=======
	coreDocument := CreateCDWithEmbeddedPO(t, poData)
	poModel.UnpackCoreDocument(coreDocument)
>>>>>>> 2feca775

	jsonBytes, err := poModel.JSON()
	assert.Nil(t, err, "marshal to json didn't work correctly")
	assert.True(t, json.Valid(jsonBytes), "json format not correct")

	err = poModel.FromJSON(jsonBytes)
	assert.Nil(t, err, "unmarshal JSON didn't work correctly")

	receivedCoreDocumentModel, err := poModel.PackCoreDocument()
	assert.Nil(t, err, "JSON unmarshal damaged purchase order variables")
	assert.Equal(t, receivedCoreDocumentModel.Document.EmbeddedData, coreDocumentModel.Document.EmbeddedData, "JSON unmarshal damaged purchase order variables")
}

func TestPOModel_UnpackCoreDocument(t *testing.T) {
	var model documents.Model = new(PurchaseOrder)
	var err error

	// nil core doc
	err = model.UnpackCoreDocument(nil)
	assert.Error(t, err, "unpack must fail")

	// embed data missing
	err = model.UnpackCoreDocument(new(documents.CoreDocumentModel))
	assert.Error(t, err, "unpack must fail due to missing embed data")

	// successful
<<<<<<< HEAD
	coreDocumentModel := testingdocuments.CreateCDWithEmbeddedPO(t, testingdocuments.CreatePOData())
	err = model.UnpackCoreDocument(coreDocumentModel)
=======
	coreDocument := CreateCDWithEmbeddedPO(t, testingdocuments.CreatePOData())
	err = model.UnpackCoreDocument(coreDocument)
>>>>>>> 2feca775
	assert.Nil(t, err, "valid core document with embedded purchase order shouldn't produce an error")

	receivedCoreDocumentModel, err := model.PackCoreDocument()
	assert.Nil(t, err, "model should be able to return the core document with embedded purchase order")

	assert.Equal(t, coreDocumentModel.Document.EmbeddedData, receivedCoreDocumentModel.Document.EmbeddedData, "embeddedData should be the same")
	assert.Equal(t, coreDocumentModel.Document.EmbeddedDataSalts, receivedCoreDocumentModel.Document.EmbeddedDataSalts, "embeddedDataSalt should be the same")
}

func TestPOModel_getClientData(t *testing.T) {
	poData := testingdocuments.CreatePOData()
	poModel := new(PurchaseOrder)
	poModel.loadFromP2PProtobuf(&poData)

	data := poModel.getClientData()
	assert.NotNil(t, data, "purchase order data should not be nil")
	assert.Equal(t, data.OrderAmount, data.OrderAmount, "gross amount must match")
	assert.Equal(t, data.Recipient, hexutil.Encode(poModel.Recipient[:]), "recipient should match")
}

func TestPOOrderModel_InitPOInput(t *testing.T) {
	id, _ := contextutil.Self(testingconfig.CreateAccountContext(t, cfg))
	// fail recipient
	data := &clientpurchaseorderpb.PurchaseOrderData{
		Recipient: "some recipient",
		ExtraData: "some data",
	}
	poModel := new(PurchaseOrder)
	err := poModel.InitPurchaseOrderInput(&clientpurchaseorderpb.PurchaseOrderCreatePayload{Data: data}, id.ID.String())
	assert.Error(t, err, "must return err")
	assert.Contains(t, err.Error(), "failed to decode extra data")
	assert.Nil(t, poModel.Recipient)
	assert.Nil(t, poModel.ExtraData)

	data.ExtraData = "0x010203020301"
	data.Recipient = "0x010203040506"

	err = poModel.InitPurchaseOrderInput(&clientpurchaseorderpb.PurchaseOrderCreatePayload{Data: data}, id.ID.String())
	assert.Nil(t, err)
	assert.NotNil(t, poModel.ExtraData)
	assert.NotNil(t, poModel.Recipient)

	data.ExtraData = "0x010203020301"
	collabs := []string{"0x010102040506", "some id"}
	err = poModel.InitPurchaseOrderInput(&clientpurchaseorderpb.PurchaseOrderCreatePayload{Data: data, Collaborators: collabs}, id.ID.String())
	assert.Contains(t, err.Error(), "failed to decode collaborator")

	collabs = []string{"0x010102040506", "0x010203020302"}
	err = poModel.InitPurchaseOrderInput(&clientpurchaseorderpb.PurchaseOrderCreatePayload{Data: data, Collaborators: collabs}, id.ID.String())
	assert.Nil(t, err, "must be nil")

	assert.Equal(t, poModel.Recipient[:], []byte{1, 2, 3, 4, 5, 6})
	assert.Equal(t, poModel.ExtraData[:], []byte{1, 2, 3, 2, 3, 1})

	assert.Equal(t, poModel.CoreDocumentModel.Document.Collaborators, [][]byte{id.ID[:], {1, 1, 2, 4, 5, 6}, {1, 2, 3, 2, 3, 2}})
}

func TestPOModel_calculateDataRoot(t *testing.T) {
	id, _ := contextutil.Self(testingconfig.CreateAccountContext(t, cfg))
	poModel := new(PurchaseOrder)
	err := poModel.InitPurchaseOrderInput(testingdocuments.CreatePOPayload(), id.ID.String())
	assert.Nil(t, err, "Init must pass")
	assert.Nil(t, poModel.PurchaseOrderSalts, "salts must be nil")

	dr, err := poModel.CalculateDataRoot()
	assert.Nil(t, err, "calculate must pass")
	assert.False(t, utils.IsEmptyByteSlice(dr))
	assert.NotNil(t, poModel.PurchaseOrderSalts, "salts must be created")
}
func TestPOModel_createProofs(t *testing.T) {
	poModel, corDoc, err := createMockPurchaseOrder(t)
	assert.Nil(t, err)
	cdm, proof, err := poModel.CreateProofs([]string{"po.po_number", "collaborators[0]", "document_type"})
	assert.Nil(t, err)
	assert.NotNil(t, proof)
	assert.NotNil(t, corDoc)
	tree, _ := cdm.GetDocumentRootTree()

	// Validate po_number
	valid, err := tree.ValidateProof(proof[0])
	assert.Nil(t, err)
	assert.True(t, valid)

	// Validate collaborators[0]
	valid, err = tree.ValidateProof(proof[1])
	assert.Nil(t, err)
	assert.True(t, valid)

<<<<<<< HEAD
	// Validate '0x' Hex format in []byte value
	assert.Equal(t, hexutil.Encode(poModel.CoreDocumentModel.Document.Collaborators[0]), proof[1].Value)
=======
	// Validate []byte value
	assert.Equal(t, poModel.CoreDocument.Collaborators[0], proof[1].Value)
>>>>>>> 2feca775

	// Validate document_type
	valid, err = tree.ValidateProof(proof[2])
	assert.Nil(t, err)
	assert.True(t, valid)
}

func TestPOModel_createProofsFieldDoesNotExist(t *testing.T) {
	poModel, _, err := createMockPurchaseOrder(t)
	assert.Nil(t, err)
	_, _, err = poModel.CreateProofs([]string{"nonexisting"})
	assert.NotNil(t, err)
}

func TestPOModel_getDocumentDataTree(t *testing.T) {
	poModel := PurchaseOrder{PoNumber: "3213121", NetAmount: 2, OrderAmount: 2}
	tree, err := poModel.getDocumentDataTree()
	assert.Nil(t, err, "tree should be generated without error")
	_, leaf := tree.GetLeafByProperty("po.po_number")
	assert.NotNil(t, leaf)
	assert.Equal(t, "po.po_number", leaf.Property.ReadableName())
}

func createMockPurchaseOrder(t *testing.T) (*PurchaseOrder, *documents.CoreDocumentModel, error) {
	poModel := &PurchaseOrder{PoNumber: "3213121", NetAmount: 2, OrderAmount: 2, Currency: "USD", CoreDocumentModel: documents.NewCoreDocModel()}
	poModel.CoreDocumentModel.Document.Collaborators = [][]byte{{1, 1, 2, 4, 5, 6}, {1, 2, 3, 2, 3, 2}}
	dataRoot, err := poModel.CalculateDataRoot()
	if err != nil {
		return nil, nil, err
	}
	// get the coreDoc for the purchaseOrder
	corDocModel, err := poModel.PackCoreDocument()
	if err != nil {
		return nil, nil, err
	}
	assert.Nil(t, corDocModel.FillSalts())
	err = corDocModel.CalculateSigningRoot(dataRoot)
	if err != nil {
		return nil, nil, err
	}
	err = corDocModel.CalculateDocumentRoot()
	if err != nil {
		return nil, nil, err
	}
	poModel.UnpackCoreDocument(corDocModel)
	return poModel, corDocModel, nil
}<|MERGE_RESOLUTION|>--- conflicted
+++ resolved
@@ -108,25 +108,15 @@
 
 	poData := testingdocuments.CreatePOData()
 
-<<<<<<< HEAD
 	coreDocumentModel := testingdocuments.CreateCDWithEmbeddedPO(t, poData)
 	err := poModel.UnpackCoreDocument(coreDocumentModel)
 	assert.Nil(t, err, "valid coredocumentmodel shouldn't produce an error")
-=======
-	coreDocument := CreateCDWithEmbeddedPO(t, poData)
-	err := poModel.UnpackCoreDocument(coreDocument)
-	assert.Nil(t, err, "valid coredocument shouldn't produce an error")
->>>>>>> 2feca775
 }
 
 func TestPO_InitCoreDocument_invalidCentId(t *testing.T) {
 	poModel := &PurchaseOrder{}
 
-<<<<<<< HEAD
 	coreDocumentModel := testingdocuments.CreateCDWithEmbeddedPO(t, purchaseorderpb.PurchaseOrderData{
-=======
-	coreDocument := CreateCDWithEmbeddedPO(t, purchaseorderpb.PurchaseOrderData{
->>>>>>> 2feca775
 		Recipient: utils.RandomSlice(identity.CentIDLength + 1)})
 
 	err := poModel.UnpackCoreDocument(coreDocumentModel)
@@ -140,13 +130,8 @@
 	//init model with a CoreDoc
 	poData := testingdocuments.CreatePOData()
 
-<<<<<<< HEAD
 	coreDocumentModel := testingdocuments.CreateCDWithEmbeddedPO(t, poData)
 	poModel.UnpackCoreDocument(coreDocumentModel)
-=======
-	coreDocument := CreateCDWithEmbeddedPO(t, poData)
-	poModel.UnpackCoreDocument(coreDocument)
->>>>>>> 2feca775
 
 	returnedCoreDocumentModel, err := poModel.PackCoreDocument()
 	assert.Nil(t, err, "transformation from purchase order to CoreDoc failed")
@@ -170,13 +155,8 @@
 func TestPO_JSON(t *testing.T) {
 	poModel := &PurchaseOrder{}
 	poData := testingdocuments.CreatePOData()
-<<<<<<< HEAD
 	coreDocumentModel := testingdocuments.CreateCDWithEmbeddedPO(t, poData)
 	poModel.UnpackCoreDocument(coreDocumentModel)
-=======
-	coreDocument := CreateCDWithEmbeddedPO(t, poData)
-	poModel.UnpackCoreDocument(coreDocument)
->>>>>>> 2feca775
 
 	jsonBytes, err := poModel.JSON()
 	assert.Nil(t, err, "marshal to json didn't work correctly")
@@ -203,13 +183,8 @@
 	assert.Error(t, err, "unpack must fail due to missing embed data")
 
 	// successful
-<<<<<<< HEAD
 	coreDocumentModel := testingdocuments.CreateCDWithEmbeddedPO(t, testingdocuments.CreatePOData())
 	err = model.UnpackCoreDocument(coreDocumentModel)
-=======
-	coreDocument := CreateCDWithEmbeddedPO(t, testingdocuments.CreatePOData())
-	err = model.UnpackCoreDocument(coreDocument)
->>>>>>> 2feca775
 	assert.Nil(t, err, "valid core document with embedded purchase order shouldn't produce an error")
 
 	receivedCoreDocumentModel, err := model.PackCoreDocument()
@@ -298,13 +273,8 @@
 	assert.Nil(t, err)
 	assert.True(t, valid)
 
-<<<<<<< HEAD
-	// Validate '0x' Hex format in []byte value
-	assert.Equal(t, hexutil.Encode(poModel.CoreDocumentModel.Document.Collaborators[0]), proof[1].Value)
-=======
 	// Validate []byte value
 	assert.Equal(t, poModel.CoreDocument.Collaborators[0], proof[1].Value)
->>>>>>> 2feca775
 
 	// Validate document_type
 	valid, err = tree.ValidateProof(proof[2])
@@ -340,7 +310,7 @@
 	if err != nil {
 		return nil, nil, err
 	}
-	assert.Nil(t, corDocModel.FillSalts())
+	assert.Nil(t, corDocModel.Document.GetCoredocumentSalts())
 	err = corDocModel.CalculateSigningRoot(dataRoot)
 	if err != nil {
 		return nil, nil, err
