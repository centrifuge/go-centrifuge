--- conflicted
+++ resolved
@@ -179,12 +179,8 @@
 }
 
 func TestPOOrderModel_InitPOInput(t *testing.T) {
-<<<<<<< HEAD
-	contextHeader, err := context2.NewHeader(context.Background(), cfg)
-=======
 	contextHeader, err := contextutil.NewCentrifugeContext(context.Background(), cfg)
 	id, _ := contextutil.Self(contextHeader)
->>>>>>> a4f33156
 	assert.Nil(t, err)
 	// fail recipient
 	data := &clientpurchaseorderpb.PurchaseOrderData{
@@ -222,11 +218,7 @@
 }
 
 func TestPOModel_calculateDataRoot(t *testing.T) {
-<<<<<<< HEAD
-	contextHeader, err := context2.NewHeader(context.Background(), cfg)
-=======
 	contextHeader, err := contextutil.NewCentrifugeContext(context.Background(), cfg)
->>>>>>> a4f33156
 	assert.Nil(t, err)
 	id, _ := contextutil.Self(contextHeader)
 	poModel := new(PurchaseOrder)
