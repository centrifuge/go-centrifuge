// +build unit

package purchaseorder

import (
	"encoding/json"
	"os"
	"reflect"
	"testing"

	"github.com/centrifuge/go-centrifuge/testingutils/testingtx"
	"github.com/satori/go.uuid"
	"github.com/stretchr/testify/mock"

	"github.com/centrifuge/go-centrifuge/storage/leveldb"

	"github.com/centrifuge/go-centrifuge/testingutils/config"

	"github.com/centrifuge/go-centrifuge/identity/ethid"

	"github.com/centrifuge/go-centrifuge/config/configstore"

	"github.com/centrifuge/centrifuge-protobufs/gen/go/coredocument"
	"github.com/centrifuge/centrifuge-protobufs/gen/go/purchaseorder"
	"github.com/centrifuge/go-centrifuge/anchors"
	"github.com/centrifuge/go-centrifuge/bootstrap"
	"github.com/centrifuge/go-centrifuge/bootstrap/bootstrappers/testlogging"
	"github.com/centrifuge/go-centrifuge/config"
<<<<<<< HEAD
=======
	"github.com/centrifuge/go-centrifuge/contextutil"
>>>>>>> c1e40895
	"github.com/centrifuge/go-centrifuge/documents"
	"github.com/centrifuge/go-centrifuge/ethereum"
	"github.com/centrifuge/go-centrifuge/identity"
	"github.com/centrifuge/go-centrifuge/p2p"
	clientpurchaseorderpb "github.com/centrifuge/go-centrifuge/protobufs/gen/go/purchaseorder"
	"github.com/centrifuge/go-centrifuge/queue"
	testingcommons "github.com/centrifuge/go-centrifuge/testingutils/commons"
	"github.com/centrifuge/go-centrifuge/testingutils/documents"
	"github.com/centrifuge/go-centrifuge/transactions"
	"github.com/centrifuge/go-centrifuge/utils"
	"github.com/ethereum/go-ethereum/common/hexutil"
	"github.com/golang/protobuf/ptypes/any"
	"github.com/stretchr/testify/assert"
)

var ctx = map[string]interface{}{}
var cfg config.Configuration
var configService config.Service

func TestMain(m *testing.M) {
	ethClient := &testingcommons.MockEthClient{}
	ethClient.On("GetEthClient").Return(nil)
	ctx[ethereum.BootstrappedEthereumClient] = ethClient
	txMan := &testingtx.MockTxManager{}
	ctx[transactions.BootstrappedService] = txMan
	done := make(chan bool)
	txMan.On("ExecuteWithinTX", mock.Anything, mock.Anything, mock.Anything, mock.Anything, mock.Anything).Return(uuid.Nil, done, nil)

	ibootstappers := []bootstrap.TestBootstrapper{
		&testlogging.TestLoggingBootstrapper{},
		&config.Bootstrapper{},
		&leveldb.Bootstrapper{},
		&queue.Bootstrapper{},
		&ethid.Bootstrapper{},
		&configstore.Bootstrapper{},
		anchors.Bootstrapper{},
		documents.Bootstrapper{},
		p2p.Bootstrapper{},
		documents.PostBootstrapper{},
		&Bootstrapper{},
		&queue.Starter{},
	}
	bootstrap.RunTestBootstrappers(ibootstappers, ctx)
	cfg = ctx[bootstrap.BootstrappedConfig].(config.Configuration)
	cfg.Set("identityId", cid.String())
	configService = ctx[config.BootstrappedConfigStorage].(config.Service)
	result := m.Run()
	bootstrap.RunTestTeardown(ibootstappers)
	os.Exit(result)
}

func TestPO_FromCoreDocuments_invalidParameter(t *testing.T) {
	poModel := &PurchaseOrder{}

	emptyCoreDocModel := &documents.CoreDocumentModel{
		nil,
		nil,
	}
	err := poModel.UnpackCoreDocument(emptyCoreDocModel)
	assert.Error(t, err, "it should not be possible to init a empty core document")

	err = poModel.UnpackCoreDocument(nil)
	assert.Error(t, err, "it should not be possible to init a empty core document")

	invalidEmbeddedData := &any.Any{TypeUrl: "invalid"}
	coreDocument := &coredocumentpb.CoreDocument{EmbeddedData: invalidEmbeddedData}
	coreDocModel := &documents.CoreDocumentModel{
		coreDocument,
		nil,
	}
	err = poModel.UnpackCoreDocument(coreDocModel)
	assert.Error(t, err, "it should not be possible to init invalid typeUrl")

}

func TestPO_InitCoreDocument_successful(t *testing.T) {
	poModel := &PurchaseOrder{}

	poData := testingdocuments.CreatePOData()

	coreDocumentModel := CreateCDWithEmbeddedPO(t, poData)
<<<<<<< HEAD
=======
	poModel.CoreDocumentModel = coreDocumentModel
>>>>>>> c1e40895
	err := poModel.UnpackCoreDocument(coreDocumentModel)
	assert.Nil(t, err, "valid coredocumentmodel shouldn't produce an error")
}

func TestPO_InitCoreDocument_invalidCentId(t *testing.T) {
	poModel := &PurchaseOrder{}

	coreDocumentModel := CreateCDWithEmbeddedPO(t, purchaseorderpb.PurchaseOrderData{
		Recipient: utils.RandomSlice(identity.CentIDLength + 1)})
<<<<<<< HEAD

=======
	poModel.CoreDocumentModel = coreDocumentModel
>>>>>>> c1e40895
	err := poModel.UnpackCoreDocument(coreDocumentModel)
	assert.Nil(t, err)
	assert.Nil(t, poModel.Recipient)
}

func TestPO_CoreDocument_successful(t *testing.T) {
	poModel := &PurchaseOrder{}

	//init model with a CoreDoc
	poData := testingdocuments.CreatePOData()

	coreDocumentModel := CreateCDWithEmbeddedPO(t, poData)
<<<<<<< HEAD
=======
	poModel.CoreDocumentModel = coreDocumentModel
>>>>>>> c1e40895
	poModel.UnpackCoreDocument(coreDocumentModel)

	returnedCoreDocumentModel, err := poModel.PackCoreDocument()
	assert.Nil(t, err, "transformation from purchase order to CoreDoc failed")

	assert.Equal(t, coreDocumentModel.Document.EmbeddedData, returnedCoreDocumentModel.Document.EmbeddedData, "embeddedData should be the same")
	assert.Equal(t, coreDocumentModel.Document.EmbeddedDataSalts, returnedCoreDocumentModel.Document.EmbeddedDataSalts, "embeddedDataSalt should be the same")
}

func TestPO_ModelInterface(t *testing.T) {
	var i interface{} = &PurchaseOrder{}
	_, ok := i.(documents.Model)
	assert.True(t, ok, "model interface not implemented correctly for purchaseOrder model")
}

func TestPO_Type(t *testing.T) {
	var model documents.Model
	model = &PurchaseOrder{}
	assert.Equal(t, model.Type(), reflect.TypeOf(&PurchaseOrder{}), "purchaseOrder Type not correct")
}

func TestPO_JSON(t *testing.T) {
	poModel := &PurchaseOrder{}
	poData := testingdocuments.CreatePOData()
	coreDocumentModel := CreateCDWithEmbeddedPO(t, poData)
<<<<<<< HEAD
=======
	poModel.CoreDocumentModel = coreDocumentModel
>>>>>>> c1e40895
	poModel.UnpackCoreDocument(coreDocumentModel)

	jsonBytes, err := poModel.JSON()
	assert.Nil(t, err, "marshal to json didn't work correctly")
	assert.True(t, json.Valid(jsonBytes), "json format not correct")

	err = poModel.FromJSON(jsonBytes)
	assert.Nil(t, err, "unmarshal JSON didn't work correctly")

	receivedCoreDocumentModel, err := poModel.PackCoreDocument()
	assert.Nil(t, err, "JSON unmarshal damaged purchase order variables")
	assert.Equal(t, receivedCoreDocumentModel.Document.EmbeddedData, coreDocumentModel.Document.EmbeddedData, "JSON unmarshal damaged purchase order variables")
}

func TestPOModel_UnpackCoreDocument(t *testing.T) {
	var model = new(PurchaseOrder)
	var err error

	// nil core doc
	err = model.UnpackCoreDocument(nil)
	assert.Error(t, err, "unpack must fail")

	// embed data missing
	err = model.UnpackCoreDocument(new(documents.CoreDocumentModel))
	assert.Error(t, err, "unpack must fail due to missing embed data")

	// successful
	coreDocumentModel := CreateCDWithEmbeddedPO(t, testingdocuments.CreatePOData())
<<<<<<< HEAD
=======
	model.CoreDocumentModel = coreDocumentModel
>>>>>>> c1e40895
	err = model.UnpackCoreDocument(coreDocumentModel)
	assert.Nil(t, err, "valid core document with embedded purchase order shouldn't produce an error")

	receivedCoreDocumentModel, err := model.PackCoreDocument()
	assert.Nil(t, err, "model should be able to return the core document with embedded purchase order")

	assert.Equal(t, coreDocumentModel.Document.EmbeddedData, receivedCoreDocumentModel.Document.EmbeddedData, "embeddedData should be the same")
	assert.Equal(t, coreDocumentModel.Document.EmbeddedDataSalts, receivedCoreDocumentModel.Document.EmbeddedDataSalts, "embeddedDataSalt should be the same")
}

func TestPOModel_getClientData(t *testing.T) {
	poData := testingdocuments.CreatePOData()
	poModel := new(PurchaseOrder)
	poModel.loadFromP2PProtobuf(&poData)

	data := poModel.getClientData()
	assert.NotNil(t, data, "purchase order data should not be nil")
	assert.Equal(t, data.OrderAmount, data.OrderAmount, "gross amount must match")
	assert.Equal(t, data.Recipient, hexutil.Encode(poModel.Recipient[:]), "recipient should match")
}

func TestPOOrderModel_InitPOInput(t *testing.T) {
	id, _ := contextutil.Self(testingconfig.CreateAccountContext(t, cfg))
	// fail recipient
	data := &clientpurchaseorderpb.PurchaseOrderData{
		Recipient: "some recipient",
		ExtraData: "some data",
	}
	poModel := new(PurchaseOrder)
	err := poModel.InitPurchaseOrderInput(&clientpurchaseorderpb.PurchaseOrderCreatePayload{Data: data}, id.ID.String())
	assert.Error(t, err, "must return err")
	assert.Contains(t, err.Error(), "failed to decode extra data")
	assert.Nil(t, poModel.Recipient)
	assert.Nil(t, poModel.ExtraData)

	data.ExtraData = "0x010203020301"
	data.Recipient = "0x010203040506"

	err = poModel.InitPurchaseOrderInput(&clientpurchaseorderpb.PurchaseOrderCreatePayload{Data: data}, id.ID.String())
	assert.Nil(t, err)
	assert.NotNil(t, poModel.ExtraData)
	assert.NotNil(t, poModel.Recipient)

	data.ExtraData = "0x010203020301"
	collabs := []string{"0x010102040506", "some id"}
	err = poModel.InitPurchaseOrderInput(&clientpurchaseorderpb.PurchaseOrderCreatePayload{Data: data, Collaborators: collabs}, id.ID.String())
	assert.Contains(t, err.Error(), "failed to decode collaborator")

	collabs = []string{"0x010102040506", "0x010203020302"}
	err = poModel.InitPurchaseOrderInput(&clientpurchaseorderpb.PurchaseOrderCreatePayload{Data: data, Collaborators: collabs}, id.ID.String())
	assert.Nil(t, err, "must be nil")

	assert.Equal(t, poModel.Recipient[:], []byte{1, 2, 3, 4, 5, 6})
	assert.Equal(t, poModel.ExtraData[:], []byte{1, 2, 3, 2, 3, 1})

	assert.Equal(t, poModel.CoreDocumentModel.Document.Collaborators, [][]byte{id.ID[:], {1, 1, 2, 4, 5, 6}, {1, 2, 3, 2, 3, 2}})
}

func TestPOModel_calculateDataRoot(t *testing.T) {
	id, _ := contextutil.Self(testingconfig.CreateAccountContext(t, cfg))
	poModel := new(PurchaseOrder)
	err := poModel.InitPurchaseOrderInput(testingdocuments.CreatePOPayload(), id.ID.String())
	assert.Nil(t, err, "Init must pass")
	assert.Nil(t, poModel.PurchaseOrderSalts, "salts must be nil")

	dr, err := poModel.CalculateDataRoot()
	assert.Nil(t, err, "calculate must pass")
	assert.False(t, utils.IsEmptyByteSlice(dr))
	assert.NotNil(t, poModel.PurchaseOrderSalts, "salts must be created")
}
func TestPOModel_createProofs(t *testing.T) {
	poModel, err := createMockPurchaseOrder(t)
	assert.Nil(t, err)
	proof, err := poModel.CreateProofs([]string{"po.po_number", "collaborators[0]", "document_type"})
	assert.Nil(t, err)
	assert.NotNil(t, proof)
	tree, err := poModel.CoreDocumentModel.GetDocumentRootTree()
<<<<<<< HEAD
=======

>>>>>>> c1e40895
	// Validate po_number
	valid, err := tree.ValidateProof(proof[0])
	assert.Nil(t, err)
	assert.True(t, valid)

	// Validate collaborators[0]
	valid, err = tree.ValidateProof(proof[1])
	assert.Nil(t, err)
	assert.True(t, valid)

	// Validate []byte value
	assert.Equal(t, poModel.CoreDocumentModel.Document.Collaborators[0], proof[1].Value)

	// Validate document_type
	valid, err = tree.ValidateProof(proof[2])
	assert.Nil(t, err)
	assert.True(t, valid)
}

func TestPOModel_createProofsFieldDoesNotExist(t *testing.T) {
	poModel, err := createMockPurchaseOrder(t)
	assert.Nil(t, err)
	_, err = poModel.CreateProofs([]string{"nonexisting"})
	assert.NotNil(t, err)
}

func TestPOModel_getDocumentDataTree(t *testing.T) {
	poModel := PurchaseOrder{PoNumber: "3213121", NetAmount: 2, OrderAmount: 2}
	tree, err := poModel.getDocumentDataTree()
	assert.Nil(t, err, "tree should be generated without error")
	_, leaf := tree.GetLeafByProperty("po.po_number")
	assert.NotNil(t, leaf)
	assert.Equal(t, "po.po_number", leaf.Property.ReadableName())
}

func createMockPurchaseOrder(t *testing.T) (*PurchaseOrder, error) {
	poModel := &PurchaseOrder{PoNumber: "3213121", NetAmount: 2, OrderAmount: 2, Currency: "USD", CoreDocumentModel: documents.NewCoreDocModel()}
	poModel.CoreDocumentModel.Document.Collaborators = [][]byte{{1, 1, 2, 4, 5, 6}, {1, 2, 3, 2, 3, 2}}
	dataRoot, err := poModel.CalculateDataRoot()
	if err != nil {
		return nil, err
	}
	// get the coreDoc for the purchaseOrder
	corDocModel, err := poModel.PackCoreDocument()
	if err != nil {
		return nil, err
	}
<<<<<<< HEAD
	assert.Nil(t, corDocModel.Document.GetCoredocumentSalts())
=======

>>>>>>> c1e40895
	err = corDocModel.CalculateSigningRoot(dataRoot)
	if err != nil {
		return nil, err
	}
	err = corDocModel.CalculateDocumentRoot()
	if err != nil {
		return nil, err
	}
	poModel.UnpackCoreDocument(corDocModel)
	return poModel, nil
}<|MERGE_RESOLUTION|>--- conflicted
+++ resolved
@@ -26,10 +26,7 @@
 	"github.com/centrifuge/go-centrifuge/bootstrap"
 	"github.com/centrifuge/go-centrifuge/bootstrap/bootstrappers/testlogging"
 	"github.com/centrifuge/go-centrifuge/config"
-<<<<<<< HEAD
-=======
 	"github.com/centrifuge/go-centrifuge/contextutil"
->>>>>>> c1e40895
 	"github.com/centrifuge/go-centrifuge/documents"
 	"github.com/centrifuge/go-centrifuge/ethereum"
 	"github.com/centrifuge/go-centrifuge/identity"
@@ -111,10 +108,7 @@
 	poData := testingdocuments.CreatePOData()
 
 	coreDocumentModel := CreateCDWithEmbeddedPO(t, poData)
-<<<<<<< HEAD
-=======
 	poModel.CoreDocumentModel = coreDocumentModel
->>>>>>> c1e40895
 	err := poModel.UnpackCoreDocument(coreDocumentModel)
 	assert.Nil(t, err, "valid coredocumentmodel shouldn't produce an error")
 }
@@ -124,11 +118,7 @@
 
 	coreDocumentModel := CreateCDWithEmbeddedPO(t, purchaseorderpb.PurchaseOrderData{
 		Recipient: utils.RandomSlice(identity.CentIDLength + 1)})
-<<<<<<< HEAD
-
-=======
 	poModel.CoreDocumentModel = coreDocumentModel
->>>>>>> c1e40895
 	err := poModel.UnpackCoreDocument(coreDocumentModel)
 	assert.Nil(t, err)
 	assert.Nil(t, poModel.Recipient)
@@ -141,10 +131,7 @@
 	poData := testingdocuments.CreatePOData()
 
 	coreDocumentModel := CreateCDWithEmbeddedPO(t, poData)
-<<<<<<< HEAD
-=======
 	poModel.CoreDocumentModel = coreDocumentModel
->>>>>>> c1e40895
 	poModel.UnpackCoreDocument(coreDocumentModel)
 
 	returnedCoreDocumentModel, err := poModel.PackCoreDocument()
@@ -170,10 +157,7 @@
 	poModel := &PurchaseOrder{}
 	poData := testingdocuments.CreatePOData()
 	coreDocumentModel := CreateCDWithEmbeddedPO(t, poData)
-<<<<<<< HEAD
-=======
 	poModel.CoreDocumentModel = coreDocumentModel
->>>>>>> c1e40895
 	poModel.UnpackCoreDocument(coreDocumentModel)
 
 	jsonBytes, err := poModel.JSON()
@@ -202,10 +186,7 @@
 
 	// successful
 	coreDocumentModel := CreateCDWithEmbeddedPO(t, testingdocuments.CreatePOData())
-<<<<<<< HEAD
-=======
 	model.CoreDocumentModel = coreDocumentModel
->>>>>>> c1e40895
 	err = model.UnpackCoreDocument(coreDocumentModel)
 	assert.Nil(t, err, "valid core document with embedded purchase order shouldn't produce an error")
 
@@ -283,10 +264,7 @@
 	assert.Nil(t, err)
 	assert.NotNil(t, proof)
 	tree, err := poModel.CoreDocumentModel.GetDocumentRootTree()
-<<<<<<< HEAD
-=======
-
->>>>>>> c1e40895
+
 	// Validate po_number
 	valid, err := tree.ValidateProof(proof[0])
 	assert.Nil(t, err)
@@ -334,11 +312,7 @@
 	if err != nil {
 		return nil, err
 	}
-<<<<<<< HEAD
-	assert.Nil(t, corDocModel.Document.GetCoredocumentSalts())
-=======
-
->>>>>>> c1e40895
+
 	err = corDocModel.CalculateSigningRoot(dataRoot)
 	if err != nil {
 		return nil, err
