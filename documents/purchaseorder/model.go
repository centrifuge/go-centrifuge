--- conflicted
+++ resolved
@@ -538,30 +538,6 @@
 	return documents.ValidateTransitions(rules, cf)
 }
 
-<<<<<<< HEAD
-// PrepareNewVersionWithExistingData prepares new version with existing current purchase order data
-func (p *PurchaseOrder) PrepareNewVersionWithExistingData() (documents.Model, error) {
-	newVersion := new(PurchaseOrder)
-
-	// copy current data to new version
-	err := newVersion.initPurchaseOrderFromData(p.getClientData())
-	if err != nil {
-		return nil, err
-	}
-
-	// no new collaborators needed
-	coll := documents.CollaboratorsAccess{
-		ReadCollaborators:      nil,
-		ReadWriteCollaborators: nil,
-	}
-
-	// create next core document
-	newVersion.CoreDocument, err = p.CoreDocument.PrepareNewVersion(compactPrefix(), coll)
-	if err != nil {
-		return nil, err
-	}
-	return newVersion, nil
-=======
 // AddAttributes adds attributes to the PurchaseOrder model.
 func (p *PurchaseOrder) AddAttributes(attrs ...documents.Attribute) error {
 	ncd, err := p.CoreDocument.AddAttributes(attrs...)
@@ -582,5 +558,4 @@
 
 	p.CoreDocument = ncd
 	return nil
->>>>>>> 7e8bcf36
 }