package purchaseorder

import (
	"crypto/sha256"
	"encoding/json"
	"reflect"

	"github.com/centrifuge/go-centrifuge/documents"

	"github.com/centrifuge/centrifuge-protobufs/documenttypes"
	"github.com/centrifuge/centrifuge-protobufs/gen/go/coredocument"
	"github.com/centrifuge/centrifuge-protobufs/gen/go/purchaseorder"
	"github.com/centrifuge/go-centrifuge/centerrors"
	"github.com/centrifuge/go-centrifuge/errors"
	"github.com/centrifuge/go-centrifuge/identity"
	clientpurchaseorderpb "github.com/centrifuge/go-centrifuge/protobufs/gen/go/purchaseorder"
	"github.com/centrifuge/precise-proofs/proofs"
	"github.com/centrifuge/precise-proofs/proofs/proto"
	"github.com/ethereum/go-ethereum/common/hexutil"
	"github.com/golang/protobuf/proto"
	"github.com/golang/protobuf/ptypes/any"
	"github.com/golang/protobuf/ptypes/timestamp"
)

const prefix string = "po"

// PurchaseOrder implements the documents.Model keeps track of purchase order related fields and state
type PurchaseOrder struct {
<<<<<<< HEAD
	Status            string // status of the Purchase Order
	PoNumber          string // purchase order number or reference number
	OrderName         string // name of the ordering company
	OrderStreet       string // street and address details of the ordering company
	OrderCity         string
	OrderZipcode      string
	OrderCountry      string // country ISO code of the ordering company of this purchase order
	RecipientName     string // name of the recipient company
	RecipientStreet   string
	RecipientCity     string
	RecipientZipcode  string
	RecipientCountry  string // country ISO code of the recipient of this purchase order
	Currency          string // ISO currency code
	OrderAmount       int64  // ordering gross amount including tax
	NetAmount         int64  // invoice amount excluding tax
	TaxAmount         int64
	TaxRate           int64
	Recipient         *identity.CentID
	Order             []byte
	OrderContact      string
	Comment           string
	DeliveryDate      *timestamp.Timestamp // requested delivery date
	DateCreated       *timestamp.Timestamp // purchase order date
	ExtraData         []byte
	PurchaseOrderSalt *purchaseorderpb.PurchaseOrderDataSalts
	CoreDocumentModel *documents.CoreDocumentModel
=======
	Status             string // status of the Purchase Order
	PoNumber           string // purchase order number or reference number
	OrderName          string // name of the ordering company
	OrderStreet        string // street and address details of the ordering company
	OrderCity          string
	OrderZipcode       string
	OrderCountry       string // country ISO code of the ordering company of this purchase order
	RecipientName      string // name of the recipient company
	RecipientStreet    string
	RecipientCity      string
	RecipientZipcode   string
	RecipientCountry   string // country ISO code of the recipient of this purchase order
	Currency           string // ISO currency code
	OrderAmount        int64  // ordering gross amount including tax
	NetAmount          int64  // invoice amount excluding tax
	TaxAmount          int64
	TaxRate            int64
	Recipient          *identity.CentID
	Order              []byte
	OrderContact       string
	Comment            string
	DeliveryDate       *timestamp.Timestamp // requested delivery date
	DateCreated        *timestamp.Timestamp // purchase order date
	ExtraData          []byte
	PurchaseOrderSalts *proofs.Salts
	CoreDocument       *coredocumentpb.CoreDocument
>>>>>>> 2feca775
}

// ID returns the DocumentIdentifier for this document
// Note: this is not same as VersionIdentifier
func (p *PurchaseOrder) ID() ([]byte, error) {
	coreDocModel, err := p.PackCoreDocument()
	coreDoc := coreDocModel.Document
	if err != nil {
		return []byte{}, err
	}

	return coreDoc.DocumentIdentifier, nil
}

// getClientData returns the client data from the purchaseOrder model
func (p *PurchaseOrder) getClientData() *clientpurchaseorderpb.PurchaseOrderData {
	var recipient string
	if p.Recipient != nil {
		recipient = hexutil.Encode(p.Recipient[:])
	}

	var order string
	if p.Order != nil {
		order = hexutil.Encode(p.Order)
	}

	var extraData string
	if p.ExtraData != nil {
		extraData = hexutil.Encode(p.ExtraData)
	}

	return &clientpurchaseorderpb.PurchaseOrderData{
		PoStatus:         p.Status,
		PoNumber:         p.PoNumber,
		OrderName:        p.OrderName,
		OrderStreet:      p.OrderStreet,
		OrderCity:        p.OrderCity,
		OrderZipcode:     p.OrderZipcode,
		OrderCountry:     p.OrderCountry,
		RecipientName:    p.RecipientName,
		RecipientStreet:  p.RecipientStreet,
		RecipientCity:    p.RecipientCity,
		RecipientZipcode: p.RecipientZipcode,
		RecipientCountry: p.RecipientCountry,
		Currency:         p.Currency,
		OrderAmount:      p.OrderAmount,
		NetAmount:        p.NetAmount,
		TaxAmount:        p.TaxAmount,
		TaxRate:          p.TaxRate,
		Recipient:        recipient,
		Order:            order,
		OrderContact:     p.OrderContact,
		Comment:          p.Comment,
		DeliveryDate:     p.DeliveryDate,
		DateCreated:      p.DateCreated,
		ExtraData:        extraData,
	}

}

// createP2PProtobuf returns centrifuge protobuf specific purchaseOrderData
func (p *PurchaseOrder) createP2PProtobuf() *purchaseorderpb.PurchaseOrderData {
	var recipient []byte
	if p.Recipient != nil {
		recipient = p.Recipient[:]
	}

	return &purchaseorderpb.PurchaseOrderData{
		PoStatus:         p.Status,
		PoNumber:         p.PoNumber,
		OrderName:        p.OrderName,
		OrderStreet:      p.OrderStreet,
		OrderCity:        p.OrderCity,
		OrderZipcode:     p.OrderZipcode,
		OrderCountry:     p.OrderCountry,
		RecipientName:    p.RecipientName,
		RecipientStreet:  p.RecipientStreet,
		RecipientCity:    p.RecipientCity,
		RecipientZipcode: p.RecipientZipcode,
		RecipientCountry: p.RecipientCountry,
		Currency:         p.Currency,
		OrderAmount:      p.OrderAmount,
		NetAmount:        p.NetAmount,
		TaxAmount:        p.TaxAmount,
		TaxRate:          p.TaxRate,
		Recipient:        recipient,
		Order:            p.Order,
		OrderContact:     p.OrderContact,
		Comment:          p.Comment,
		DeliveryDate:     p.DeliveryDate,
		DateCreated:      p.DateCreated,
		ExtraData:        p.ExtraData,
	}

}

// InitPurchaseOrderInput initialize the model based on the received parameters from the rest api call
func (p *PurchaseOrder) InitPurchaseOrderInput(payload *clientpurchaseorderpb.PurchaseOrderCreatePayload, self string) error {
	err := p.initPurchaseOrderFromData(payload.Data)
	if err != nil {
		return err
	}

	collaborators := append([]string{self}, payload.Collaborators...)
	p.CoreDocumentModel, err = p.CoreDocumentModel.NewWithCollaborators(collaborators)
	if err != nil {
		return errors.New("failed to init core document: %v", err)
	}

	return nil
}

// initPurchaseOrderFromData initialises purchase order from purchaseOrderData
func (p *PurchaseOrder) initPurchaseOrderFromData(data *clientpurchaseorderpb.PurchaseOrderData) error {
	p.Status = data.PoStatus
	p.PoNumber = data.PoNumber
	p.OrderName = data.OrderName
	p.OrderStreet = data.OrderStreet
	p.OrderCity = data.OrderCity
	p.OrderZipcode = data.OrderZipcode
	p.OrderCountry = data.OrderCountry
	p.RecipientName = data.RecipientName
	p.RecipientStreet = data.RecipientStreet
	p.RecipientCity = data.RecipientCity
	p.RecipientZipcode = data.RecipientZipcode
	p.RecipientCountry = data.RecipientCountry
	p.Currency = data.Currency
	p.OrderAmount = data.OrderAmount
	p.NetAmount = data.NetAmount
	p.TaxAmount = data.TaxAmount
	p.TaxRate = data.TaxRate

	if data.Order != "" {
		order, err := hexutil.Decode(data.Order)
		if err != nil {
			return centerrors.Wrap(err, "failed to decode order")
		}

		p.Order = order
	}

	p.OrderContact = data.OrderContact
	p.Comment = data.Comment
	p.DeliveryDate = data.DeliveryDate
	p.DateCreated = data.DateCreated

	if recipient, err := identity.CentIDFromString(data.Recipient); err == nil {
		p.Recipient = &recipient
	}

	if data.ExtraData != "" {
		ed, err := hexutil.Decode(data.ExtraData)
		if err != nil {
			return centerrors.Wrap(err, "failed to decode extra data")
		}

		p.ExtraData = ed
	}

	return nil
}

// loadFromP2PProtobuf loads the purcase order from centrifuge protobuf purchase order data
func (p *PurchaseOrder) loadFromP2PProtobuf(data *purchaseorderpb.PurchaseOrderData) {
	p.Status = data.PoStatus
	p.PoNumber = data.PoNumber
	p.OrderName = data.OrderName
	p.OrderStreet = data.OrderStreet
	p.OrderCity = data.OrderCity
	p.OrderZipcode = data.OrderZipcode
	p.OrderCountry = data.OrderCountry
	p.RecipientName = data.RecipientName
	p.RecipientStreet = data.RecipientStreet
	p.RecipientCity = data.RecipientCity
	p.RecipientZipcode = data.RecipientZipcode
	p.RecipientCountry = data.RecipientCountry
	p.Currency = data.Currency
	p.OrderAmount = data.OrderAmount
	p.NetAmount = data.NetAmount
	p.TaxAmount = data.TaxAmount
	p.TaxRate = data.TaxRate
	p.Order = data.Order
	p.OrderContact = data.OrderContact
	p.Comment = data.Comment
	p.DeliveryDate = data.DeliveryDate
	p.DateCreated = data.DateCreated
	p.ExtraData = data.ExtraData

	if recipient, err := identity.ToCentID(data.Recipient); err == nil {
		p.Recipient = &recipient
	}
}

// getPurchaseOrderSalts returns the purchase oder salts. Initialises if not present
func (p *PurchaseOrder) getPurchaseOrderSalts(purchaseOrderData *purchaseorderpb.PurchaseOrderData) (*proofs.Salts, error) {
	if p.PurchaseOrderSalts == nil {
		poSalts, err := documents.GenerateNewSalts(purchaseOrderData, prefix)
		if err != nil {
			return nil, errors.New("getPOSalts error %v", err)
		}
		p.PurchaseOrderSalts = poSalts
	}

	return p.PurchaseOrderSalts, nil
}

// PackCoreDocument packs the PurchaseOrder into a Core Document
// If the, PurchaseOrder is new, it creates a valid identifiers
func (p *PurchaseOrder) PackCoreDocument() (*documents.CoreDocumentModel, error) {
	poData := p.createP2PProtobuf()
	poSerialized, err := proto.Marshal(poData)
	if err != nil {
		return nil, centerrors.Wrap(err, "couldn't serialise PurchaseOrderData")
	}

	poAny := any.Any{
		TypeUrl: documenttypes.PurchaseOrderDataTypeUrl,
		Value:   poSerialized,
	}

	poSalts, err := p.getPurchaseOrderSalts(poData)
	if err != nil {
		return nil, errors.NewTypedError(err, errors.New("couldn't get POSalts"))
	}

<<<<<<< HEAD
	coreDocModel := new(documents.CoreDocumentModel)
	coreDocModel.Document = new(coredocumentpb.CoreDocument)
	//proto.Merge(coreDocModel.Document, p.CoreDocumentModel.Document)
	coreDocModel.Document.EmbeddedData = &poAny
	coreDocModel.Document.EmbeddedDataSalts = &poSaltsAny
	proto.Merge(coreDocModel.Document, p.CoreDocumentModel.Document)
	return coreDocModel, err
=======
	coreDoc := new(coredocumentpb.CoreDocument)
	proto.Merge(coreDoc, p.CoreDocument)
	coreDoc.EmbeddedData = &poAny
	coreDoc.EmbeddedDataSalts = documents.ConvertToProtoSalts(poSalts)
	return coreDoc, err
>>>>>>> 2feca775
}

// UnpackCoreDocument unpacks the core document into PurchaseOrder
func (p *PurchaseOrder) UnpackCoreDocument(coreDocModel *documents.CoreDocumentModel) error {
	if coreDocModel == nil {
		return errors.New("coredocmodel is nil %v", coreDocModel)
	}
	if coreDocModel.Document == nil {
		return errors.New("core document provided is nil %v", coreDocModel.Document)
	}

	coreDoc := coreDocModel.Document

	if coreDoc.EmbeddedData == nil ||
		coreDoc.EmbeddedData.TypeUrl != documenttypes.PurchaseOrderDataTypeUrl {
		return errors.New("trying to convert document with incorrect schema")
	}

	poData := &purchaseorderpb.PurchaseOrderData{}
	err := proto.Unmarshal(coreDoc.EmbeddedData.Value, poData)
	if err != nil {
		return err
	}

	p.loadFromP2PProtobuf(poData)

	if coreDoc.EmbeddedDataSalts == nil {
		p.PurchaseOrderSalts, err = p.getPurchaseOrderSalts(poData)
		if err != nil {
			return err
		}
	} else {
		p.PurchaseOrderSalts = documents.ConvertToProofSalts(coreDoc.EmbeddedDataSalts)
	}
	p.CoreDocumentModel = new(documents.CoreDocumentModel)
	p.CoreDocumentModel.Document = new(coredocumentpb.CoreDocument)
	proto.Merge(p.CoreDocumentModel.Document, coreDoc)
	p.CoreDocumentModel.Document.EmbeddedDataSalts = nil
	p.CoreDocumentModel.Document.EmbeddedData = nil

	return err
}

// JSON marshals PurchaseOrder into a json bytes
func (p *PurchaseOrder) JSON() ([]byte, error) {
	return json.Marshal(p)
}

// FromJSON unmarshals the json bytes into PurchaseOrder
func (p *PurchaseOrder) FromJSON(jsonData []byte) error {
	return json.Unmarshal(jsonData, p)
}

// Type gives the PurchaseOrder type
func (p *PurchaseOrder) Type() reflect.Type {
	return reflect.TypeOf(p)
}

// CalculateDataRoot calculates the data root and sets the root to core document
func (p *PurchaseOrder) CalculateDataRoot() ([]byte, error) {
	t, err := p.getDocumentDataTree()
	if err != nil {
		return nil, errors.New("calculateDataRoot error %v", err)
	}
	return t.RootHash(), nil
}

// getDocumentDataTree creates precise-proofs data tree for the model
func (p *PurchaseOrder) getDocumentDataTree() (tree *proofs.DocumentTree, err error) {
	prop := proofs.NewProperty(prefix)
	poProto := p.createP2PProtobuf()
	salts, err := p.getPurchaseOrderSalts(poProto)
	if err != nil {
		return nil, err
	}
	t := proofs.NewDocumentTree(proofs.TreeOptions{EnableHashSorting: true, Hash: sha256.New(), ParentPrefix: prop, Salts: salts})
	err = t.AddLeavesFromDocument(poProto)
	if err != nil {
		return nil, errors.New("getDocumentDataTree error %v", err)
	}
	err = t.Generate()
	if err != nil {
		return nil, errors.New("getDocumentDataTree error %v", err)
	}
	return &t, nil
}

// CreateProofs generates proofs for given fields
func (p *PurchaseOrder) CreateProofs(fields []string) (coreDocMode *documents.CoreDocumentModel, proofs []*proofspb.Proof, err error) {
	// There can be failure scenarios where the core doc for the particular document
	// is still not saved with roots in db due to failures during getting signatures.
	coreDocModel, err := p.PackCoreDocument()
	if err != nil {
		return nil, nil, errors.New("createProofs error %v", err)
	}

	tree, err := p.getDocumentDataTree()
	if err != nil {
		return coreDocModel, nil, errors.New("createProofs error %v", err)
	}

	proofs, err = coreDocModel.CreateProofs(tree, fields)
	return coreDocModel, proofs, err
}<|MERGE_RESOLUTION|>--- conflicted
+++ resolved
@@ -26,7 +26,6 @@
 
 // PurchaseOrder implements the documents.Model keeps track of purchase order related fields and state
 type PurchaseOrder struct {
-<<<<<<< HEAD
 	Status            string // status of the Purchase Order
 	PoNumber          string // purchase order number or reference number
 	OrderName         string // name of the ordering company
@@ -51,46 +50,21 @@
 	DeliveryDate      *timestamp.Timestamp // requested delivery date
 	DateCreated       *timestamp.Timestamp // purchase order date
 	ExtraData         []byte
-	PurchaseOrderSalt *purchaseorderpb.PurchaseOrderDataSalts
+	PurchaseOrderSalt *proofs.Salts
 	CoreDocumentModel *documents.CoreDocumentModel
-=======
-	Status             string // status of the Purchase Order
-	PoNumber           string // purchase order number or reference number
-	OrderName          string // name of the ordering company
-	OrderStreet        string // street and address details of the ordering company
-	OrderCity          string
-	OrderZipcode       string
-	OrderCountry       string // country ISO code of the ordering company of this purchase order
-	RecipientName      string // name of the recipient company
-	RecipientStreet    string
-	RecipientCity      string
-	RecipientZipcode   string
-	RecipientCountry   string // country ISO code of the recipient of this purchase order
-	Currency           string // ISO currency code
-	OrderAmount        int64  // ordering gross amount including tax
-	NetAmount          int64  // invoice amount excluding tax
-	TaxAmount          int64
-	TaxRate            int64
-	Recipient          *identity.CentID
-	Order              []byte
-	OrderContact       string
-	Comment            string
-	DeliveryDate       *timestamp.Timestamp // requested delivery date
-	DateCreated        *timestamp.Timestamp // purchase order date
-	ExtraData          []byte
-	PurchaseOrderSalts *proofs.Salts
-	CoreDocument       *coredocumentpb.CoreDocument
->>>>>>> 2feca775
 }
 
 // ID returns the DocumentIdentifier for this document
 // Note: this is not same as VersionIdentifier
 func (p *PurchaseOrder) ID() ([]byte, error) {
 	coreDocModel, err := p.PackCoreDocument()
+	if err != nil {
+		return []byte{}, err
+	}
+	if coreDocModel.Document == nil {
+		return []byte{}, errors.New("nil core document")
+	}
 	coreDoc := coreDocModel.Document
-	if err != nil {
-		return []byte{}, err
-	}
 
 	return coreDoc.DocumentIdentifier, nil
 }
@@ -306,21 +280,13 @@
 		return nil, errors.NewTypedError(err, errors.New("couldn't get POSalts"))
 	}
 
-<<<<<<< HEAD
 	coreDocModel := new(documents.CoreDocumentModel)
 	coreDocModel.Document = new(coredocumentpb.CoreDocument)
 	//proto.Merge(coreDocModel.Document, p.CoreDocumentModel.Document)
 	coreDocModel.Document.EmbeddedData = &poAny
-	coreDocModel.Document.EmbeddedDataSalts = &poSaltsAny
+	coreDocModel.Document.EmbeddedDataSalts = &documents.ConvertToProtoSalts(poSalts)
 	proto.Merge(coreDocModel.Document, p.CoreDocumentModel.Document)
 	return coreDocModel, err
-=======
-	coreDoc := new(coredocumentpb.CoreDocument)
-	proto.Merge(coreDoc, p.CoreDocument)
-	coreDoc.EmbeddedData = &poAny
-	coreDoc.EmbeddedDataSalts = documents.ConvertToProtoSalts(poSalts)
-	return coreDoc, err
->>>>>>> 2feca775
 }
 
 // UnpackCoreDocument unpacks the core document into PurchaseOrder
@@ -360,7 +326,6 @@
 	proto.Merge(p.CoreDocumentModel.Document, coreDoc)
 	p.CoreDocumentModel.Document.EmbeddedDataSalts = nil
 	p.CoreDocumentModel.Document.EmbeddedData = nil
-
 	return err
 }
 
