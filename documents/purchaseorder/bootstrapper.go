package purchaseorder

import (
	"errors"
	"fmt"

	"github.com/centrifuge/centrifuge-protobufs/documenttypes"
	"github.com/centrifuge/go-centrifuge/anchors"
	"github.com/centrifuge/go-centrifuge/config"
	"github.com/centrifuge/go-centrifuge/coredocument"
	"github.com/centrifuge/go-centrifuge/documents"
	"github.com/centrifuge/go-centrifuge/identity"
	"github.com/centrifuge/go-centrifuge/p2p"
<<<<<<< HEAD
	"github.com/syndtr/goleveldb/leveldb"
=======
>>>>>>> 95fdcbb8
)

// Bootstrapper implements bootstrap.Bootstrapper.
type Bootstrapper struct{}

// Bootstrap initialises required services for purchaseorder.
func (Bootstrapper) Bootstrap(ctx map[string]interface{}) error {
	if _, ok := ctx[config.BootstrappedConfig]; !ok {
		return errors.New("config hasn't been initialized")
	}
	cfg := ctx[config.BootstrappedConfig].(config.Configuration)

<<<<<<< HEAD
	ldb, ok := ctx[config.BootstrappedLevelDB].(*leveldb.DB)
	if !ok {
		return errors.New("initializing LevelDB repository failed")
	}

=======
>>>>>>> 95fdcbb8
	p2pClient, ok := ctx[p2p.BootstrappedP2PClient].(p2p.Client)
	if !ok {
		return fmt.Errorf("p2p client not initialised")
	}

	registry, ok := ctx[documents.BootstrappedRegistry].(*documents.ServiceRegistry)
	if !ok {
		return fmt.Errorf("service registry not initialised")
	}

	anchorRepo, ok := ctx[anchors.BootstrappedAnchorRepo].(anchors.AnchorRepository)
	if !ok {
		return fmt.Errorf("anchor repository not initialised")
	}

	idService, ok := ctx[identity.BootstrappedIDService].(identity.Service)
	if !ok {
		return fmt.Errorf("identity service not initialised")
	}

	repo, ok := ctx[documents.BootstrappedDocumentRepository].(documents.Repository)
	if !ok {
		return fmt.Errorf("document db repository not initialised")
	}
	repo.Register(&PurchaseOrder{})

	// register service
	srv := DefaultService(cfg, repo, coredocument.DefaultProcessor(idService, p2pClient, anchorRepo, cfg), anchorRepo, idService)
	err := registry.Register(documenttypes.PurchaseOrderDataTypeUrl, srv)
	if err != nil {
		return fmt.Errorf("failed to register purchase order service")
	}

	return nil
}<|MERGE_RESOLUTION|>--- conflicted
+++ resolved
@@ -11,10 +11,6 @@
 	"github.com/centrifuge/go-centrifuge/documents"
 	"github.com/centrifuge/go-centrifuge/identity"
 	"github.com/centrifuge/go-centrifuge/p2p"
-<<<<<<< HEAD
-	"github.com/syndtr/goleveldb/leveldb"
-=======
->>>>>>> 95fdcbb8
 )
 
 // Bootstrapper implements bootstrap.Bootstrapper.
@@ -27,14 +23,6 @@
 	}
 	cfg := ctx[config.BootstrappedConfig].(config.Configuration)
 
-<<<<<<< HEAD
-	ldb, ok := ctx[config.BootstrappedLevelDB].(*leveldb.DB)
-	if !ok {
-		return errors.New("initializing LevelDB repository failed")
-	}
-
-=======
->>>>>>> 95fdcbb8
 	p2pClient, ok := ctx[p2p.BootstrappedP2PClient].(p2p.Client)
 	if !ok {
 		return fmt.Errorf("p2p client not initialised")
