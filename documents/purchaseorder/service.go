package purchaseorder

import (
	"context"
<<<<<<< HEAD
=======

>>>>>>> 8697a9b7
	"github.com/centrifuge/go-centrifuge/documents/genericdoc"

	"github.com/centrifuge/centrifuge-protobufs/gen/go/coredocument"
	"github.com/centrifuge/go-centrifuge/anchors"
	"github.com/centrifuge/go-centrifuge/contextutil"
	"github.com/centrifuge/go-centrifuge/coredocument"
	"github.com/centrifuge/go-centrifuge/documents"
	"github.com/centrifuge/go-centrifuge/errors"
	"github.com/centrifuge/go-centrifuge/identity"
	"github.com/centrifuge/go-centrifuge/notification"
	clientpopb "github.com/centrifuge/go-centrifuge/protobufs/gen/go/purchaseorder"
	"github.com/centrifuge/go-centrifuge/queue"
	"github.com/centrifuge/go-centrifuge/transactions"
	"github.com/ethereum/go-ethereum/common/hexutil"
	logging "github.com/ipfs/go-log"
	"github.com/satori/go.uuid"
)

var srvLog = logging.Logger("po-service")

// Service defines specific functions for purchase order
type Service interface {
	documents.Service

	// DeriverFromPayload derives purchase order from clientPayload
	DeriveFromCreatePayload(ctx context.Context, payload *clientpopb.PurchaseOrderCreatePayload) (documents.Model, error)

	// DeriveFromUpdatePayload derives purchase order from update payload
	DeriveFromUpdatePayload(ctx context.Context, payload *clientpopb.PurchaseOrderUpdatePayload) (documents.Model, error)

	// Create validates and persists purchase order and returns a Updated model
	Create(ctx context.Context, po documents.Model) (documents.Model, uuid.UUID, error)

	// Update validates and updates the purchase order and return the updated model
	Update(ctx context.Context, po documents.Model) (documents.Model, uuid.UUID, error)

	// DerivePurchaseOrderData returns the purchase order data as client data
	DerivePurchaseOrderData(po documents.Model) (*clientpopb.PurchaseOrderData, error)

	// DerivePurchaseOrderResponse returns the purchase order in our standard client format
	DerivePurchaseOrderResponse(po documents.Model) (*clientpopb.PurchaseOrderResponse, error)
}

// service implements Service and handles all purchase order related persistence and validations
// service always returns errors of type `errors.Error` or `errors.TypedError`
type service struct {
	repo             documents.Repository
	notifier         notification.Sender
	anchorRepository anchors.AnchorRepository
	identityService  identity.Service
	queueSrv         queue.TaskQueuer
	txService        transactions.Service
	genericdoc.Service
}

// DefaultService returns the default implementation of the service
func DefaultService(
	repo documents.Repository,
	anchorRepository anchors.AnchorRepository,
	identityService identity.Service,
	queueSrv queue.TaskQueuer,
	txService transactions.Service,
	genService genericdoc.Service,
) Service {
	return service{
		repo:             repo,
		notifier:         notification.NewWebhookSender(),
		anchorRepository: anchorRepository,
		identityService:  identityService,
		queueSrv:         queueSrv,
		txService:        txService,
<<<<<<< HEAD
		Service:       genService,
=======
		Service:          genService,
>>>>>>> 8697a9b7
	}
}

// DeriveFromCoreDocument takes a core document and returns a purchase order
func (s service) DeriveFromCoreDocument(cd *coredocumentpb.CoreDocument) (documents.Model, error) {
	var model documents.Model = new(PurchaseOrder)
	err := model.UnpackCoreDocument(cd)
	if err != nil {
		return nil, errors.NewTypedError(documents.ErrDocumentUnPackingCoreDocument, err)
	}

	return model, nil
}

// calculateDataRoot validates the document, calculates the data root, and persists to DB
func (s service) calculateDataRoot(ctx context.Context, old, new documents.Model, validator documents.Validator) (documents.Model, error) {
	self, err := contextutil.Self(ctx)
	if err != nil {
		return nil, errors.NewTypedError(documents.ErrDocumentConfigTenantID, err)
	}

	po, ok := new.(*PurchaseOrder)
	if !ok {
		return nil, errors.NewTypedError(documents.ErrDocumentInvalidType, errors.New("unknown document type: %T", new))
	}

	// create data root, has to be done at the model level to access fields
	err = po.calculateDataRoot()
	if err != nil {
		return nil, errors.NewTypedError(documents.ErrDocumentInvalid, err)
	}

	// validate the invoice
	err = validator.Validate(old, po)
	if err != nil {
		return nil, errors.NewTypedError(documents.ErrDocumentInvalid, err)
	}

	// we use CurrentVersion as the id since that will be unique across multiple versions of the same document
	err = s.repo.Create(self.ID[:], po.CoreDocument.CurrentVersion, po)
	if err != nil {
		return nil, errors.NewTypedError(documents.ErrDocumentPersistence, err)
	}

	return po, nil
}

// Create validates, persists, and anchors a purchase order
func (s service) Create(ctx context.Context, po documents.Model) (documents.Model, uuid.UUID, error) {
	self, err := contextutil.Self(ctx)
	if err != nil {
		return nil, uuid.Nil, errors.NewTypedError(documents.ErrDocumentConfigTenantID, err)
	}

	po, err = s.calculateDataRoot(ctx, nil, po, CreateValidator())
	if err != nil {
		return nil, uuid.Nil, err
	}

	cd, err := po.PackCoreDocument()
	if err != nil {
		return nil, uuid.Nil, err
	}

	txID, err := documents.InitDocumentAnchorTask(s.queueSrv, s.txService, self.ID, cd.CurrentVersion)
	if err != nil {
		return nil, uuid.Nil, err
	}

	return po, txID, nil
}

// Update validates, persists, and anchors a new version of purchase order
func (s service) Update(ctx context.Context, po documents.Model) (documents.Model, uuid.UUID, error) {
	self, err := contextutil.Self(ctx)
	if err != nil {
		return nil, uuid.Nil, errors.NewTypedError(documents.ErrDocumentConfigTenantID, err)
	}

	cd, err := po.PackCoreDocument()
	if err != nil {
		return nil, uuid.Nil, errors.NewTypedError(documents.ErrDocumentPackingCoreDocument, err)
	}

	old, err := s.GetCurrentVersion(ctx, cd.DocumentIdentifier)
	if err != nil {
		return nil, uuid.Nil, errors.NewTypedError(documents.ErrDocumentNotFound, err)
	}

	po, err = s.calculateDataRoot(ctx, old, po, UpdateValidator())
	if err != nil {
		return nil, uuid.Nil, err
	}

	txID, err := documents.InitDocumentAnchorTask(s.queueSrv, s.txService, self.ID, cd.CurrentVersion)
	if err != nil {
		return nil, uuid.Nil, err
	}

	return po, txID, nil
}

// DeriveFromCreatePayload derives purchase order from create payload
func (s service) DeriveFromCreatePayload(ctx context.Context, payload *clientpopb.PurchaseOrderCreatePayload) (documents.Model, error) {
	if payload == nil || payload.Data == nil {
		return nil, documents.ErrDocumentNil
	}

	idConf, err := contextutil.Self(ctx)
	if err != nil {
		return nil, documents.ErrDocumentConfigTenantID
	}

	po := new(PurchaseOrder)
	err = po.InitPurchaseOrderInput(payload, idConf.ID.String())
	if err != nil {
		return nil, errors.NewTypedError(documents.ErrDocumentInvalid, err)
	}

	return po, nil
}

// DeriveFromUpdatePayload derives purchase order from update payload
func (s service) DeriveFromUpdatePayload(ctx context.Context, payload *clientpopb.PurchaseOrderUpdatePayload) (documents.Model, error) {
	if payload == nil || payload.Data == nil {
		return nil, documents.ErrDocumentNil
	}

	// get latest old version of the document
	id, err := hexutil.Decode(payload.Identifier)
	if err != nil {
		return nil, errors.NewTypedError(documents.ErrDocumentIdentifier, errors.New("failed to decode identifier: %v", err))
	}

	old, err := s.GetCurrentVersion(ctx, id)
	if err != nil {
		return nil, err
	}

	// load purchase order data
	po := new(PurchaseOrder)
	err = po.initPurchaseOrderFromData(payload.Data)
	if err != nil {
		return nil, errors.NewTypedError(documents.ErrDocumentInvalid, errors.New("failed to load purchase order from data: %v", err))
	}

	// update core document
	oldCD, err := old.PackCoreDocument()
	if err != nil {
		return nil, errors.NewTypedError(documents.ErrDocumentPackingCoreDocument, err)
	}

	idConf, err := contextutil.Self(ctx)
	if err != nil {
		return nil, documents.ErrDocumentConfigTenantID
	}

	collaborators := append([]string{idConf.ID.String()}, payload.Collaborators...)
	po.CoreDocument, err = coredocument.PrepareNewVersion(*oldCD, collaborators)
	if err != nil {
		return nil, errors.NewTypedError(documents.ErrDocumentPrepareCoreDocument, err)
	}

	return po, nil
}

// DerivePurchaseOrderData returns po data from the model
func (s service) DerivePurchaseOrderData(doc documents.Model) (*clientpopb.PurchaseOrderData, error) {
	po, ok := doc.(*PurchaseOrder)
	if !ok {
		return nil, documents.ErrDocumentInvalidType
	}

	return po.getClientData(), nil
}

// DerivePurchaseOrderResponse returns po response from the model
func (s service) DerivePurchaseOrderResponse(doc documents.Model) (*clientpopb.PurchaseOrderResponse, error) {
	cd, err := doc.PackCoreDocument()
	if err != nil {
		return nil, errors.NewTypedError(documents.ErrDocumentPackingCoreDocument, err)
	}

	collaborators := make([]string, len(cd.Collaborators))
	for i, c := range cd.Collaborators {
		cid, err := identity.ToCentID(c)
		if err != nil {
			return nil, errors.NewTypedError(documents.ErrDocumentCollaborator, err)
		}
		collaborators[i] = cid.String()
	}

	h := &clientpopb.ResponseHeader{
		DocumentId:    hexutil.Encode(cd.DocumentIdentifier),
		VersionId:     hexutil.Encode(cd.CurrentVersion),
		Collaborators: collaborators,
	}

	data, err := s.DerivePurchaseOrderData(doc)
	if err != nil {
		return nil, err
	}

	return &clientpopb.PurchaseOrderResponse{
		Header: h,
		Data:   data,
	}, nil
}

func (s service) checkType(model documents.Model) (documents.Model, error) {
	_, ok := model.(*PurchaseOrder)
	if !ok {
		return nil, documents.ErrDocumentInvalidType
	}
	return model, nil
}

// GetLastVersion returns the latest version of the document
func (s service) GetCurrentVersion(ctx context.Context, documentID []byte) (model documents.Model, err error) {
	model, err = s.Service.GetCurrentVersion(ctx, documentID)
	if err != nil {
		return nil, err
	}
<<<<<<< HEAD
	return po, nil
=======
	return s.checkType(model)
}

// GetVersion returns the specific version of the document
func (s service) GetVersion(ctx context.Context, documentID []byte, version []byte) (model documents.Model, err error) {
	model, err = s.Service.GetVersion(ctx, documentID, version)
	if err != nil {
		return nil, err
	}
	return s.checkType(model)
>>>>>>> 8697a9b7

}

// Exists checks if an purchase order exists
func (s service) Exists(ctx context.Context, documentID []byte) bool {
	if s.Service.Exists(ctx, documentID) {
		// check if document is an po
		_, err := s.Service.GetCurrentVersion(ctx, documentID)
		if err == nil {
			return true
		}
	}
	return false
}<|MERGE_RESOLUTION|>--- conflicted
+++ resolved
@@ -2,10 +2,7 @@
 
 import (
 	"context"
-<<<<<<< HEAD
-=======
-
->>>>>>> 8697a9b7
+
 	"github.com/centrifuge/go-centrifuge/documents/genericdoc"
 
 	"github.com/centrifuge/centrifuge-protobufs/gen/go/coredocument"
@@ -77,11 +74,7 @@
 		identityService:  identityService,
 		queueSrv:         queueSrv,
 		txService:        txService,
-<<<<<<< HEAD
-		Service:       genService,
-=======
 		Service:          genService,
->>>>>>> 8697a9b7
 	}
 }
 
@@ -305,9 +298,6 @@
 	if err != nil {
 		return nil, err
 	}
-<<<<<<< HEAD
-	return po, nil
-=======
 	return s.checkType(model)
 }
 
@@ -318,7 +308,6 @@
 		return nil, err
 	}
 	return s.checkType(model)
->>>>>>> 8697a9b7
 
 }
 
