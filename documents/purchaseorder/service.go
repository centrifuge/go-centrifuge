package purchaseorder

import (
	"context"

	"github.com/centrifuge/go-centrifuge/contextutil"
	"github.com/centrifuge/go-centrifuge/documents"
	"github.com/centrifuge/go-centrifuge/errors"
	"github.com/centrifuge/go-centrifuge/identity"
	clientpopb "github.com/centrifuge/go-centrifuge/protobufs/gen/go/purchaseorder"
	"github.com/centrifuge/go-centrifuge/queue"
	"github.com/centrifuge/go-centrifuge/transactions"
	"github.com/ethereum/go-ethereum/common/hexutil"
	"github.com/satori/go.uuid"
)

// Service defines specific functions for purchase order
type Service interface {
	documents.Service

	// DeriverFromPayload derives purchase order from clientPayload
	DeriveFromCreatePayload(ctx context.Context, payload *clientpopb.PurchaseOrderCreatePayload) (documents.Model, error)

	// DeriveFromUpdatePayload derives purchase order from update payload
	DeriveFromUpdatePayload(ctx context.Context, payload *clientpopb.PurchaseOrderUpdatePayload) (documents.Model, error)

	// DerivePurchaseOrderData returns the purchase order data as client data
	DerivePurchaseOrderData(po documents.Model) (*clientpopb.PurchaseOrderData, error)

	// DerivePurchaseOrderResponse returns the purchase order in our standard client format
	DerivePurchaseOrderResponse(po documents.Model) (*clientpopb.PurchaseOrderResponse, error)
}

// service implements Service and handles all purchase order related persistence and validations
// service always returns errors of type `errors.Error` or `errors.TypedError`
type service struct {
	documents.Service
	repo      documents.Repository
	queueSrv  queue.TaskQueuer
	txManager transactions.Manager
}

// DefaultService returns the default implementation of the service
func DefaultService(
	srv documents.Service,
	repo documents.Repository,
	queueSrv queue.TaskQueuer,
	txManager transactions.Manager,
) Service {
	return service{
		repo:      repo,
		queueSrv:  queueSrv,
		txManager: txManager,
		Service:   srv,
	}
}

// DeriveFromCoreDocumentModel takes a core document model and returns a purchase order
func (s service) DeriveFromCoreDocumentModel(coreDocModel *documents.CoreDocumentModel) (documents.Model, error) {
	var model documents.Model = &PurchaseOrder{
		CoreDocumentModel: coreDocModel,
	}
	err := model.UnpackCoreDocument(coreDocModel)
	if err != nil {
		return nil, errors.NewTypedError(documents.ErrDocumentUnPackingCoreDocument, err)
	}

	return model, nil
}

// validateAndPersist validates the document, and persists to DB
func (s service) validateAndPersist(ctx context.Context, old, new documents.Model, validator documents.Validator) (documents.Model, error) {
	self, err := contextutil.Self(ctx)
	if err != nil {
		return nil, errors.NewTypedError(documents.ErrDocumentConfigAccountID, err)
	}

	po, ok := new.(*PurchaseOrder)
	if !ok {
		return nil, errors.NewTypedError(documents.ErrDocumentInvalidType, errors.New("unknown document type: %T", new))
	}

	// validate the invoice
	err = validator.Validate(old, po)
	if err != nil {
		return nil, errors.NewTypedError(documents.ErrDocumentInvalid, err)
	}

	// we use CurrentVersion as the id since that will be unique across multiple versions of the same document
	err = s.repo.Create(self.ID[:], po.CoreDocumentModel.Document.CurrentVersion, po)
	if err != nil {
		return nil, errors.NewTypedError(documents.ErrDocumentPersistence, err)
	}

	return po, nil
}

// Create validates, persists, and anchors a purchase order
func (s service) Create(ctx context.Context, po documents.Model) (documents.Model, uuid.UUID, chan bool, error) {
	self, err := contextutil.Self(ctx)
	if err != nil {
		return nil, uuid.Nil, nil, errors.NewTypedError(documents.ErrDocumentConfigAccountID, err)
	}

	po, err = s.validateAndPersist(ctx, nil, po, CreateValidator())
	if err != nil {
		return nil, uuid.Nil, nil, err
	}

	dm, err := po.PackCoreDocument()
	if err != nil {
		return nil, uuid.Nil, nil, err
	}

	did := identity.NewDIDFromBytes(self.ID[:])
	txID := contextutil.TX(ctx)
<<<<<<< HEAD
	txID, done, err := documents.CreateAnchorTransaction(s.txManager, s.queueSrv, did, txID, cd.CurrentVersion)
=======
	txID, done, err := documents.CreateAnchorTransaction(s.txManager, s.queueSrv, self.ID, txID, dm.Document.CurrentVersion)
>>>>>>> 89fbb1e0
	if err != nil {
		return nil, uuid.Nil, nil, nil
	}
	return po, txID, done, nil
}

// Update validates, persists, and anchors a new version of purchase order
func (s service) Update(ctx context.Context, po documents.Model) (documents.Model, uuid.UUID, chan bool, error) {
	self, err := contextutil.Self(ctx)
	if err != nil {
		return nil, uuid.Nil, nil, errors.NewTypedError(documents.ErrDocumentConfigAccountID, err)
	}

	dm, err := po.PackCoreDocument()
	if err != nil {
		return nil, uuid.Nil, nil, errors.NewTypedError(documents.ErrDocumentPackingCoreDocument, err)
	}

	old, err := s.GetCurrentVersion(ctx, dm.Document.DocumentIdentifier)
	if err != nil {
		return nil, uuid.Nil, nil, errors.NewTypedError(documents.ErrDocumentNotFound, err)
	}

	po, err = s.validateAndPersist(ctx, old, po, UpdateValidator())
	if err != nil {
		return nil, uuid.Nil, nil, err
	}

	did := identity.NewDIDFromBytes(self.ID[:])
	txID := contextutil.TX(ctx)
<<<<<<< HEAD
	txID, done, err := documents.CreateAnchorTransaction(s.txManager, s.queueSrv, did, txID, cd.CurrentVersion)
=======
	txID, done, err := documents.CreateAnchorTransaction(s.txManager, s.queueSrv, self.ID, txID, dm.Document.CurrentVersion)
>>>>>>> 89fbb1e0
	if err != nil {
		return nil, uuid.Nil, nil, err
	}
	return po, txID, done, nil
}

// DeriveFromCreatePayload derives purchase order from create payload
func (s service) DeriveFromCreatePayload(ctx context.Context, payload *clientpopb.PurchaseOrderCreatePayload) (documents.Model, error) {
	if payload == nil || payload.Data == nil {
		return nil, documents.ErrDocumentNil
	}

	idConf, err := contextutil.Self(ctx)
	if err != nil {
		return nil, documents.ErrDocumentConfigAccountID
	}

	po := new(PurchaseOrder)
	err = po.InitPurchaseOrderInput(payload, idConf.ID.String())
	if err != nil {
		return nil, errors.NewTypedError(documents.ErrDocumentInvalid, err)
	}

	return po, nil
}

// DeriveFromUpdatePayload derives purchase order from update payload
func (s service) DeriveFromUpdatePayload(ctx context.Context, payload *clientpopb.PurchaseOrderUpdatePayload) (documents.Model, error) {
	if payload == nil || payload.Data == nil {
		return nil, documents.ErrDocumentNil
	}

	// get latest old version of the document
	id, err := hexutil.Decode(payload.Identifier)
	if err != nil {
		return nil, errors.NewTypedError(documents.ErrDocumentIdentifier, errors.New("failed to decode identifier: %v", err))
	}

	old, err := s.GetCurrentVersion(ctx, id)
	if err != nil {
		return nil, err
	}

	// load purchase order data
	po := new(PurchaseOrder)
	err = po.initPurchaseOrderFromData(payload.Data)
	if err != nil {
		return nil, errors.NewTypedError(documents.ErrDocumentInvalid, errors.New("failed to load purchase order from data: %v", err))
	}

	// update core document
	oldDM, err := old.PackCoreDocument()
	if err != nil {
		return nil, errors.NewTypedError(documents.ErrDocumentPackingCoreDocument, err)
	}

	idConf, err := contextutil.Self(ctx)
	if err != nil {
		return nil, documents.ErrDocumentConfigAccountID
	}

	collaborators := append([]string{idConf.ID.String()}, payload.Collaborators...)
	po.CoreDocumentModel, err = oldDM.PrepareNewVersion(collaborators)
	if err != nil {
		return nil, errors.NewTypedError(documents.ErrDocumentPrepareCoreDocument, err)
	}

	return po, nil
}

// DerivePurchaseOrderData returns po data from the model
func (s service) DerivePurchaseOrderData(doc documents.Model) (*clientpopb.PurchaseOrderData, error) {
	po, ok := doc.(*PurchaseOrder)
	if !ok {
		return nil, documents.ErrDocumentInvalidType
	}

	return po.getClientData(), nil
}

// DerivePurchaseOrderResponse returns po response from the model
func (s service) DerivePurchaseOrderResponse(doc documents.Model) (*clientpopb.PurchaseOrderResponse, error) {
	dm, err := doc.PackCoreDocument()
	if err != nil {
		return nil, errors.NewTypedError(documents.ErrDocumentPackingCoreDocument, err)
	}
	cd := dm.Document
	collaborators := make([]string, len(cd.Collaborators))
	for i, c := range cd.Collaborators {
		cid, err := identity.ToCentID(c)
		if err != nil {
			return nil, errors.NewTypedError(documents.ErrDocumentCollaborator, err)
		}
		collaborators[i] = cid.String()
	}

	h := &clientpopb.ResponseHeader{
		DocumentId:    hexutil.Encode(cd.DocumentIdentifier),
		VersionId:     hexutil.Encode(cd.CurrentVersion),
		Collaborators: collaborators,
	}

	data, err := s.DerivePurchaseOrderData(doc)
	if err != nil {
		return nil, err
	}

	return &clientpopb.PurchaseOrderResponse{
		Header: h,
		Data:   data,
	}, nil
}<|MERGE_RESOLUTION|>--- conflicted
+++ resolved
@@ -114,11 +114,7 @@
 
 	did := identity.NewDIDFromBytes(self.ID[:])
 	txID := contextutil.TX(ctx)
-<<<<<<< HEAD
-	txID, done, err := documents.CreateAnchorTransaction(s.txManager, s.queueSrv, did, txID, cd.CurrentVersion)
-=======
-	txID, done, err := documents.CreateAnchorTransaction(s.txManager, s.queueSrv, self.ID, txID, dm.Document.CurrentVersion)
->>>>>>> 89fbb1e0
+	txID, done, err := documents.CreateAnchorTransaction(s.txManager, s.queueSrv, did, txID, dm.Document.CurrentVersion)
 	if err != nil {
 		return nil, uuid.Nil, nil, nil
 	}
@@ -149,11 +145,7 @@
 
 	did := identity.NewDIDFromBytes(self.ID[:])
 	txID := contextutil.TX(ctx)
-<<<<<<< HEAD
-	txID, done, err := documents.CreateAnchorTransaction(s.txManager, s.queueSrv, did, txID, cd.CurrentVersion)
-=======
-	txID, done, err := documents.CreateAnchorTransaction(s.txManager, s.queueSrv, self.ID, txID, dm.Document.CurrentVersion)
->>>>>>> 89fbb1e0
+	txID, done, err := documents.CreateAnchorTransaction(s.txManager, s.queueSrv, did, txID, dm.Document.CurrentVersion)
 	if err != nil {
 		return nil, uuid.Nil, nil, err
 	}
