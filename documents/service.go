package documents

import (
	"bytes"
	"context"
	"time"

	"github.com/satori/go.uuid"

	"github.com/centrifuge/centrifuge-protobufs/gen/go/coredocument"
	"github.com/centrifuge/centrifuge-protobufs/gen/go/notification"
	"github.com/centrifuge/go-centrifuge/anchors"
	"github.com/centrifuge/go-centrifuge/contextutil"
	"github.com/centrifuge/go-centrifuge/crypto"
	"github.com/centrifuge/go-centrifuge/errors"
	"github.com/centrifuge/go-centrifuge/identity"
	"github.com/centrifuge/go-centrifuge/notification"
	"github.com/centrifuge/go-centrifuge/utils"
	"github.com/centrifuge/precise-proofs/proofs/proto"
	"github.com/ethereum/go-ethereum/common/hexutil"
	"github.com/golang/protobuf/ptypes"
	logging "github.com/ipfs/go-log"
)

// DocumentProof is a value to represent a document and its field proofs
type DocumentProof struct {
	DocumentID  []byte
	VersionID   []byte
	State       string
	FieldProofs []*proofspb.Proof
}

// Service provides an interface for functions common to all document types
type Service interface {

	// GetCurrentVersion reads a document from the database
	GetCurrentVersion(ctx context.Context, documentID []byte) (Model, error)

	// Exists checks if a document exists
	Exists(ctx context.Context, documentID []byte) bool

	// GetVersion reads a document from the database
	GetVersion(ctx context.Context, documentID []byte, version []byte) (Model, error)

	// DeriveFromCoreDocumentModel derives a model given the core document model
	DeriveFromCoreDocumentModel(dm *CoreDocumentModel) (Model, error)

	// CreateProofs creates proofs for the latest version document given the fields
	CreateProofs(ctx context.Context, documentID []byte, fields []string) (*DocumentProof, error)

	// CreateProofsForVersion creates proofs for a particular version of the document given the fields
	CreateProofsForVersion(ctx context.Context, documentID, version []byte, fields []string) (*DocumentProof, error)

	// RequestDocumentSignature Validates and Signs document received over the p2p layer
	RequestDocumentSignature(ctx context.Context, model Model) (*coredocumentpb.Signature, error)

	// ReceiveAnchoredDocument receives a new anchored document over the p2p layer, validates and updates the document in DB
	ReceiveAnchoredDocument(ctx context.Context, model Model, senderID []byte) error

	// Create validates and persists Model and returns a Updated model
	Create(ctx context.Context, model Model) (Model, uuid.UUID, chan bool, error)

	// Update validates and updates the model and return the updated model
	Update(ctx context.Context, model Model) (Model, uuid.UUID, chan bool, error)
}

// service implements Service
type service struct {
	repo             Repository
<<<<<<< HEAD
	identityService  identity.ServiceDID
=======
>>>>>>> 8528ba7f
	notifier         notification.Sender
	anchorRepository anchors.AnchorRepository
	registry         *ServiceRegistry
	idService        identity.ServiceDID
}

var srvLog = logging.Logger("document-service")

// DefaultService returns the default implementation of the service
func DefaultService(
	repo Repository,
	anchorRepo anchors.AnchorRepository,
	registry *ServiceRegistry,
	idService identity.ServiceDID) Service {
	return service{
		repo:             repo,
		anchorRepository: anchorRepo,
		notifier:         notification.NewWebhookSender(),
		registry:         registry,
		idService:        idService,
	}
}

func getIDs(model Model) ([]byte, []byte, error) {
	dm, err := model.PackCoreDocument()
	if err != nil {
		return nil, nil, err
	}
	cd := dm.Document

	return cd.DocumentIdentifier, cd.NextVersion, nil

}

func (s service) searchVersion(ctx context.Context, m Model) (Model, error) {
	id, next, err := getIDs(m)
	if err != nil {
		return nil, err
	}

	if s.Exists(ctx, next) {
		nm, err := s.getVersion(ctx, id, next)
		if err != nil {

			return nil, err
		}
		return s.searchVersion(ctx, nm)
	}

	return m, nil

}

func (s service) GetCurrentVersion(ctx context.Context, documentID []byte) (Model, error) {
	model, err := s.getVersion(ctx, documentID, documentID)
	if err != nil {
		return nil, errors.NewTypedError(ErrDocumentNotFound, err)
	}
	return s.searchVersion(ctx, model)
}

func (s service) GetVersion(ctx context.Context, documentID []byte, version []byte) (Model, error) {
	return s.getVersion(ctx, documentID, version)
}

func (s service) CreateProofs(ctx context.Context, documentID []byte, fields []string) (*DocumentProof, error) {
	model, err := s.GetCurrentVersion(ctx, documentID)
	if err != nil {
		return nil, err
	}
	return s.createProofs(model, fields)

}

func (s service) createProofs(model Model, fields []string) (*DocumentProof, error) {
	if err := PostAnchoredValidator(s.idService, s.anchorRepository).Validate(nil, model); err != nil {
		return nil, errors.NewTypedError(ErrDocumentInvalid, err)
	}
	proofs, err := model.CreateProofs(fields)
	if err != nil {
		return nil, errors.NewTypedError(ErrDocumentProof, err)
	}
	coreDocModel, err := model.PackCoreDocument()
	if err != nil {
		return nil, errors.New("creating proofs failed while packing core document")
	}
	return &DocumentProof{
		DocumentID:  coreDocModel.Document.DocumentIdentifier,
		VersionID:   coreDocModel.Document.CurrentVersion,
		FieldProofs: proofs,
	}, nil

}

func (s service) CreateProofsForVersion(ctx context.Context, documentID, version []byte, fields []string) (*DocumentProof, error) {
	model, err := s.getVersion(ctx, documentID, version)
	if err != nil {
		return nil, errors.NewTypedError(ErrDocumentNotFound, err)
	}
	return s.createProofs(model, fields)
}

func (s service) RequestDocumentSignature(ctx context.Context, model Model) (*coredocumentpb.Signature, error) {
	idConf, err := contextutil.Self(ctx)
	if err != nil {
		return nil, ErrDocumentConfigAccountID
	}

<<<<<<< HEAD
	if err := SignatureRequestValidator(s.didService).Validate(nil, model); err != nil {
=======
	if err := SignatureRequestValidator(s.idService).Validate(nil, model); err != nil {
>>>>>>> 8528ba7f
		return nil, errors.NewTypedError(ErrDocumentInvalid, err)
	}

	docModel, err := model.PackCoreDocument()
	if err != nil {
		return nil, errors.NewTypedError(ErrDocumentPackingCoreDocument, err)
	}

	doc := docModel.Document
	srvLog.Infof("coredoc received %x with signing root %x", doc.DocumentIdentifier, doc.SigningRoot)

	idKeys, ok := idConf.Keys[identity.KeyPurposeSigning]
	if !ok {
		return nil, errors.NewTypedError(ErrDocumentSigning, errors.New("missing signing key"))
	}
	sig := crypto.Sign(idConf.ID[:], idKeys.PrivateKey, idKeys.PublicKey, doc.SigningRoot)
	doc.Signatures = append(doc.Signatures, sig)
	err = model.UnpackCoreDocument(docModel)
	if err != nil {
		return nil, errors.NewTypedError(ErrDocumentUnPackingCoreDocument, err)
	}

	tenantID := idConf.ID[:]

	// Logic for receiving version n (n > 1) of the document for the first time
	if !s.repo.Exists(tenantID, doc.DocumentIdentifier) && !utils.IsSameByteSlice(doc.DocumentIdentifier, doc.CurrentVersion) {
		err = s.repo.Create(tenantID, doc.DocumentIdentifier, model)
		if err != nil {
			return nil, errors.NewTypedError(ErrDocumentPersistence, err)
		}
	}

	err = s.repo.Create(tenantID, doc.CurrentVersion, model)
	if err != nil {
		return nil, errors.NewTypedError(ErrDocumentPersistence, err)
	}

	srvLog.Infof("signed coredoc %x with version %x", doc.DocumentIdentifier, doc.CurrentVersion)
	return sig, nil
}

func (s service) ReceiveAnchoredDocument(ctx context.Context, model Model, senderID []byte) error {
	idConf, err := contextutil.Self(ctx)
	if err != nil {
		return ErrDocumentConfigAccountID
	}

<<<<<<< HEAD
	if model == nil {
		return errors.New("no model given")
	}

	if err := PostAnchoredValidator(s.didService, s.anchorRepository).Validate(nil, model); err != nil {
=======
	if err := PostAnchoredValidator(s.idService, s.anchorRepository).Validate(nil, model); err != nil {
>>>>>>> 8528ba7f
		return errors.NewTypedError(ErrDocumentInvalid, err)
	}

	docModel, err := model.PackCoreDocument()
	if err != nil {
		return errors.NewTypedError(ErrDocumentPackingCoreDocument, err)
	}
	if docModel.Document == nil {
		return errors.NewTypedError(ErrDocumentPackingCoreDocument, err)
	}
	doc := docModel.Document
	err = s.repo.Update(idConf.ID[:], doc.CurrentVersion, model)
	if err != nil {
		return errors.NewTypedError(ErrDocumentPersistence, err)
	}

	ts, _ := ptypes.TimestampProto(time.Now().UTC())
	notificationMsg := &notificationpb.NotificationMessage{
		EventType:    uint32(notification.ReceivedPayload),
		AccountId:    idConf.ID.String(),
		FromId:       hexutil.Encode(senderID),
		ToId:         idConf.ID.String(),
		Recorded:     ts,
		DocumentType: doc.EmbeddedData.TypeUrl,
		DocumentId:   hexutil.Encode(doc.DocumentIdentifier),
	}

	// Async until we add queuing
	go s.notifier.Send(ctx, notificationMsg)

	return nil
}

func (s service) Exists(ctx context.Context, documentID []byte) bool {
	idConf, err := contextutil.Self(ctx)
	if err != nil {
		return false
	}
	return s.repo.Exists(idConf.ID[:], documentID)
}

func (s service) getVersion(ctx context.Context, documentID, version []byte) (Model, error) {
	idConf, err := contextutil.Self(ctx)
	if err != nil {
		return nil, ErrDocumentConfigAccountID
	}
	model, err := s.repo.Get(idConf.ID[:], version)
	if err != nil {
		return nil, errors.NewTypedError(ErrDocumentVersionNotFound, err)
	}

	dm, err := model.PackCoreDocument()
	if err != nil {
		return nil, err
	}
	cd := dm.Document
	if !bytes.Equal(cd.DocumentIdentifier, documentID) {
		return nil, errors.NewTypedError(ErrDocumentVersionNotFound, errors.New("version is not valid for this identifier"))
	}
	return model, nil
}

func (s service) DeriveFromCoreDocumentModel(dm *CoreDocumentModel) (Model, error) {
	if dm == nil {
		return nil, errors.New("no core doc model passed")
	}
	if dm.Document == nil || dm.Document.EmbeddedData == nil {
		return nil, errors.New("core document is nil")
	}

	srv, err := s.registry.LocateService(dm.Document.EmbeddedData.TypeUrl)
	if err != nil {
		return nil, err
	}

	return srv.DeriveFromCoreDocumentModel(dm)
}

func (s service) Create(ctx context.Context, model Model) (Model, uuid.UUID, chan bool, error) {
	srv, err := s.getService(model)
	if err != nil {
		return nil, uuid.Nil, nil, errors.New("failed to get service: %v", err)
	}

	return srv.Create(ctx, model)
}

func (s service) Update(ctx context.Context, model Model) (Model, uuid.UUID, chan bool, error) {
	srv, err := s.getService(model)
	if err != nil {
		return nil, uuid.Nil, nil, errors.New("failed to get service: %v", err)
	}

	return srv.Update(ctx, model)
}

func (s service) getService(model Model) (Service, error) {
	dm, err := model.PackCoreDocument()
	if err != nil {
		return nil, err
	}
	cd := dm.Document

	return s.registry.LocateService(cd.EmbeddedData.TypeUrl)
}<|MERGE_RESOLUTION|>--- conflicted
+++ resolved
@@ -67,10 +67,6 @@
 // service implements Service
 type service struct {
 	repo             Repository
-<<<<<<< HEAD
-	identityService  identity.ServiceDID
-=======
->>>>>>> 8528ba7f
 	notifier         notification.Sender
 	anchorRepository anchors.AnchorRepository
 	registry         *ServiceRegistry
@@ -179,11 +175,7 @@
 		return nil, ErrDocumentConfigAccountID
 	}
 
-<<<<<<< HEAD
-	if err := SignatureRequestValidator(s.didService).Validate(nil, model); err != nil {
-=======
 	if err := SignatureRequestValidator(s.idService).Validate(nil, model); err != nil {
->>>>>>> 8528ba7f
 		return nil, errors.NewTypedError(ErrDocumentInvalid, err)
 	}
 
@@ -231,15 +223,11 @@
 		return ErrDocumentConfigAccountID
 	}
 
-<<<<<<< HEAD
 	if model == nil {
 		return errors.New("no model given")
 	}
 
-	if err := PostAnchoredValidator(s.didService, s.anchorRepository).Validate(nil, model); err != nil {
-=======
 	if err := PostAnchoredValidator(s.idService, s.anchorRepository).Validate(nil, model); err != nil {
->>>>>>> 8528ba7f
 		return errors.NewTypedError(ErrDocumentInvalid, err)
 	}
 
