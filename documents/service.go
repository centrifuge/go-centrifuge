package documents

import (
	"bytes"
	"context"
	"time"

	"github.com/centrifuge/centrifuge-protobufs/gen/go/coredocument"
	"github.com/centrifuge/go-centrifuge/anchors"
	"github.com/centrifuge/go-centrifuge/config"
	"github.com/centrifuge/go-centrifuge/contextutil"
	"github.com/centrifuge/go-centrifuge/errors"
	"github.com/centrifuge/go-centrifuge/identity"
	"github.com/centrifuge/go-centrifuge/jobs"
	"github.com/centrifuge/go-centrifuge/notification"
	"github.com/centrifuge/go-centrifuge/queue"
	"github.com/centrifuge/go-centrifuge/utils"
	"github.com/centrifuge/precise-proofs/proofs/proto"
	"github.com/ethereum/go-ethereum/common/hexutil"
	logging "github.com/ipfs/go-log"
)

// DocumentProof is a value to represent a document and its field proofs
type DocumentProof struct {
	DocumentID     []byte
	VersionID      []byte
	State          string
	FieldProofs    []*proofspb.Proof
	LeftDataRooot  []byte
	RightDataRoot  []byte
	SigningRoot    []byte
	SignaturesRoot []byte
}

// Patcher interface defines a Patch method for inner Models
type Patcher interface {
	// Patch merges payload data into model
	Patch(payload UpdatePayload) error
}

// Patcher interface defines a Patch method for inner Models
type Patcher interface {
	// Patch merges payload data into model
	Patch(payload UpdatePayload) error
}

// Service provides an interface for functions common to all document types
type Service interface {

	// GetCurrentVersion reads a document from the database
	GetCurrentVersion(ctx context.Context, documentID []byte) (Model, error)

	// Exists checks if a document exists
	// Deprecated
	Exists(ctx context.Context, documentID []byte) bool

	// GetVersion reads a document from the database
	GetVersion(ctx context.Context, documentID []byte, version []byte) (Model, error)

	// DeriveFromCoreDocument derives a model given the core document.
	DeriveFromCoreDocument(cd coredocumentpb.CoreDocument) (Model, error)

	// CreateProofs creates proofs for the latest version document given the fields
	CreateProofs(ctx context.Context, documentID []byte, fields []string) (*DocumentProof, error)

	// CreateProofsForVersion creates proofs for a particular version of the document given the fields
	CreateProofsForVersion(ctx context.Context, documentID, version []byte, fields []string) (*DocumentProof, error)

	// RequestDocumentSignature Validates and Signs document received over the p2p layer
	RequestDocumentSignature(ctx context.Context, model Model, collaborator identity.DID) ([]*coredocumentpb.Signature, error)

	// ReceiveAnchoredDocument receives a new anchored document over the p2p layer, validates and updates the document in DB
	ReceiveAnchoredDocument(ctx context.Context, model Model, collaborator identity.DID) error

	// Create validates and persists Model and returns a Updated model
	// Deprecated
	Create(ctx context.Context, model Model) (Model, jobs.JobID, chan error, error)

	// Update validates and updates the model and return the updated model
	// Deprecated
	Update(ctx context.Context, model Model) (Model, jobs.JobID, chan error, error)

	// CreateModel creates a new model from the payload and initiates the anchor process.
	// Deprecated
	CreateModel(ctx context.Context, payload CreatePayload) (Model, jobs.JobID, error)

	// UpdateModel prepares the next version from the payload and initiates the anchor process.
	// Deprecated
	UpdateModel(ctx context.Context, payload UpdatePayload) (Model, jobs.JobID, error)

	// Derive derives the Model from the Payload.
	// If document_id is provided, it will prepare a new version of the document
	// Document Data will be patched from the old and attributes and collaborators are imported
	// If not provided, it is a fresh document.
	Derive(ctx context.Context, payload UpdatePayload) (Model, error)

	// Commit triggers validations, state change and anchor job
	Commit(ctx context.Context, model Model) (jobs.JobID, error)

	// Validate takes care of document validation
	Validate(ctx context.Context, model Model, old Model) error

	// New returns a new uninitialised document.
	New(scheme string) (Model, error)
}

// service implements Service
type service struct {
	config     Config
	repo       Repository
	notifier   notification.Sender
<<<<<<< HEAD
	anchorRepo anchors.AnchorRepository
=======
	anchorSrv  anchors.Service
>>>>>>> 1a1bd4b0
	registry   *ServiceRegistry
	idService  identity.Service
	queueSrv   queue.TaskQueuer
	jobManager jobs.Manager
}

var srvLog = logging.Logger("document-service")

// DefaultService returns the default implementation of the service
func DefaultService(
	config Config,
	repo Repository,
	anchorSrv anchors.Service,
	registry *ServiceRegistry,
	idService identity.Service,
	queueSrv queue.TaskQueuer,
	jobManager jobs.Manager) Service {
	return service{
		config:     config,
		repo:       repo,
<<<<<<< HEAD
		anchorRepo: anchorRepo,
=======
		anchorSrv:  anchorSrv,
>>>>>>> 1a1bd4b0
		notifier:   notification.NewWebhookSender(),
		registry:   registry,
		idService:  idService,
		queueSrv:   queueSrv,
		jobManager: jobManager,
	}
}

func (s service) GetCurrentVersion(ctx context.Context, documentID []byte) (Model, error) {
	acc, err := contextutil.Account(ctx)
	if err != nil {
		return nil, ErrDocumentConfigAccountID
	}

	accID := acc.GetIdentityID()
	m, err := s.repo.GetLatest(accID, documentID)
	if err != nil {
		return nil, errors.NewTypedError(ErrDocumentNotFound, err)
	}

	return m, nil
}

func (s service) GetVersion(ctx context.Context, documentID []byte, version []byte) (Model, error) {
	return s.getVersion(ctx, documentID, version)
}

func (s service) CreateProofs(ctx context.Context, documentID []byte, fields []string) (*DocumentProof, error) {
	model, err := s.GetCurrentVersion(ctx, documentID)
	if err != nil {
		return nil, err
	}
	return s.createProofs(model, fields)

}

func (s service) createProofs(model Model, fields []string) (*DocumentProof, error) {
<<<<<<< HEAD
	if err := PostAnchoredValidator(s.idService, s.anchorRepo).Validate(nil, model); err != nil {
=======
	if err := PostAnchoredValidator(s.idService, s.anchorSrv).Validate(nil, model); err != nil {
>>>>>>> 1a1bd4b0
		return nil, errors.NewTypedError(ErrDocumentInvalid, err)
	}

	docProof, err := model.CreateProofs(fields)
	if err != nil {
		return nil, errors.NewTypedError(ErrDocumentProof, err)
	}

	docProof.DocumentID = model.ID()
	docProof.VersionID = model.CurrentVersion()
	return docProof, nil

}

func (s service) CreateProofsForVersion(ctx context.Context, documentID, version []byte, fields []string) (*DocumentProof, error) {
	model, err := s.getVersion(ctx, documentID, version)
	if err != nil {
		return nil, errors.NewTypedError(ErrDocumentNotFound, err)
	}
	return s.createProofs(model, fields)
}

func (s service) RequestDocumentSignature(ctx context.Context, model Model, collaborator identity.DID) ([]*coredocumentpb.Signature, error) {
	acc, err := contextutil.Account(ctx)
	if err != nil {
		return nil, ErrDocumentConfigAccountID
	}
	idBytes := acc.GetIdentityID()
	did, err := identity.NewDIDFromBytes(idBytes)
	if err != nil {
		return nil, err
	}
	if model == nil {
		return nil, ErrDocumentNil
	}

	var old Model
	if !utils.IsEmptyByteSlice(model.PreviousVersion()) {
		old, err = s.repo.Get(did[:], model.PreviousVersion())
		if err != nil {
			// TODO: should pull old document from peer
			log.Infof("failed to fetch previous document: %v", err)
		}
	}

<<<<<<< HEAD
	if err := RequestDocumentSignatureValidator(s.anchorRepo, s.idService, collaborator, s.config.GetContractAddress(config.AnchorRepo)).Validate(old, model); err != nil {
=======
	if err := RequestDocumentSignatureValidator(s.anchorSrv, s.idService, collaborator, s.config.GetContractAddress(config.AnchorRepo)).Validate(old, model); err != nil {
>>>>>>> 1a1bd4b0
		return nil, errors.NewTypedError(ErrDocumentInvalid, err)
	}

	sr, err := model.CalculateSigningRoot()
	if err != nil {
		return nil, errors.New("failed to get signing root: %v", err)
	}

	srvLog.Infof("document received %x with signing root %x", model.ID(), sr)

	// If there is a previous version and we have successfully validated the transition then set the signature flag
	sig, err := acc.SignMsg(ConsensusSignaturePayload(sr, old != nil))
	if err != nil {
		return nil, err
	}
	sig.TransitionValidated = old != nil
	model.AppendSignatures(sig)

	// set the status to committing since we are at requesting signatures stage.
	if err := model.SetStatus(Committing); err != nil {
		return nil, err
	}

	// Logic for receiving version n (n > 1) of the document for the first time
	// TODO(ved): we should not save the new model with old identifier. We should sync from the peer.
	if !s.repo.Exists(did[:], model.ID()) && !utils.IsSameByteSlice(model.ID(), model.CurrentVersion()) {
		err = s.repo.Create(did[:], model.ID(), model)
		if err != nil {
			return nil, errors.NewTypedError(ErrDocumentPersistence, err)
		}
	}

	err = s.repo.Create(did[:], model.CurrentVersion(), model)
	if err != nil {
		return nil, errors.NewTypedError(ErrDocumentPersistence, err)
	}

	srvLog.Infof("signed document %x with version %x", model.ID(), model.CurrentVersion())
	return []*coredocumentpb.Signature{sig}, nil
}

func (s service) ReceiveAnchoredDocument(ctx context.Context, model Model, collaborator identity.DID) error {
	acc, err := contextutil.Account(ctx)
	if err != nil {
		return ErrDocumentConfigAccountID
	}

	idBytes := acc.GetIdentityID()
	did, err := identity.NewDIDFromBytes(idBytes)
	if err != nil {
		return err
	}

	if model == nil {
		return ErrDocumentNil
	}

	var old Model
	// lets pick the old version of the document from the repo and pass this to the validator
	if !utils.IsEmptyByteSlice(model.PreviousVersion()) {
		old, err = s.repo.Get(did[:], model.PreviousVersion())
		if err != nil {
			// TODO(ved): we should pull the old document from the peer
			log.Infof("failed to fetch previous document: %v", err)
		}
	}

<<<<<<< HEAD
	if err := ReceivedAnchoredDocumentValidator(s.idService, s.anchorRepo, collaborator).Validate(old, model); err != nil {
=======
	if err := ReceivedAnchoredDocumentValidator(s.idService, s.anchorSrv, collaborator).Validate(old, model); err != nil {
>>>>>>> 1a1bd4b0
		return errors.NewTypedError(ErrDocumentInvalid, err)
	}

	// set the status to committed since the document is anchored already.
	if err := model.SetStatus(Committed); err != nil {
		return err
	}

	err = s.repo.Update(did[:], model.CurrentVersion(), model)
	if err != nil {
		return errors.NewTypedError(ErrDocumentPersistence, err)
	}

	notificationMsg := notification.Message{
		EventType:    notification.ReceivedPayload,
		AccountID:    did.String(),
		FromID:       hexutil.Encode(collaborator[:]),
		ToID:         did.String(),
		Recorded:     time.Now().UTC(),
		DocumentType: model.DocumentType(),
		DocumentID:   hexutil.Encode(model.ID()),
	}

	// async so that we don't return an error as the p2p reply
	go func() {
		_, err = s.notifier.Send(ctx, notificationMsg)
		if err != nil {
			log.Error(err)
		}
	}()

	return nil
}

func (s service) Exists(ctx context.Context, documentID []byte) bool {
	acc, err := contextutil.Account(ctx)
	if err != nil {
		return false
	}
	idBytes := acc.GetIdentityID()
	return s.repo.Exists(idBytes, documentID)
}

func (s service) getVersion(ctx context.Context, documentID, version []byte) (Model, error) {
	acc, err := contextutil.Account(ctx)
	if err != nil {
		return nil, ErrDocumentConfigAccountID
	}
	idBytes := acc.GetIdentityID()
	model, err := s.repo.Get(idBytes, version)
	if err != nil {
		return nil, errors.NewTypedError(ErrDocumentVersionNotFound, err)
	}

	if !bytes.Equal(model.ID(), documentID) {
		return nil, errors.NewTypedError(ErrDocumentVersionNotFound, errors.New("version is not valid for this identifier"))
	}

	return model, nil
}

func (s service) DeriveFromCoreDocument(cd coredocumentpb.CoreDocument) (Model, error) {
	if cd.EmbeddedData == nil {
		return nil, errors.New("core document embed data is nil")
	}

	srv, err := s.registry.LocateService(cd.EmbeddedData.TypeUrl)
	if err != nil {
		return nil, err
	}

	return srv.DeriveFromCoreDocument(cd)
}

func (s service) Create(ctx context.Context, model Model) (Model, jobs.JobID, chan error, error) {
	srv, err := s.getService(model)
	if err != nil {
		return nil, jobs.NilJobID(), nil, errors.New("failed to get service: %v", err)
	}

	return srv.Create(ctx, model)
}

func (s service) Update(ctx context.Context, model Model) (Model, jobs.JobID, chan error, error) {
	srv, err := s.getService(model)
	if err != nil {
		return nil, jobs.NilJobID(), nil, errors.New("failed to get service: %v", err)
	}

	return srv.Update(ctx, model)
}

func (s service) getService(model Model) (Service, error) {
	return s.registry.LocateService(model.DocumentType())
}

func (s service) CreateModel(ctx context.Context, payload CreatePayload) (Model, jobs.JobID, error) {
	srv, err := s.registry.LocateService(payload.Scheme)
	if err != nil {
		return nil, jobs.NilJobID(), errors.NewTypedError(ErrDocumentSchemeUnknown, err)
	}

	return srv.CreateModel(ctx, payload)
}

func (s service) UpdateModel(ctx context.Context, payload UpdatePayload) (Model, jobs.JobID, error) {
	srv, err := s.registry.LocateService(payload.Scheme)
	if err != nil {
		return nil, jobs.NilJobID(), errors.NewTypedError(ErrDocumentSchemeUnknown, err)
	}

	return srv.UpdateModel(ctx, payload)
}

// Derive looks for specific document type service based in the schema and delegates the Derivation to that service.˜
func (s service) Derive(ctx context.Context, payload UpdatePayload) (Model, error) {
	if len(payload.DocumentID) == 0 {
		did, err := contextutil.AccountDID(ctx)
		if err != nil {
			return nil, ErrDocumentConfigAccountID
		}

		doc, err := s.New(payload.Scheme)
		if err != nil {
			return nil, err
		}

		payload.Collaborators.ReadWriteCollaborators = append(payload.Collaborators.ReadWriteCollaborators, did)
		if err := doc.(Deriver).DeriveFromCreatePayload(ctx, payload.CreatePayload); err != nil {
			return nil, errors.NewTypedError(ErrDocumentInvalid, err)
		}

		return doc, nil
	}

	old, err := s.GetCurrentVersion(ctx, payload.DocumentID)
	if err != nil {
		return nil, err
	}

	// check if the scheme is correct
	if old.Scheme() != payload.Scheme {
		return nil, errors.NewTypedError(ErrDocumentInvalidType, errors.New("%v is not an %s", hexutil.Encode(payload.DocumentID), payload.Scheme))
	}

	doc, err := old.(Deriver).DeriveFromUpdatePayload(ctx, payload)
	if err != nil {
		return nil, errors.NewTypedError(ErrDocumentInvalid, err)
	}

	return doc, nil
}

// Validate takes care of document validation
func (s service) Validate(ctx context.Context, model Model, old Model) error {
	srv, err := s.registry.LocateService(model.Scheme())
	if err != nil {
		return errors.NewTypedError(ErrDocumentSchemeUnknown, err)
	}

	// If old version provided
	if old != nil {
<<<<<<< HEAD
		if err := UpdateVersionValidator(s.anchorRepo).Validate(old, model); err != nil {
			return errors.NewTypedError(ErrDocumentValidation, err)
		}
	} else {
		if err := CreateVersionValidator(s.anchorRepo).Validate(nil, model); err != nil {
=======
		if err := UpdateVersionValidator(s.anchorSrv).Validate(old, model); err != nil {
			return errors.NewTypedError(ErrDocumentValidation, err)
		}
	} else {
		if err := CreateVersionValidator(s.anchorSrv).Validate(nil, model); err != nil {
>>>>>>> 1a1bd4b0
			return errors.NewTypedError(ErrDocumentValidation, err)
		}
	}

	// Run document specific validations if any
	return srv.Validate(ctx, model, old)
}

// Commit triggers validations, state change and anchor job
func (s service) Commit(ctx context.Context, model Model) (jobs.JobID, error) {
	did, err := contextutil.AccountDID(ctx)
	if err != nil {
		return jobs.NilJobID(), ErrDocumentConfigAccountID
	}

	// Get latest committed version
	old, err := s.GetCurrentVersion(ctx, model.ID())
	if err != nil && !errors.IsOfType(ErrDocumentNotFound, err) {
		return jobs.NilJobID(), err
	}

	if err := s.Validate(ctx, model, old); err != nil {
		return jobs.NilJobID(), errors.NewTypedError(ErrDocumentValidation, err)
	}

	if err := model.SetStatus(Committing); err != nil {
		return jobs.NilJobID(), err
	}

	err = s.repo.Create(did[:], model.CurrentVersion(), model)
	if err != nil {
		return jobs.NilJobID(), errors.NewTypedError(ErrDocumentPersistence, err)
	}

	jobID := contextutil.Job(ctx)
	jobID, _, err = CreateAnchorJob(ctx, s.jobManager, s.queueSrv, did, jobID, model.CurrentVersion())
	if err != nil {
		return jobs.NilJobID(), err
	}

	return jobID, nil
}

// New returns a new uninitialised document for the scheme.
func (s service) New(scheme string) (Model, error) {
	srv, err := s.registry.LocateService(scheme)
	if err != nil {
		return nil, ErrDocumentSchemeUnknown
	}

	return srv.New(scheme)
}<|MERGE_RESOLUTION|>--- conflicted
+++ resolved
@@ -38,12 +38,6 @@
 	Patch(payload UpdatePayload) error
 }
 
-// Patcher interface defines a Patch method for inner Models
-type Patcher interface {
-	// Patch merges payload data into model
-	Patch(payload UpdatePayload) error
-}
-
 // Service provides an interface for functions common to all document types
 type Service interface {
 
@@ -109,11 +103,7 @@
 	config     Config
 	repo       Repository
 	notifier   notification.Sender
-<<<<<<< HEAD
-	anchorRepo anchors.AnchorRepository
-=======
 	anchorSrv  anchors.Service
->>>>>>> 1a1bd4b0
 	registry   *ServiceRegistry
 	idService  identity.Service
 	queueSrv   queue.TaskQueuer
@@ -134,11 +124,7 @@
 	return service{
 		config:     config,
 		repo:       repo,
-<<<<<<< HEAD
-		anchorRepo: anchorRepo,
-=======
 		anchorSrv:  anchorSrv,
->>>>>>> 1a1bd4b0
 		notifier:   notification.NewWebhookSender(),
 		registry:   registry,
 		idService:  idService,
@@ -176,11 +162,7 @@
 }
 
 func (s service) createProofs(model Model, fields []string) (*DocumentProof, error) {
-<<<<<<< HEAD
-	if err := PostAnchoredValidator(s.idService, s.anchorRepo).Validate(nil, model); err != nil {
-=======
 	if err := PostAnchoredValidator(s.idService, s.anchorSrv).Validate(nil, model); err != nil {
->>>>>>> 1a1bd4b0
 		return nil, errors.NewTypedError(ErrDocumentInvalid, err)
 	}
 
@@ -226,11 +208,7 @@
 		}
 	}
 
-<<<<<<< HEAD
-	if err := RequestDocumentSignatureValidator(s.anchorRepo, s.idService, collaborator, s.config.GetContractAddress(config.AnchorRepo)).Validate(old, model); err != nil {
-=======
 	if err := RequestDocumentSignatureValidator(s.anchorSrv, s.idService, collaborator, s.config.GetContractAddress(config.AnchorRepo)).Validate(old, model); err != nil {
->>>>>>> 1a1bd4b0
 		return nil, errors.NewTypedError(ErrDocumentInvalid, err)
 	}
 
@@ -298,11 +276,7 @@
 		}
 	}
 
-<<<<<<< HEAD
-	if err := ReceivedAnchoredDocumentValidator(s.idService, s.anchorRepo, collaborator).Validate(old, model); err != nil {
-=======
 	if err := ReceivedAnchoredDocumentValidator(s.idService, s.anchorSrv, collaborator).Validate(old, model); err != nil {
->>>>>>> 1a1bd4b0
 		return errors.NewTypedError(ErrDocumentInvalid, err)
 	}
 
@@ -465,19 +439,11 @@
 
 	// If old version provided
 	if old != nil {
-<<<<<<< HEAD
-		if err := UpdateVersionValidator(s.anchorRepo).Validate(old, model); err != nil {
-			return errors.NewTypedError(ErrDocumentValidation, err)
-		}
-	} else {
-		if err := CreateVersionValidator(s.anchorRepo).Validate(nil, model); err != nil {
-=======
 		if err := UpdateVersionValidator(s.anchorSrv).Validate(old, model); err != nil {
 			return errors.NewTypedError(ErrDocumentValidation, err)
 		}
 	} else {
 		if err := CreateVersionValidator(s.anchorSrv).Validate(nil, model); err != nil {
->>>>>>> 1a1bd4b0
 			return errors.NewTypedError(ErrDocumentValidation, err)
 		}
 	}
