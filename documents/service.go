--- conflicted
+++ resolved
@@ -48,13 +48,8 @@
 	// CreateProofsForVersion creates proofs for a particular version of the document given the fields
 	CreateProofsForVersion(ctx context.Context, documentID, version []byte, fields []string) (*DocumentProof, error)
 
-<<<<<<< HEAD
 	// RequestDocumentSignature Validates and Signs document received over the p2p layer
 	RequestDocumentSignature(ctx context.Context, model Model, collaborator identity.DID) (*coredocumentpb.Signature, error)
-=======
-	// ReceiveDocumentSignatureRequest Validates and Signs document received over the p2p layer
-	ReceiveDocumentSignatureRequest(ctx context.Context, model Model, sender identity.DID) (*coredocumentpb.Signature, error)
->>>>>>> 9888a3ef
 
 	// ReceiveAnchoredDocument receives a new anchored document over the p2p layer, validates and updates the document in DB
 	ReceiveAnchoredDocument(ctx context.Context, model Model, collaborator identity.DID) error
@@ -154,11 +149,7 @@
 	return s.createProofs(model, fields)
 }
 
-<<<<<<< HEAD
 func (s service) RequestDocumentSignature(ctx context.Context, model Model, collaborator identity.DID) (*coredocumentpb.Signature, error) {
-=======
-func (s service) ReceiveDocumentSignatureRequest(ctx context.Context, model Model, sender identity.DID) (*coredocumentpb.Signature, error) {
->>>>>>> 9888a3ef
 	acc, err := contextutil.Account(ctx)
 	if err != nil {
 		return nil, ErrDocumentConfigAccountID
@@ -172,7 +163,6 @@
 		return nil, ErrDocumentNil
 	}
 
-<<<<<<< HEAD
 	var old Model
 	if !utils.IsEmptyByteSlice(model.PreviousVersion()) {
 		old, err = s.repo.Get(did[:], model.PreviousVersion())
@@ -184,9 +174,6 @@
 	}
 
 	if err := RequestDocumentSignatureValidator(s.idService, collaborator).Validate(old, model); err != nil {
-=======
-	if err := SignatureRequestValidator(sender, s.idService).Validate(nil, model); err != nil {
->>>>>>> 9888a3ef
 		return nil, errors.NewTypedError(ErrDocumentInvalid, err)
 	}
 
