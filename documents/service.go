--- conflicted
+++ resolved
@@ -166,37 +166,19 @@
 		return nil, errors.New("failed to get signing root: %v", err)
 	}
 
-<<<<<<< HEAD
-	doc := docModel.Document
-	srvLog.Infof("coredoc received %x with signing root %x", doc.DocumentIdentifier, doc.SigningRoot)
+	srvLog.Infof("document received %x with signing root %x", model.ID(), sr)
 
 	tenantID, err := acc.GetIdentityID()
 	if err != nil {
 		return nil, err
 	}
 
-	sig, err := acc.SignMsg(doc.SigningRoot)
-	if err != nil {
-		return nil, err
-	}
-	doc.Signatures = append(doc.Signatures, sig)
-	err = model.UnpackCoreDocument(docModel)
-	if err != nil {
-		return nil, errors.NewTypedError(ErrDocumentUnPackingCoreDocument, err)
-	}
-
-=======
-	srvLog.Infof("document received %x with signing root %x", model.ID(), sr)
-	idKeys, ok := idConf.Keys[identity.KeyPurposeSigning]
-	if !ok {
-		return nil, errors.NewTypedError(ErrDocumentSigning, errors.New("missing signing key"))
-	}
-
-	sig := crypto.Sign(idConf.ID[:], idKeys.PrivateKey, idKeys.PublicKey, sr)
+	sig, err := acc.SignMsg(sr)
+	if err != nil {
+		return nil, err
+	}
 	model.AppendSignatures(sig)
 
-	tenantID := idConf.ID[:]
->>>>>>> 9c6c952f
 	// Logic for receiving version n (n > 1) of the document for the first time
 	// TODO(ved): we should not save the new model with old identifier. We should sync from the peer.
 	if !s.repo.Exists(tenantID, model.ID()) && !utils.IsSameByteSlice(model.ID(), model.CurrentVersion()) {
@@ -221,7 +203,6 @@
 		return ErrDocumentConfigAccountID
 	}
 
-<<<<<<< HEAD
 	idBytes, err := acc.GetIdentityID()
 	if err != nil {
 		return err
@@ -231,25 +212,11 @@
 		return errors.New("no model given")
 	}
 
-=======
->>>>>>> 9c6c952f
 	if err := PostAnchoredValidator(s.idService, s.anchorRepository).Validate(nil, model); err != nil {
 		return errors.NewTypedError(ErrDocumentInvalid, err)
 	}
 
-<<<<<<< HEAD
-	docModel, err := model.PackCoreDocument()
-	if err != nil {
-		return errors.NewTypedError(ErrDocumentPackingCoreDocument, err)
-	}
-	if docModel.Document == nil {
-		return errors.NewTypedError(ErrDocumentPackingCoreDocument, err)
-	}
-	doc := docModel.Document
-	err = s.repo.Update(did[:], doc.CurrentVersion, model)
-=======
-	err = s.repo.Update(idConf.ID[:], model.CurrentVersion(), model)
->>>>>>> 9c6c952f
+	err = s.repo.Update(did[:], model.CurrentVersion(), model)
 	if err != nil {
 		return errors.NewTypedError(ErrDocumentPersistence, err)
 	}
