--- conflicted
+++ resolved
@@ -73,12 +73,9 @@
 	// ErrDocumentNotInAllowedState is a sentinel error used when a document is not in allowed state for certain op
 	ErrDocumentNotInAllowedState = errors.Error("document is not in allowed state")
 
-<<<<<<< HEAD
-=======
 	// ErrDataTree must be used for data tree errors
 	ErrDataTree = errors.Error("getDataTree error")
 
->>>>>>> 1a1bd4b0
 	// Read ACL errors
 
 	// ErrNftNotFound must be used when the NFT is not found in the document
@@ -148,8 +145,6 @@
 
 	// ErrDocumentValidation must be used when document validation fails
 	ErrDocumentValidation = errors.Error("document validation failure")
-<<<<<<< HEAD
-=======
 
 	// ErrRoleNotExist must be used when role doesn't exist in the document.
 	ErrRoleNotExist = errors.Error("role doesn't exist")
@@ -168,7 +163,6 @@
 
 	// ErrTransitionRuleMissing is a sentinel error used when transition rule is missing from the document.
 	ErrTransitionRuleMissing = errors.Error("transition rule missing")
->>>>>>> 1a1bd4b0
 )
 
 // Error wraps an error with specific key
