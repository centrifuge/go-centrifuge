package documents

import (
	"context"
	"fmt"

	"github.com/centrifuge/go-centrifuge/centerrors"
	"github.com/centrifuge/go-centrifuge/code"
	"github.com/centrifuge/go-centrifuge/config"
	"github.com/centrifuge/go-centrifuge/contextutil"
	"github.com/centrifuge/go-centrifuge/errors"
	"github.com/centrifuge/go-centrifuge/identity"
	"github.com/centrifuge/go-centrifuge/queue"
	"github.com/centrifuge/go-centrifuge/transactions"
	"github.com/centrifuge/go-centrifuge/transactions/txv1"
	"github.com/centrifuge/gocelery"
	"github.com/ethereum/go-ethereum/common/hexutil"
	logging "github.com/ipfs/go-log"
)

const (
	// DocumentIDParam maps to model ID in the kwargs
	DocumentIDParam = "documentID"

	// AccountIDParam maps to account ID in the kwargs
	AccountIDParam = "accountID"

	documentAnchorTaskName = "Document Anchoring"
)

var log = logging.Logger("anchor_task")

type documentAnchorTask struct {
	txv1.BaseTask

	id        []byte
	accountID identity.DID

	// state
	config        config.Service
	processor     AnchorProcessor
	modelGetFunc  func(tenantID, id []byte) (Model, error)
	modelSaveFunc func(tenantID, id []byte, model Model) error
}

// TaskTypeName returns the name of the task.
func (d *documentAnchorTask) TaskTypeName() string {
	return documentAnchorTaskName
}

// ParseKwargs parses the kwargs.
func (d *documentAnchorTask) ParseKwargs(kwargs map[string]interface{}) error {
	err := d.ParseTransactionID(d.TaskTypeName(), kwargs)
	if err != nil {
		return err
	}

	modelID, ok := kwargs[DocumentIDParam].(string)
	if !ok {
		return errors.New("missing model ID")
	}

	d.id, err = hexutil.Decode(modelID)
	if err != nil {
		return errors.New("invalid model ID")
	}

	accountID, ok := kwargs[AccountIDParam].(string)
	if !ok {
		return errors.New("missing account ID")
	}

	d.accountID, err = identity.NewDIDFromString(accountID)
	if err != nil {
		return errors.New("invalid cent ID")
	}
	return nil
}

// Copy returns a new task with state.
func (d *documentAnchorTask) Copy() (gocelery.CeleryTask, error) {
	return &documentAnchorTask{
		BaseTask:      txv1.BaseTask{TxManager: d.TxManager},
		config:        d.config,
		processor:     d.processor,
		modelGetFunc:  d.modelGetFunc,
		modelSaveFunc: d.modelSaveFunc,
	}, nil
}

// RunTask anchors the document.
func (d *documentAnchorTask) RunTask() (res interface{}, err error) {
	log.Infof("starting anchor task for transaction: %s\n", d.TxID)
	defer func() {
		err = d.UpdateTransaction(d.accountID, d.TaskTypeName(), err)
	}()

	tc, err := d.config.GetAccount(d.accountID[:])
	if err != nil {
		apiLog.Error(err)
		return nil, centerrors.New(code.Unknown, fmt.Sprintf("failed to get header: %v", err))
	}
	ctxh, err := contextutil.New(context.Background(), tc)
	if err != nil {
		return false, errors.New("failed to get context header: %v", err)
	}

	model, err := d.modelGetFunc(d.accountID[:], d.id)
	if err != nil {
		return false, errors.New("failed to get model: %v", err)
	}

	if _, err = AnchorDocument(ctxh, model, d.processor, func(id []byte, model Model) error {
		return d.modelSaveFunc(d.accountID[:], id, model)
	}); err != nil {
		return false, errors.New("failed to anchor document: %v", err)
	}

	return true, nil
}

// InitDocumentAnchorTask enqueues a new document anchor task for a given combination of accountID/modelID/txID.
<<<<<<< HEAD
func InitDocumentAnchorTask(txMan transactions.Manager, tq queue.TaskQueuer, accountID identity.DID, modelID []byte, txID uuid.UUID) (queue.TaskResult, error) {
=======
func InitDocumentAnchorTask(txMan transactions.Manager, tq queue.TaskQueuer, accountID identity.CentID, modelID []byte, txID transactions.TxID) (queue.TaskResult, error) {
>>>>>>> 3b8eeee8
	params := map[string]interface{}{
		transactions.TxIDParam: txID.String(),
		DocumentIDParam:        hexutil.Encode(modelID),
		AccountIDParam:         accountID.String(),
	}

	err := txMan.UpdateTaskStatus(accountID, txID, transactions.Pending, documentAnchorTaskName, "init")
	if err != nil {
		return nil, err
	}

	tr, err := tq.EnqueueJob(documentAnchorTaskName, params)
	if err != nil {
		return nil, err
	}

	return tr, nil
}

// CreateAnchorTransaction creates a transaction for anchoring a document using transaction manager
<<<<<<< HEAD
func CreateAnchorTransaction(txMan transactions.Manager, tq queue.TaskQueuer, self identity.DID, txID uuid.UUID, documentID []byte) (uuid.UUID, chan bool, error) {
	txID, done, err := txMan.ExecuteWithinTX(context.Background(), self, txID, "anchor document", func(accountID identity.DID, TID uuid.UUID, txMan transactions.Manager, errChan chan<- error) {
=======
func CreateAnchorTransaction(txMan transactions.Manager, tq queue.TaskQueuer, self identity.CentID, txID transactions.TxID, documentID []byte) (transactions.TxID, chan bool, error) {
	txID, done, err := txMan.ExecuteWithinTX(context.Background(), self, txID, "anchor document", func(accountID identity.CentID, TID transactions.TxID, txMan transactions.Manager, errChan chan<- error) {
>>>>>>> 3b8eeee8
		tr, err := InitDocumentAnchorTask(txMan, tq, accountID, documentID, TID)
		if err != nil {
			errChan <- err
			return
		}
		_, err = tr.Get(txMan.GetDefaultTaskTimeout())
		if err != nil {
			errChan <- err
			return
		}
		errChan <- nil
	})
	return txID, done, err
}<|MERGE_RESOLUTION|>--- conflicted
+++ resolved
@@ -120,11 +120,7 @@
 }
 
 // InitDocumentAnchorTask enqueues a new document anchor task for a given combination of accountID/modelID/txID.
-<<<<<<< HEAD
-func InitDocumentAnchorTask(txMan transactions.Manager, tq queue.TaskQueuer, accountID identity.DID, modelID []byte, txID uuid.UUID) (queue.TaskResult, error) {
-=======
-func InitDocumentAnchorTask(txMan transactions.Manager, tq queue.TaskQueuer, accountID identity.CentID, modelID []byte, txID transactions.TxID) (queue.TaskResult, error) {
->>>>>>> 3b8eeee8
+func InitDocumentAnchorTask(txMan transactions.Manager, tq queue.TaskQueuer, accountID identity.DID, modelID []byte, txID transactions.TxID) (queue.TaskResult, error) {
 	params := map[string]interface{}{
 		transactions.TxIDParam: txID.String(),
 		DocumentIDParam:        hexutil.Encode(modelID),
@@ -145,13 +141,8 @@
 }
 
 // CreateAnchorTransaction creates a transaction for anchoring a document using transaction manager
-<<<<<<< HEAD
-func CreateAnchorTransaction(txMan transactions.Manager, tq queue.TaskQueuer, self identity.DID, txID uuid.UUID, documentID []byte) (uuid.UUID, chan bool, error) {
-	txID, done, err := txMan.ExecuteWithinTX(context.Background(), self, txID, "anchor document", func(accountID identity.DID, TID uuid.UUID, txMan transactions.Manager, errChan chan<- error) {
-=======
-func CreateAnchorTransaction(txMan transactions.Manager, tq queue.TaskQueuer, self identity.CentID, txID transactions.TxID, documentID []byte) (transactions.TxID, chan bool, error) {
-	txID, done, err := txMan.ExecuteWithinTX(context.Background(), self, txID, "anchor document", func(accountID identity.CentID, TID transactions.TxID, txMan transactions.Manager, errChan chan<- error) {
->>>>>>> 3b8eeee8
+func CreateAnchorTransaction(txMan transactions.Manager, tq queue.TaskQueuer, self identity.DID, txID transactions.TxID, documentID []byte) (transactions.TxID, chan bool, error) {
+	txID, done, err := txMan.ExecuteWithinTX(context.Background(), self, txID, "anchor document", func(accountID identity.DID, TID transactions.TxID, txMan transactions.Manager, errChan chan<- error) {
 		tr, err := InitDocumentAnchorTask(txMan, tq, accountID, documentID, TID)
 		if err != nil {
 			errChan <- err
