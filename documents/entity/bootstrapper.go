package entity

import (
	"github.com/centrifuge/centrifuge-protobufs/documenttypes"
	"github.com/centrifuge/go-centrifuge/anchors"
	"github.com/centrifuge/go-centrifuge/bootstrap"
	"github.com/centrifuge/go-centrifuge/documents"
	"github.com/centrifuge/go-centrifuge/documents/entityrelationship"
	"github.com/centrifuge/go-centrifuge/errors"
	"github.com/centrifuge/go-centrifuge/identity"
	"github.com/centrifuge/go-centrifuge/jobs"
	"github.com/centrifuge/go-centrifuge/queue"
)

const (
	// BootstrappedEntityService maps to the service for entities
	BootstrappedEntityService string = "BootstrappedEntityService"
)

// Bootstrapper implements bootstrap.Bootstrapper.
type Bootstrapper struct{}

// Bootstrap sets the required storage and registers
func (Bootstrapper) Bootstrap(ctx map[string]interface{}) error {
	registry, ok := ctx[documents.BootstrappedRegistry].(*documents.ServiceRegistry)
	if !ok {
		return errors.New("service registry not initialised")
	}

	docSrv, ok := ctx[documents.BootstrappedDocumentService].(documents.Service)
	if !ok {
		return errors.New("document service not initialised")
	}

	repo, ok := ctx[documents.BootstrappedDocumentRepository].(documents.Repository)
	if !ok {
		return errors.New("document db repository not initialised")
	}
	repo.Register(&Entity{})

	queueSrv, ok := ctx[bootstrap.BootstrappedQueueServer].(*queue.Server)
	if !ok {
		return errors.New("queue server not initialised")
	}

	jobManager, ok := ctx[jobs.BootstrappedService].(jobs.Manager)
	if !ok {
		return errors.New("transaction service not initialised")
	}

	factory, ok := ctx[identity.BootstrappedDIDFactory].(identity.Factory)
	if !ok {
		return errors.New("identity factory not initialised")
	}

	erService, ok := ctx[entityrelationship.BootstrappedEntityRelationshipService].(entityrelationship.Service)
	if !ok {
		return errors.New("entity relation service not initialised")
	}

	processor, ok := ctx[documents.BootstrappedAnchorProcessor].(documents.DocumentRequestProcessor)
	if !ok {
		return errors.New("processor not initialised")
	}

<<<<<<< HEAD
	anchorRepo, ok := ctx[anchors.BootstrappedAnchorRepo].(anchors.AnchorRepository)
=======
	anchorSrv, ok := ctx[anchors.BootstrappedAnchorService].(anchors.Service)
>>>>>>> 1a1bd4b0
	if !ok {
		return errors.New("anchor repository not initialised")
	}

	didService, ok := ctx[identity.BootstrappedDIDService].(identity.Service)
	if !ok {
		return errors.New("identity service not initialized")
	}

	// register service
	srv := DefaultService(
		docSrv,
		repo,
<<<<<<< HEAD
		queueSrv, jobManager, factory, erService, anchorRepo, processor, func() documents.ValidatorGroup {
			return documents.PostAnchoredValidator(didService, anchorRepo)
=======
		queueSrv, jobManager, factory, erService, anchorSrv, processor, func() documents.ValidatorGroup {
			return documents.PostAnchoredValidator(didService, anchorSrv)
>>>>>>> 1a1bd4b0
		})

	err := registry.Register(documenttypes.EntityDataTypeUrl, srv)
	if err != nil {
		return errors.New("failed to register entity service: %v", err)
	}

	err = registry.Register(Scheme, srv)
	if err != nil {
		return errors.New("failed to register entity service: %v", err)
	}

	ctx[BootstrappedEntityService] = srv

	return nil
}<|MERGE_RESOLUTION|>--- conflicted
+++ resolved
@@ -63,11 +63,7 @@
 		return errors.New("processor not initialised")
 	}
 
-<<<<<<< HEAD
-	anchorRepo, ok := ctx[anchors.BootstrappedAnchorRepo].(anchors.AnchorRepository)
-=======
 	anchorSrv, ok := ctx[anchors.BootstrappedAnchorService].(anchors.Service)
->>>>>>> 1a1bd4b0
 	if !ok {
 		return errors.New("anchor repository not initialised")
 	}
@@ -81,13 +77,8 @@
 	srv := DefaultService(
 		docSrv,
 		repo,
-<<<<<<< HEAD
-		queueSrv, jobManager, factory, erService, anchorRepo, processor, func() documents.ValidatorGroup {
-			return documents.PostAnchoredValidator(didService, anchorRepo)
-=======
 		queueSrv, jobManager, factory, erService, anchorSrv, processor, func() documents.ValidatorGroup {
 			return documents.PostAnchoredValidator(didService, anchorSrv)
->>>>>>> 1a1bd4b0
 		})
 
 	err := registry.Register(documenttypes.EntityDataTypeUrl, srv)
