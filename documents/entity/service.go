--- conflicted
+++ resolved
@@ -33,10 +33,9 @@
 	// DeriveEntityResponse returns the entity model in our standard client format
 	DeriveEntityResponse(entity documents.Model) (*cliententitypb.EntityResponse, error)
 
-<<<<<<< HEAD
 	// RequestEntityFromCollaborator requests an entity with an entity relationship
 	RequestEntityWithRelationship(ctx context.Context,entityIdentifier, erIdentifier []byte) (documents.Model, error)
-=======
+
 	// DeriveFromSharePayload derives the entity relationship from the relationship payload
 	DeriveFromSharePayload(ctx context.Context, payload *cliententitypb.RelationshipPayload) (documents.Model, error)
 
@@ -51,7 +50,6 @@
 
 	// DeriveEntityRelationshipResponse returns create response from entity relationship model
 	DeriveEntityRelationshipResponse(model documents.Model) (*cliententitypb.RelationshipResponse, error)
->>>>>>> e199117c
 }
 
 // service implements Service and handles all entity related persistence and validations
@@ -197,7 +195,8 @@
 		return nil, err
 	}
 
-	h, err := documents.DeriveResponseHeader(model)
+	// note that token registry is(must be) irrelevant here
+	h, err := documents.DeriveResponseHeader(nil, model)
 	if err != nil {
 		return nil, err
 	}
@@ -330,7 +329,7 @@
 	/*if err := documents.PostAnchoredValidator(s.idService, s.anchorRepository).Validate(nil, model); err != nil {
 		return errors.NewTypedError(ErrDocumentInvalid, err)
 	}*/
-	
+
 	return model, nil
 }
 
