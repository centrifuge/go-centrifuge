--- conflicted
+++ resolved
@@ -33,19 +33,11 @@
 	// DeriveEntityResponse returns the entity model in our standard client format
 	DeriveEntityResponse(entity documents.Model) (*cliententitypb.EntityResponse, error)
 
-<<<<<<< HEAD
-	// GetEntityByRelationship returns the entity model from database or requests from a granter peer
-	GetEntityByRelationship(ctx context.Context, entityIdentifier, relationshipIdentifier []byte) (documents.Model, error)
-
 	// ListEntityRelationships lists all the relationships associated with the passed in entity identifier
 	ListEntityRelationships(ctx context.Context, entityIdentifier []byte) ([]entityrelationship.EntityRelationship, error)
 
-	// RequestEntityWithRelationship requests an entity with a corresponding relationship identifier
-	RequestEntityWithRelationship(ctx context.Context, entityIdentifier, relationshipIdentifier []byte) (documents.Model, error)
-=======
 	// GetEntityByRelationship returns the entity model from database or requests from granter
 	GetEntityByRelationship(ctx context.Context, relationshipIdentifier []byte) (documents.Model, error)
->>>>>>> 2f287000
 
 	// DeriveFromSharePayload derives the entity relationship from the relationship payload
 	DeriveFromSharePayload(ctx context.Context, payload *cliententitypb.RelationshipPayload) (documents.Model, error)
@@ -273,10 +265,7 @@
 	return s.get(ctx, documentID, version)
 }
 
-<<<<<<< HEAD
 // GetEntityByRelationship returns the entity model from database or requests from a granter peer
-func (s service) GetEntityByRelationship(ctx context.Context, entityIdentifier, relationshipIdentifier []byte) (documents.Model, error) {
-=======
 func (s service) GetEntityByRelationship(ctx context.Context, relationshipIdentifier []byte) (documents.Model, error) {
 	model, err := s.erService.GetCurrentVersion(ctx, relationshipIdentifier)
 	if err != nil {
@@ -290,7 +279,6 @@
 
 	entityIdentifier := relationship.EntityIdentifier
 
->>>>>>> 2f287000
 	if s.Service.Exists(ctx, entityIdentifier) {
 		entity, err := s.Service.GetCurrentVersion(ctx, entityIdentifier)
 		if err != nil {
