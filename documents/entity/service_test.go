--- conflicted
+++ resolved
@@ -38,26 +38,15 @@
 	queueSrv.On("EnqueueJob", mock.Anything, mock.Anything).Return(&gocelery.AsyncResult{}, nil)
 	idFactory := new(testingcommons.MockIdentityFactory)
 	repo := testRepo()
-<<<<<<< HEAD
-	mockAnchor := &mockAnchorRepo{}
-	docSrv := documents.DefaultService(cfg, repo, mockAnchor, documents.NewServiceRegistry(), &idService, nil, nil)
-	anchorRepo := &testinganchors.MockAnchorRepo{}
-	anchorRepo.On("GetAnchorData", mock.Anything).Return(nil, errors.New("missing"))
-=======
 	anchorSrv := &testinganchors.MockAnchorService{}
 	anchorSrv.On("GetAnchorData", mock.Anything).Return(nil, errors.New("missing"))
 	docSrv := documents.DefaultService(cfg, repo, anchorSrv, documents.NewServiceRegistry(), &idService, nil, nil)
->>>>>>> 1a1bd4b0
 	return idService, idFactory, DefaultService(
 		docSrv,
 		repo,
 		queueSrv,
 		ctx[jobs.BootstrappedService].(jobs.Manager),
-<<<<<<< HEAD
-		nil, nil, anchorRepo, nil, nil)
-=======
 		nil, nil, anchorSrv, nil, nil)
->>>>>>> 1a1bd4b0
 }
 
 func TestService_Update(t *testing.T) {
@@ -288,11 +277,7 @@
 //	erID := er.ID()
 //
 //	// testcase: latest version in db
-<<<<<<< HEAD
-//	mockAnchor := &mockAnchorRepo{}
-=======
 //	mockAnchor := &mockAnchorSrv{}
->>>>>>> 1a1bd4b0
 //	docSrv := testingdocuments.MockService{}
 //	mockedERSrv := &MockEntityRelationService{}
 //	mockProcessor := &testingcommons.MockRequestProcessor{}
@@ -325,11 +310,7 @@
 	// prepare a service with mocked layers
 	ctxh, entity, er, idFactory, _, repo := setupRelationshipTesting(t)
 
-<<<<<<< HEAD
-	mockAnchor := &mockAnchorRepo{}
-=======
 	mockAnchor := &mockAnchorSrv{}
->>>>>>> 1a1bd4b0
 	docSrv := testingdocuments.MockService{}
 	mockedERSrv := &MockEntityRelationService{}
 	mockProcessor := &testingcommons.MockRequestProcessor{}
@@ -377,11 +358,7 @@
 	erID := er.ID()
 
 	// testcase: request from peer
-<<<<<<< HEAD
-	mockAnchor := &mockAnchorRepo{}
-=======
 	mockAnchor := &mockAnchorSrv{}
->>>>>>> 1a1bd4b0
 	docSrv := testingdocuments.MockService{}
 	mockedERSrv := &MockEntityRelationService{}
 	mockProcessor := &testingcommons.MockRequestProcessor{}
