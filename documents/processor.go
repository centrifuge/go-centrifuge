package documents

import (
	"context"
	"time"

	"github.com/centrifuge/centrifuge-protobufs/gen/go/coredocument"
	"github.com/centrifuge/centrifuge-protobufs/gen/go/p2p"
	"github.com/centrifuge/go-centrifuge/anchors"
	"github.com/centrifuge/go-centrifuge/contextutil"
	"github.com/centrifuge/go-centrifuge/errors"
	"github.com/centrifuge/go-centrifuge/identity"
	"github.com/centrifuge/go-centrifuge/utils"
)

// Config defines required methods required for the documents package.
type Config interface {
	GetNetworkID() uint32
	GetIdentityID() ([]byte, error)
	GetP2PConnectionTimeout() time.Duration
}

// Client defines methods that can be implemented by any type handling p2p communications.
type Client interface {

	// GetSignaturesForDocument gets the signatures for document
	GetSignaturesForDocument(ctx context.Context, model Model) ([]*coredocumentpb.Signature, error)

	// after all signatures are collected the sender sends the document including the signatures
	SendAnchoredDocument(ctx context.Context, receiverID identity.DID, in *p2ppb.AnchorDocumentRequest) (*p2ppb.AnchorDocumentResponse, error)
}

// defaultProcessor implements AnchorProcessor interface
type defaultProcessor struct {
	identityService  identity.ServiceDID
	p2pClient        Client
	anchorRepository anchors.AnchorRepository
	config           Config
}

// DefaultProcessor returns the default implementation of CoreDocument AnchorProcessor
func DefaultProcessor(idService identity.ServiceDID, p2pClient Client, repository anchors.AnchorRepository, config Config) AnchorProcessor {
	return defaultProcessor{
		identityService:  idService,
		p2pClient:        p2pClient,
		anchorRepository: repository,
		config:           config,
	}
}

// Send sends the given defaultProcessor to the given recipient on the P2P layer
func (dp defaultProcessor) Send(ctx context.Context, cd coredocumentpb.CoreDocument, id identity.DID) (err error) {
	log.Infof("sending document %x to recipient %x", cd.DocumentIdentifier, id)
	ctx, cancel := context.WithTimeout(ctx, dp.config.GetP2PConnectionTimeout())
	defer cancel()

	resp, err := dp.p2pClient.SendAnchoredDocument(ctx, id, &p2ppb.AnchorDocumentRequest{Document: &cd})
	if err != nil || !resp.Accepted {
		return errors.New("failed to send document to the node: %v", err)
	}

	log.Infof("Sent document to %x\n", id)
	return nil
}

// PrepareForSignatureRequests gets the core document from the model, and adds the node's own signature
func (dp defaultProcessor) PrepareForSignatureRequests(ctx context.Context, model Model) error {
	self, err := contextutil.Self(ctx)
	if err != nil {
		return err
	}

<<<<<<< HEAD
	// calculate the signing root
	err = dm.CalculateSigningRoot(dataRoot)
	if err != nil {
		return errors.New("failed to calculate signing root: %v", err)
	}

	self, err := contextutil.Account(ctx)
	if err != nil {
		return err
	}
	sig, err := self.SignMsg(cd.SigningRoot)
	if err != nil {
		return err
	}
	cd.Signatures = append(cd.Signatures, sig)

	err = model.UnpackCoreDocument(dm)
=======
	_, err = model.CalculateDataRoot()
	if err != nil {
		return err
	}

	// calculate the signing root
	sr, err := model.CalculateSigningRoot()
>>>>>>> 9c6c952f
	if err != nil {
		return errors.New("failed to calculate signing root: %v", err)
	}

	model.AppendSignatures(identity.Sign(self, identity.KeyPurposeSigning, sr))
	return nil
}

// RequestSignatures gets the core document from the model, validates pre signature requirements,
// collects signatures, and validates the signatures,
func (dp defaultProcessor) RequestSignatures(ctx context.Context, model Model) error {
<<<<<<< HEAD
	dm, err := model.PackCoreDocument()
	if err != nil {
		return errors.New("failed to pack core document: %v", err)
	}

	psv := SignatureValidator(dp.identityService)
=======
	self, err := contextutil.Self(ctx)
	if err != nil {
		return err
	}

	idKeys, ok := self.Keys[identity.KeyPurposeSigning]
	if !ok {
		return errors.New("missing keys for signing")
	}

	psv := PreSignatureRequestValidator(self.ID[:], idKeys.PrivateKey, idKeys.PublicKey)
>>>>>>> 9c6c952f
	err = psv.Validate(nil, model)
	if err != nil {
		return errors.New("failed to validate model for signature request: %v", err)
	}

	signs, err := dp.p2pClient.GetSignaturesForDocument(ctx, model)
	if err != nil {
		return errors.New("failed to collect signatures from the collaborators: %v", err)
	}

	model.AppendSignatures(signs...)
	return nil
}

// PrepareForAnchoring validates the signatures and generates the document root
func (dp defaultProcessor) PrepareForAnchoring(model Model) error {
<<<<<<< HEAD
	dm, err := model.PackCoreDocument()
	if err != nil {
		return errors.New("failed to pack core document: %v", err)
	}

	psv := SignatureValidator(dp.identityService)
	err = psv.Validate(nil, model)
=======
	psv := PostSignatureRequestValidator(dp.identityService)
	err := psv.Validate(nil, model)
>>>>>>> 9c6c952f
	if err != nil {
		return errors.New("failed to validate signatures: %v", err)
	}

	return nil
}

// AnchorDocument validates the model, and anchors the document
func (dp defaultProcessor) AnchorDocument(ctx context.Context, model Model) error {
	pav := PreAnchorValidator(dp.identityService)
	err := pav.Validate(nil, model)
	if err != nil {
		return errors.New("pre anchor validation failed: %v", err)
	}

	dr, err := model.CalculateDocumentRoot()
	if err != nil {
		return errors.New("failed to get document root: %v", err)
	}

	rootHash, err := anchors.ToDocumentRoot(dr)
	if err != nil {
		return errors.New("failed to get document root: %v", err)
	}

	anchorID, err := anchors.ToAnchorID(model.CurrentVersion())
	if err != nil {
		return errors.New("failed to get anchor ID: %v", err)
	}

	if err != nil {
		return errors.New("failed to generate ethereum MAC: %v", err)
	}

	log.Infof("Anchoring document with identifiers: [document: %#x, current: %#x, next: %#x], rootHash: %#x", model.ID(), model.CurrentVersion(), model.NextVersion(), dr)
	done, err := dp.anchorRepository.CommitAnchor(ctx, anchorID, rootHash, [][anchors.DocumentProofLength]byte{utils.RandomByte32()})

	isDone := <-done

	if !isDone {
		return errors.New("failed to commit anchor: %v", err)
	}

	log.Infof("Anchored document with identifiers: [document: %#x, current: %#x, next: %#x], rootHash: %#x", model.ID(), model.CurrentVersion(), model.NextVersion(), dr)
	return nil
}

// SendDocument does post anchor validations and sends the document to collaborators
func (dp defaultProcessor) SendDocument(ctx context.Context, model Model) error {
	av := PostAnchoredValidator(dp.identityService, dp.anchorRepository)
	err := av.Validate(nil, model)
	if err != nil {
		return errors.New("post anchor validations failed: %v", err)
	}

	self, err := contextutil.Self(ctx)
	if err != nil {
		return err
	}

	cs, err := model.GetCollaborators(self.ID)
	if err != nil {
		return errors.New("get external collaborators failed: %v", err)
	}

	cd, err := model.PackCoreDocument()
	if err != nil {
		return errors.New("failed to pack core document: %v", err)
	}

	for _, c := range cs {
		erri := dp.Send(ctx, cd, c)
		if erri != nil {
			err = errors.AppendError(err, erri)
		}
	}

	return err
}<|MERGE_RESOLUTION|>--- conflicted
+++ resolved
@@ -65,30 +65,11 @@
 
 // PrepareForSignatureRequests gets the core document from the model, and adds the node's own signature
 func (dp defaultProcessor) PrepareForSignatureRequests(ctx context.Context, model Model) error {
-	self, err := contextutil.Self(ctx)
+	self, err := contextutil.Account(ctx)
 	if err != nil {
 		return err
 	}
 
-<<<<<<< HEAD
-	// calculate the signing root
-	err = dm.CalculateSigningRoot(dataRoot)
-	if err != nil {
-		return errors.New("failed to calculate signing root: %v", err)
-	}
-
-	self, err := contextutil.Account(ctx)
-	if err != nil {
-		return err
-	}
-	sig, err := self.SignMsg(cd.SigningRoot)
-	if err != nil {
-		return err
-	}
-	cd.Signatures = append(cd.Signatures, sig)
-
-	err = model.UnpackCoreDocument(dm)
-=======
 	_, err = model.CalculateDataRoot()
 	if err != nil {
 		return err
@@ -96,39 +77,25 @@
 
 	// calculate the signing root
 	sr, err := model.CalculateSigningRoot()
->>>>>>> 9c6c952f
 	if err != nil {
 		return errors.New("failed to calculate signing root: %v", err)
 	}
 
-	model.AppendSignatures(identity.Sign(self, identity.KeyPurposeSigning, sr))
+	sig, err := self.SignMsg(sr)
+	if err != nil {
+		return err
+	}
+
+	model.AppendSignatures(sig)
+
 	return nil
 }
 
 // RequestSignatures gets the core document from the model, validates pre signature requirements,
 // collects signatures, and validates the signatures,
 func (dp defaultProcessor) RequestSignatures(ctx context.Context, model Model) error {
-<<<<<<< HEAD
-	dm, err := model.PackCoreDocument()
-	if err != nil {
-		return errors.New("failed to pack core document: %v", err)
-	}
-
 	psv := SignatureValidator(dp.identityService)
-=======
-	self, err := contextutil.Self(ctx)
-	if err != nil {
-		return err
-	}
-
-	idKeys, ok := self.Keys[identity.KeyPurposeSigning]
-	if !ok {
-		return errors.New("missing keys for signing")
-	}
-
-	psv := PreSignatureRequestValidator(self.ID[:], idKeys.PrivateKey, idKeys.PublicKey)
->>>>>>> 9c6c952f
-	err = psv.Validate(nil, model)
+	err := psv.Validate(nil, model)
 	if err != nil {
 		return errors.New("failed to validate model for signature request: %v", err)
 	}
@@ -144,18 +111,8 @@
 
 // PrepareForAnchoring validates the signatures and generates the document root
 func (dp defaultProcessor) PrepareForAnchoring(model Model) error {
-<<<<<<< HEAD
-	dm, err := model.PackCoreDocument()
-	if err != nil {
-		return errors.New("failed to pack core document: %v", err)
-	}
-
 	psv := SignatureValidator(dp.identityService)
-	err = psv.Validate(nil, model)
-=======
-	psv := PostSignatureRequestValidator(dp.identityService)
 	err := psv.Validate(nil, model)
->>>>>>> 9c6c952f
 	if err != nil {
 		return errors.New("failed to validate signatures: %v", err)
 	}
