package documents

import (
	"context"
	"time"

	"github.com/centrifuge/centrifuge-protobufs/gen/go/coredocument"
	"github.com/centrifuge/centrifuge-protobufs/gen/go/p2p"
	"github.com/centrifuge/go-centrifuge/anchors"
	"github.com/centrifuge/go-centrifuge/config"
	"github.com/centrifuge/go-centrifuge/contextutil"
	"github.com/centrifuge/go-centrifuge/errors"
	"github.com/centrifuge/go-centrifuge/identity"
	"github.com/centrifuge/go-centrifuge/utils"
	"github.com/ethereum/go-ethereum/common"
)

// Config defines required methods required for the documents package.
type Config interface {
	GetNetworkID() uint32
	GetIdentityID() ([]byte, error)
	GetP2PConnectionTimeout() time.Duration
	GetContractAddress(contractName config.ContractName) common.Address
}

// DocumentRequestProcessor offers methods to interact with the p2p layer to request documents.
type DocumentRequestProcessor interface {
	RequestDocumentWithAccessToken(ctx context.Context, granterDID identity.DID, tokenIdentifier, documentIdentifier, delegatingDocumentIdentifier []byte) (*p2ppb.GetDocumentResponse, error)
}

// Client defines methods that can be implemented by any type handling p2p communications.
type Client interface {

	// GetSignaturesForDocument gets the signatures for document
	GetSignaturesForDocument(ctx context.Context, model Model) ([]*coredocumentpb.Signature, []error, error)

	// after all signatures are collected the sender sends the document including the signatures
	SendAnchoredDocument(ctx context.Context, receiverID identity.DID, in *p2ppb.AnchorDocumentRequest) (*p2ppb.AnchorDocumentResponse, error)

	// GetDocumentRequest requests a document from a collaborator
	GetDocumentRequest(ctx context.Context, requesterID identity.DID, in *p2ppb.GetDocumentRequest) (*p2ppb.GetDocumentResponse, error)
}

// defaultProcessor implements AnchorProcessor interface
type defaultProcessor struct {
	identityService  identity.Service
	p2pClient        Client
	anchorRepository anchors.AnchorRepository
	config           Config
}

// DefaultProcessor returns the default implementation of CoreDocument AnchorProcessor
func DefaultProcessor(idService identity.Service, p2pClient Client, repository anchors.AnchorRepository, config Config) AnchorProcessor {
	return defaultProcessor{
		identityService:  idService,
		p2pClient:        p2pClient,
		anchorRepository: repository,
		config:           config,
	}
}

// Send sends the given defaultProcessor to the given recipient on the P2P layer
func (dp defaultProcessor) Send(ctx context.Context, cd coredocumentpb.CoreDocument, id identity.DID) (err error) {
	log.Infof("sending document %x to recipient %x", cd.DocumentIdentifier, id)
	ctx, cancel := context.WithTimeout(ctx, dp.config.GetP2PConnectionTimeout())
	defer cancel()

	resp, err := dp.p2pClient.SendAnchoredDocument(ctx, id, &p2ppb.AnchorDocumentRequest{Document: &cd})
	if err != nil || !resp.Accepted {
		return errors.New("failed to send document to the node: %v", err)
	}

	log.Infof("Sent document to %x\n", id)
	return nil
}

// PrepareForSignatureRequests gets the core document from the model, and adds the node's own signature
func (dp defaultProcessor) PrepareForSignatureRequests(ctx context.Context, model Model) error {
	self, err := contextutil.Account(ctx)
	if err != nil {
		return err
	}

	_, err = model.CalculateDataRoot()
	if err != nil {
		return err
	}

	id, err := self.GetIdentityID()
	if err != nil {
		return err
	}

	did, err := identity.NewDIDFromBytes(id)
	if err != nil {
		return err
	}

	err = model.AddUpdateLog(did)
	if err != nil {
		return err
	}

	addr := dp.config.GetContractAddress(config.AnchorRepo)
	model.SetUsedAnchorRepoAddress(addr)

	// calculate the document data root
	ddr, err := model.CalculateDocumentDataRoot()
	if err != nil {
		return errors.New("failed to calculate document data root: %v", err)
	}

<<<<<<< HEAD
	sig, err := self.SignMsg(append(ddr, []byte{0}...))
=======
	sig, err := self.SignMsg(ConsensusSignaturePayload(ddr, byte(0)))
>>>>>>> 73508469
	if err != nil {
		return err
	}

	model.AppendSignatures(sig)
	return nil
}

// RequestSignatures gets the core document from the model, validates pre signature requirements,
// collects signatures, and validates the signatures,
func (dp defaultProcessor) RequestSignatures(ctx context.Context, model Model) error {
	psv := SignatureValidator(dp.identityService, dp.anchorRepository)
	err := psv.Validate(nil, model)
	if err != nil {
		return errors.New("failed to validate model for signature request: %v", err)
	}

	// we ignore signature collection errors and anchor anyways
	signs, _, err := dp.p2pClient.GetSignaturesForDocument(ctx, model)
	if err != nil {
		return errors.New("failed to collect signatures from the collaborators: %v", err)
	}

	model.AppendSignatures(signs...)
	return nil
}

// PrepareForAnchoring validates the signatures and generates the document root
func (dp defaultProcessor) PrepareForAnchoring(model Model) error {
	psv := SignatureValidator(dp.identityService, dp.anchorRepository)
	err := psv.Validate(nil, model)
	if err != nil {
		return errors.New("failed to validate signatures: %v", err)
	}

	return nil
}

// PreAnchorDocument pre-commits a document
func (dp defaultProcessor) PreAnchorDocument(ctx context.Context, model Model) error {
	docDataRoot, err := model.CalculateDocumentDataRoot()
	if err != nil {
		return err
	}

	anchorID, err := anchors.ToAnchorID(model.CurrentVersion())
	if err != nil {
		return err
	}

	sRoot, err := anchors.ToDocumentRoot(docDataRoot)
	if err != nil {
		return err
	}

	log.Infof("Pre-anchoring document with identifiers: [document: %#x, current: %#x, next: %#x], docDataRoot: %#x", model.ID(), model.CurrentVersion(), model.NextVersion(), sRoot)
	done, err := dp.anchorRepository.PreCommitAnchor(ctx, anchorID, sRoot)
	if err != nil {
		return err
	}

	isDone := <-done
	if !isDone {
		return errors.New("failed to pre-commit anchor: %v", err)
	}

	log.Infof("Pre-anchored document with identifiers: [document: %#x, current: %#x, next: %#x], docDataRoot: %#x", model.ID(), model.CurrentVersion(), model.NextVersion(), sRoot)
	return nil
}

// AnchorDocument validates the model, and anchors the document
func (dp defaultProcessor) AnchorDocument(ctx context.Context, model Model) error {
	pav := PreAnchorValidator(dp.identityService, dp.anchorRepository)
	err := pav.Validate(nil, model)
	if err != nil {
		return errors.New("pre anchor validation failed: %v", err)
	}

	dr, err := model.CalculateDocumentRoot()
	if err != nil {
		return errors.New("failed to get document root: %v", err)
	}

	rootHash, err := anchors.ToDocumentRoot(dr)
	if err != nil {
		return errors.New("failed to convert document root: %v", err)
	}

	anchorIDPreimage, err := anchors.ToAnchorID(model.CurrentVersionPreimage())
	if err != nil {
		return errors.New("failed to get anchor ID: %v", err)
	}

	signaturesRoot, err := model.CalculateSignaturesRoot()
	if err != nil {
		return errors.New("failed to get signature root: %v", err)
	}

	signaturesRootHash, err := utils.SliceToByte32(signaturesRoot)
	if err != nil {
		return errors.New("failed to get signatures root proof in ethereum format: %v", err)
	}

	log.Infof("Anchoring document with identifiers: [document: %#x, current: %#x, next: %#x], rootHash: %#x", model.ID(), model.CurrentVersion(), model.NextVersion(), dr)
	done, err := dp.anchorRepository.CommitAnchor(ctx, anchorIDPreimage, rootHash, signaturesRootHash)
	if err != nil {
		return errors.New("failed to commit anchor: %v", err)
	}

	isDone := <-done
	if !isDone {
		return errors.New("failed to commit anchor: %v", err)
	}

	log.Infof("Anchored document with identifiers: [document: %#x, current: %#x, next: %#x], rootHash: %#x", model.ID(), model.CurrentVersion(), model.NextVersion(), dr)
	return nil
}

// RequestDocumentWithAccessToken requests a document with an access token
func (dp defaultProcessor) RequestDocumentWithAccessToken(ctx context.Context, granterDID identity.DID, tokenIdentifier, documentIdentifier, delegatingDocumentIdentifier []byte) (*p2ppb.GetDocumentResponse, error) {
	accessTokenRequest := &p2ppb.AccessTokenRequest{DelegatingDocumentIdentifier: delegatingDocumentIdentifier, AccessTokenId: tokenIdentifier}

	request := &p2ppb.GetDocumentRequest{DocumentIdentifier: documentIdentifier,
		AccessType:         p2ppb.AccessType_ACCESS_TYPE_ACCESS_TOKEN_VERIFICATION,
		AccessTokenRequest: accessTokenRequest,
	}

	response, err := dp.p2pClient.GetDocumentRequest(ctx, granterDID, request)
	if err != nil {
		return nil, err
	}

	return response, nil
}

// SendDocument does post anchor validations and sends the document to collaborators
func (dp defaultProcessor) SendDocument(ctx context.Context, model Model) error {
	av := PostAnchoredValidator(dp.identityService, dp.anchorRepository)
	err := av.Validate(nil, model)
	if err != nil {
		return errors.New("post anchor validations failed: %v", err)
	}

	selfDID, err := contextutil.AccountDID(ctx)
	if err != nil {
		return err
	}

	cs, err := model.GetSignerCollaborators(selfDID)
	if err != nil {
		return errors.New("get external collaborators failed: %v", err)
	}

	cd, err := model.PackCoreDocument()
	if err != nil {
		return errors.New("failed to pack core document: %v", err)
	}

	for _, c := range cs {
		erri := dp.Send(ctx, cd, c)
		if erri != nil {
			err = errors.AppendError(err, erri)
		}
	}

	return err
}

// ConsensusSignaturePayload forms the payload needed to be signed during the document consensus flow
func ConsensusSignaturePayload(docDataRoot []byte, validationFlag byte) []byte {
	return append(docDataRoot, []byte{validationFlag}...)
}<|MERGE_RESOLUTION|>--- conflicted
+++ resolved
@@ -110,11 +110,7 @@
 		return errors.New("failed to calculate document data root: %v", err)
 	}
 
-<<<<<<< HEAD
-	sig, err := self.SignMsg(append(ddr, []byte{0}...))
-=======
 	sig, err := self.SignMsg(ConsensusSignaturePayload(ddr, byte(0)))
->>>>>>> 73508469
 	if err != nil {
 		return err
 	}
