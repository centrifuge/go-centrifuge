--- conflicted
+++ resolved
@@ -174,11 +174,7 @@
 		return err
 	}
 
-<<<<<<< HEAD
-	cs, err := model.GetCollaborators(selfDID)
-=======
-	cs, err := model.GetSignerCollaborators(self.ID)
->>>>>>> a3ef4a20
+	cs, err := model.GetSignerCollaborators(selfDID)
 	if err != nil {
 		return errors.New("get external collaborators failed: %v", err)
 	}
