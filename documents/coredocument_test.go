// +build unit

package documents

import (
	"fmt"
	"os"
	"testing"
	"time"

	"github.com/centrifuge/centrifuge-protobufs/documenttypes"
	"github.com/centrifuge/centrifuge-protobufs/gen/go/coredocument"
	"github.com/centrifuge/go-centrifuge/anchors"
	"github.com/centrifuge/go-centrifuge/bootstrap"
	"github.com/centrifuge/go-centrifuge/bootstrap/bootstrappers/testlogging"
	"github.com/centrifuge/go-centrifuge/centchain"
	"github.com/centrifuge/go-centrifuge/config"
	"github.com/centrifuge/go-centrifuge/config/configstore"
	"github.com/centrifuge/go-centrifuge/errors"
	"github.com/centrifuge/go-centrifuge/ethereum"
	"github.com/centrifuge/go-centrifuge/identity"
	"github.com/centrifuge/go-centrifuge/jobs/jobsv1"
	"github.com/centrifuge/go-centrifuge/queue"
	"github.com/centrifuge/go-centrifuge/storage/leveldb"
	"github.com/centrifuge/go-centrifuge/testingutils/commons"
	"github.com/centrifuge/go-centrifuge/testingutils/config"
	"github.com/centrifuge/go-centrifuge/testingutils/identity"
	"github.com/centrifuge/go-centrifuge/utils"
	"github.com/centrifuge/go-centrifuge/utils/byteutils"
	"github.com/centrifuge/precise-proofs/proofs"
	proofspb "github.com/centrifuge/precise-proofs/proofs/proto"
	"github.com/ethereum/go-ethereum/common/hexutil"
	"github.com/golang/protobuf/ptypes/any"
	"github.com/stretchr/testify/assert"

	"golang.org/x/crypto/blake2b"
)

var ctx map[string]interface{}
var cfg config.Configuration
var did = testingidentity.GenerateRandomDID()

func TestMain(m *testing.M) {
	ctx = make(map[string]interface{})
	ethClient := &ethereum.MockEthClient{}
	ethClient.On("GetEthClient").Return(nil)
	ctx[ethereum.BootstrappedEthereumClient] = ethClient
	centChainClient := &centchain.MockAPI{}
	ctx[centchain.BootstrappedCentChainClient] = centChainClient

	ibootstappers := []bootstrap.TestBootstrapper{
		&testlogging.TestLoggingBootstrapper{},
		&config.Bootstrapper{},
		&leveldb.Bootstrapper{},
		&configstore.Bootstrapper{},
		jobsv1.Bootstrapper{},
		&queue.Bootstrapper{},
		&anchors.Bootstrapper{},
		&Bootstrapper{},
	}
	ctx[identity.BootstrappedDIDService] = &testingcommons.MockIdentityService{}
	ctx[identity.BootstrappedDIDFactory] = &testingcommons.MockIdentityFactory{}
	bootstrap.RunTestBootstrappers(ibootstappers, ctx)
	cfg = ctx[bootstrap.BootstrappedConfig].(config.Configuration)
	cfg.Set("keys.p2p.publicKey", "../build/resources/p2pKey.pub.pem")
	cfg.Set("keys.p2p.privateKey", "../build/resources/p2pKey.key.pem")
	cfg.Set("keys.signing.publicKey", "../build/resources/signingKey.pub.pem")
	cfg.Set("keys.signing.privateKey", "../build/resources/signingKey.key.pem")
	cfg.Set("identityId", did.String())
	result := m.Run()
	bootstrap.RunTestTeardown(ibootstappers)
	os.Exit(result)
}

func Test_fetchUniqueCollaborators(t *testing.T) {
	o1 := testingidentity.GenerateRandomDID()
	o2 := testingidentity.GenerateRandomDID()
	n1 := testingidentity.GenerateRandomDID()
	tests := []struct {
		old    []identity.DID
		new    []identity.DID
		result []identity.DID
	}{
		// when old cs are nil
		{
			new: []identity.DID{n1},
		},

		{
			old:    []identity.DID{o1, o2},
			result: []identity.DID{o1, o2},
		},

		{
			old:    []identity.DID{o1},
			new:    []identity.DID{n1},
			result: []identity.DID{o1},
		},

		{
			old:    []identity.DID{o1, n1},
			new:    []identity.DID{n1},
			result: []identity.DID{o1},
		},

		{
			old:    []identity.DID{o1, n1},
			new:    []identity.DID{o2},
			result: []identity.DID{o1, n1},
		},
	}

	for _, c := range tests {
		uc := filterCollaborators(c.old, c.new...)
		assert.Equal(t, c.result, uc)
	}
}

func TestCoreDocument_CurrentVersion(t *testing.T) {
	cd, err := newCoreDocument()
	assert.NoError(t, err)

	assert.Equal(t, cd.CurrentVersion(), cd.Document.CurrentVersion)
}

func TestCoreDocument_PreviousVersion(t *testing.T) {
	cd, err := newCoreDocument()
	assert.NoError(t, err)

	assert.Equal(t, cd.PreviousVersion(), cd.Document.PreviousVersion)
}

func TestCoreDocument_NextVersion(t *testing.T) {
	cd, err := newCoreDocument()
	assert.NoError(t, err)

	assert.Equal(t, cd.NextVersion(), cd.Document.NextVersion)
}

func TestCoreDocument_CurrentVersionPreimage(t *testing.T) {
	cd, err := newCoreDocument()
	assert.NoError(t, err)

	assert.Equal(t, cd.CurrentVersionPreimage(), cd.Document.CurrentPreimage)
}

func TestCoreDocument_Author(t *testing.T) {
	cd, err := newCoreDocument()
	assert.NoError(t, err)

	did := testingidentity.GenerateRandomDID()
	cd.Document.Author = did[:]
	a, err := cd.Author()
	assert.NoError(t, err)

	aID, err := identity.NewDIDFromBytes(cd.Document.Author)
	assert.NoError(t, err)
	assert.Equal(t, a, aID)
}

func TestCoreDocument_ID(t *testing.T) {
	cd, err := newCoreDocument()
	assert.NoError(t, err)

	assert.Equal(t, cd.Document.DocumentIdentifier, cd.ID())
}

func TestNewCoreDocumentWithCollaborators(t *testing.T) {
	did1 := testingidentity.GenerateRandomDID()
	did2 := testingidentity.GenerateRandomDID()
	c := &CollaboratorsAccess{
		ReadCollaborators:      []identity.DID{did1},
		ReadWriteCollaborators: []identity.DID{did2},
	}
	cd, err := NewCoreDocument([]byte("inv"), *c, nil)
	assert.NoError(t, err)

	collabs, err := cd.GetCollaborators(identity.DID{})
	assert.NoError(t, err)
	assert.Equal(t, did1, collabs.ReadCollaborators[0])
	assert.Equal(t, did2, collabs.ReadWriteCollaborators[0])
}

func TestNewCoreDocumentWithAccessToken(t *testing.T) {
	cd, err := newCoreDocument()
	assert.NoError(t, err)

	ctxh := testingconfig.CreateAccountContext(t, cfg)
	id := hexutil.Encode(cd.Document.DocumentIdentifier)
	did1 := testingidentity.GenerateRandomDID()

	// wrong granteeID format
	at := AccessTokenParams{
		Grantee:            "random string",
		DocumentIdentifier: id,
	}
	ncd, err := NewCoreDocumentWithAccessToken(ctxh, CompactProperties("inv"), at)
	assert.Error(t, err)

	// wrong docID
	at = AccessTokenParams{
		Grantee:            did1.String(),
		DocumentIdentifier: "random string",
	}
	ncd, err = NewCoreDocumentWithAccessToken(ctxh, CompactProperties("inv"), at)
	assert.Error(t, err)

	// correct access token params
	at = AccessTokenParams{
		Grantee:            did1.String(),
		DocumentIdentifier: id,
	}
	ncd, err = NewCoreDocumentWithAccessToken(ctxh, CompactProperties("inv"), at)
	assert.NoError(t, err)

	token := ncd.Document.AccessTokens[0]
	assert.Equal(t, token.DocumentIdentifier, cd.Document.DocumentIdentifier)
	assert.Equal(t, token.Grantee, did1[:])
	assert.NotEqual(t, cd.Document.DocumentIdentifier, ncd.Document.DocumentIdentifier)
}

func TestCoreDocument_PrepareNewVersion(t *testing.T) {
	cd, err := newCoreDocument()
	assert.NoError(t, err)
	h, err := blake2b.New256(nil)
	assert.NoError(t, err)
	h.Write(cd.GetTestCoreDocWithReset().CurrentPreimage)
	var expectedCurrentVersion []byte
	expectedCurrentVersion = h.Sum(expectedCurrentVersion)
	assert.Equal(t, expectedCurrentVersion, cd.GetTestCoreDocWithReset().CurrentVersion)
	c1 := testingidentity.GenerateRandomDID()
	c2 := testingidentity.GenerateRandomDID()
	c3 := testingidentity.GenerateRandomDID()
	c4 := testingidentity.GenerateRandomDID()

	// successful preparation of new version with new read collaborators
	ncd, err := cd.PrepareNewVersion(nil, CollaboratorsAccess{[]identity.DID{c1, c2}, nil}, nil)
	assert.NoError(t, err)
	assert.NotNil(t, ncd)
	rc, err := ncd.getReadCollaborators(coredocumentpb.Action_ACTION_READ_SIGN)
	assert.Contains(t, rc, c1)
	assert.Contains(t, rc, c2)
	h, err = blake2b.New256(nil)
	assert.NoError(t, err)
	h.Write(ncd.GetTestCoreDocWithReset().NextPreimage)
	var expectedNextVersion []byte
	expectedNextVersion = h.Sum(expectedNextVersion)
	assert.Equal(t, expectedNextVersion, ncd.GetTestCoreDocWithReset().NextVersion)

	// successful preparation of new version with read and write collaborators
	assert.NoError(t, err)
	ncd, err = cd.PrepareNewVersion([]byte("inv"), CollaboratorsAccess{[]identity.DID{c1, c2}, []identity.DID{c3, c4}}, nil)
	assert.NoError(t, err)
	assert.NotNil(t, ncd)
	rc, err = ncd.getReadCollaborators(coredocumentpb.Action_ACTION_READ_SIGN)
	assert.NoError(t, err)
	assert.Len(t, rc, 4)
	assert.Contains(t, rc, c1)
	assert.Contains(t, rc, c2)
	assert.Contains(t, rc, c3)
	assert.Contains(t, rc, c4)
	wc, err := ncd.getWriteCollaborators(coredocumentpb.TransitionAction_TRANSITION_ACTION_EDIT)
	assert.NoError(t, err)
	assert.Len(t, wc, 2)
	assert.Contains(t, wc, c3)
	assert.Contains(t, wc, c4)
	assert.NotContains(t, wc, c1)
	assert.NotContains(t, wc, c2)

	assert.Equal(t, cd.GetTestCoreDocWithReset().NextVersion, ncd.GetTestCoreDocWithReset().CurrentVersion)
	assert.Equal(t, cd.GetTestCoreDocWithReset().CurrentVersion, ncd.GetTestCoreDocWithReset().PreviousVersion)
	assert.Equal(t, cd.GetTestCoreDocWithReset().DocumentIdentifier, ncd.GetTestCoreDocWithReset().DocumentIdentifier)
	assert.Len(t, cd.GetTestCoreDocWithReset().Roles, 0)
	assert.Len(t, cd.GetTestCoreDocWithReset().ReadRules, 0)
	assert.Len(t, cd.GetTestCoreDocWithReset().TransitionRules, 0)
	assert.Len(t, ncd.GetTestCoreDocWithReset().Roles, 2)
	assert.Len(t, ncd.GetTestCoreDocWithReset().ReadRules, 1)
	assert.Len(t, ncd.GetTestCoreDocWithReset().TransitionRules, 2)
	assert.Len(t, ncd.GetTestCoreDocWithReset().Roles[0].Collaborators, 4)
	assert.Equal(t, ncd.GetTestCoreDocWithReset().Roles[0].Collaborators[0], c1[:])
	assert.Equal(t, ncd.GetTestCoreDocWithReset().Roles[0].Collaborators[1], c2[:])
	assert.Len(t, ncd.GetTestCoreDocWithReset().Roles[1].Collaborators, 2)
	assert.Equal(t, ncd.GetTestCoreDocWithReset().Roles[1].Collaborators[0], c3[:])
	assert.Equal(t, ncd.GetTestCoreDocWithReset().Roles[1].Collaborators[1], c4[:])
}

func TestCoreDocument_Patch(t *testing.T) {
	cd, err := newCoreDocument()
	assert.NoError(t, err)

	// not in allowed status error
	err = cd.SetStatus(Committed)
	assert.NoError(t, err)
	ncd, err := cd.Patch(nil, CollaboratorsAccess{}, nil)
	assert.Error(t, err)
	assert.Nil(t, ncd)

	cd, err = newCoreDocument()
	assert.NoError(t, err)
<<<<<<< HEAD
	h := sha256.New()
=======
	h, err := blake2b.New256(nil)
	assert.NoError(t, err)
>>>>>>> 1a1bd4b0
	h.Write(cd.GetTestCoreDocWithReset().CurrentPreimage)
	var expectedCurrentVersion []byte
	expectedCurrentVersion = h.Sum(expectedCurrentVersion)
	assert.Equal(t, expectedCurrentVersion, cd.GetTestCoreDocWithReset().CurrentVersion)
	c1 := testingidentity.GenerateRandomDID()
	c2 := testingidentity.GenerateRandomDID()
	attr, err := NewStringAttribute("test", AttrString, "value")
	assert.NoError(t, err)
	attrs := map[AttrKey]Attribute{
		attr.Key: attr,
	}

	ncd, err = cd.Patch(nil, CollaboratorsAccess{[]identity.DID{c1, c2}, nil}, attrs)
	assert.NoError(t, err)
	assert.NotNil(t, ncd)
	assert.Equal(t, cd.CurrentVersion(), ncd.CurrentVersion())
	assert.Equal(t, cd.NextVersion(), ncd.NextVersion())
	collabs, err := ncd.GetCollaborators()
	assert.NoError(t, err)
	assert.Len(t, collabs.ReadCollaborators, 2)
	assert.Equal(t, c1, collabs.ReadCollaborators[0])
	assert.Len(t, ncd.Attributes, 1)
	assert.Equal(t, ncd.Attributes[attr.Key].Value, attr.Value)

	// Override existing collaborators and attribute
	c3 := testingidentity.GenerateRandomDID()
	attr, err = NewStringAttribute("test1", AttrString, "value1")
	assert.NoError(t, err)
	attrs = map[AttrKey]Attribute{
		attr.Key: attr,
	}
	oncd, err := ncd.Patch(nil, CollaboratorsAccess{[]identity.DID{c3}, nil}, attrs)
	assert.NoError(t, err)
	assert.NotNil(t, oncd)
	assert.Equal(t, cd.CurrentVersion(), ncd.CurrentVersion())
	assert.Equal(t, cd.NextVersion(), ncd.NextVersion())
	collabs, err = oncd.GetCollaborators()
	assert.NoError(t, err)
	assert.Len(t, collabs.ReadCollaborators, 1)
	assert.Equal(t, c3, collabs.ReadCollaborators[0])
	assert.Len(t, oncd.Attributes, 1)
	assert.Equal(t, oncd.Attributes[attr.Key].Value, attr.Value)
}

func TestCoreDocument_newRoleWithCollaborators(t *testing.T) {
	did1 := testingidentity.GenerateRandomDID()
	did2 := testingidentity.GenerateRandomDID()

	role := newRoleWithCollaborators(did1, did2)
	assert.Len(t, role.Collaborators, 2)
	assert.Equal(t, role.Collaborators[0], did1[:])
	assert.Equal(t, role.Collaborators[1], did2[:])
}

func TestCoreDocument_AddUpdateLog(t *testing.T) {
	did1 := testingidentity.GenerateRandomDID()
	cd, err := newCoreDocument()
	assert.NoError(t, err)

	err = cd.AddUpdateLog(did1)
	assert.NoError(t, err)
	assert.Equal(t, cd.Document.Author, did1[:])
	assert.True(t, cd.Modified)
}

func TestGetSigningProofHash(t *testing.T) {
	docAny := &any.Any{
		TypeUrl: documenttypes.InvoiceDataTypeUrl,
		Value:   []byte{},
	}

	cd, err := newCoreDocument()
	assert.NoError(t, err)
	cd.GetTestCoreDocWithReset().EmbeddedData = docAny
	testTree, err := cd.DefaultTreeWithPrefix("invoice", []byte{1, 0, 0, 0})
	assert.NoError(t, err)
	signingRoot, err := cd.CalculateSigningRoot(documenttypes.InvoiceDataTypeUrl, testTree.GetLeaves())
	assert.Nil(t, err)

	cd.GetTestCoreDocWithReset()
	docRoot, err := cd.CalculateDocumentRoot(documenttypes.InvoiceDataTypeUrl, testTree.GetLeaves())
	assert.Nil(t, err)

	signatureTree, err := cd.GetSignaturesDataTree()
	assert.Nil(t, err)
	h, err := blake2b.New256(nil)
	assert.NoError(t, err)
	valid, err := proofs.ValidateProofHashes(signingRoot, []*proofspb.MerkleHash{{Right: signatureTree.RootHash()}}, docRoot, h)
	assert.True(t, valid)
	assert.Nil(t, err)
}

func TestGetSignaturesTree(t *testing.T) {
	docAny := &any.Any{
		TypeUrl: documenttypes.InvoiceDataTypeUrl,
		Value:   []byte{},
	}

	cd, err := newCoreDocument()
	assert.NoError(t, err)
	cd.GetTestCoreDocWithReset().EmbeddedData = docAny
	sig := &coredocumentpb.Signature{
		SignerId:    utils.RandomSlice(identity.DIDLength),
		PublicKey:   utils.RandomSlice(32),
		SignatureId: utils.RandomSlice(52),
		Signature:   utils.RandomSlice(32),
	}
	cd.GetTestCoreDocWithReset().SignatureData.Signatures = []*coredocumentpb.Signature{sig}
	signatureTree, err := cd.GetSignaturesDataTree()

	signatureRoot, err := cd.CalculateSignaturesRoot()
	assert.NoError(t, err)
	assert.NoError(t, err)
	assert.NotNil(t, signatureTree)
	assert.Equal(t, signatureTree.RootHash(), signatureRoot)

	lengthIdx, lengthLeaf := signatureTree.GetLeafByProperty(SignaturesTreePrefix + ".signatures.length")
	assert.Equal(t, 0, lengthIdx)
	assert.NotNil(t, lengthLeaf)
	assert.Equal(t, SignaturesTreePrefix+".signatures.length", lengthLeaf.Property.ReadableName())
	assert.Equal(t, append(CompactProperties(SignaturesTreePrefix), []byte{0, 0, 0, 1}...), lengthLeaf.Property.CompactName())

	signerKey := hexutil.Encode(sig.SignatureId)
	_, signerLeaf := signatureTree.GetLeafByProperty(fmt.Sprintf("%s.signatures[%s]", SignaturesTreePrefix, signerKey))
	assert.NotNil(t, signerLeaf)
	assert.Equal(t, fmt.Sprintf("%s.signatures[%s]", SignaturesTreePrefix, signerKey), signerLeaf.Property.ReadableName())
	assert.Equal(t, append(CompactProperties(SignaturesTreePrefix), append([]byte{0, 0, 0, 1}, sig.SignatureId...)...), signerLeaf.Property.CompactName())
	assert.Equal(t, byteutils.AddZeroBytesSuffix(sig.Signature, 66), signerLeaf.Value)
}

func TestGetDocumentSigningTree(t *testing.T) {
	cd, err := newCoreDocument()
	assert.NoError(t, err)

	// no data root
	_, err = cd.signingRootTree(documenttypes.InvoiceDataTypeUrl, nil)
	assert.Error(t, err)

	// successful tree generation
	tree, err := cd.signingRootTree(documenttypes.InvoiceDataTypeUrl, utils.RandomSlice(32))
	assert.Nil(t, err)
	assert.NotNil(t, tree)

	_, leaf := tree.GetLeafByProperty(SigningTreePrefix + ".data_root")
	for _, l := range tree.GetLeaves() {
		fmt.Printf("P: %s V: %v", l.Property.ReadableName(), l.Value)
	}
	assert.NotNil(t, leaf)

	_, leaf = tree.GetLeafByProperty(SigningTreePrefix + ".cd_root")
	assert.NotNil(t, leaf)
}

// TestGetDocumentRootTree tests that the documentroottree is properly calculated
func TestGetDocumentRootTree(t *testing.T) {
	cd, err := newCoreDocument()
	assert.NoError(t, err)

	sig := &coredocumentpb.Signature{
		SignerId:    utils.RandomSlice(identity.DIDLength),
		PublicKey:   utils.RandomSlice(32),
		SignatureId: utils.RandomSlice(52),
		Signature:   utils.RandomSlice(32),
	}
	cd.GetTestCoreDocWithReset().SignatureData.Signatures = []*coredocumentpb.Signature{sig}
	testTree, err := cd.DefaultTreeWithPrefix("invoice", []byte{1, 0, 0, 0})
	assert.NoError(t, err)

	// successful document root generation
	signingRoot, err := cd.CalculateSigningRoot(documenttypes.InvoiceDataTypeUrl, testTree.GetLeaves())
	assert.NoError(t, err)
	tree, err := cd.DocumentRootTree(documenttypes.InvoiceDataTypeUrl, testTree.GetLeaves())
	assert.NoError(t, err)
	_, leaf := tree.GetLeafByProperty(fmt.Sprintf("%s.%s", DRTreePrefix, SigningRootField))
	assert.NotNil(t, leaf)
	assert.Equal(t, signingRoot, leaf.Hash)

	// Get signaturesLeaf
	_, signaturesLeaf := tree.GetLeafByProperty(fmt.Sprintf("%s.%s", DRTreePrefix, SignaturesRootField))
	assert.NotNil(t, signaturesLeaf)
	assert.Equal(t, fmt.Sprintf("%s.%s", DRTreePrefix, SignaturesRootField), signaturesLeaf.Property.ReadableName())
	assert.Equal(t, append(CompactProperties(DRTreePrefix), CompactProperties(SignaturesRootField)...), signaturesLeaf.Property.CompactName())
}

func TestCoreDocument_GenerateProofs(t *testing.T) {
	h, err := blake2b.New256(nil)
	assert.NoError(t, err)
	cd, err := newCoreDocument()
	assert.NoError(t, err)
	testTree, err := cd.DefaultTreeWithPrefix("prefix", []byte{1, 0, 0, 0})
	assert.NoError(t, err)
	props := []proofs.Property{NewLeafProperty("prefix.sample_field", []byte{1, 0, 0, 0, 0, 0, 0, 200}), NewLeafProperty("prefix.sample_field2", []byte{1, 0, 0, 0, 0, 0, 0, 202})}
	compactProps := [][]byte{props[0].Compact, props[1].Compact}
	err = testTree.AddLeaf(proofs.LeafNode{Hash: utils.RandomSlice(32), Hashed: true, Property: props[0]})
	assert.NoError(t, err)
	err = testTree.AddLeaf(proofs.LeafNode{Hash: utils.RandomSlice(32), Hashed: true, Property: props[1]})
	assert.NoError(t, err)
	err = testTree.Generate()
	assert.NoError(t, err)
	docAny := &any.Any{
		TypeUrl: documenttypes.InvoiceDataTypeUrl,
		Value:   []byte{},
	}

	cd, err = newCoreDocument()
	assert.NoError(t, err)
	cd.GetTestCoreDocWithReset().EmbeddedData = docAny
<<<<<<< HEAD
	signingRoot, err := cd.CalculateSigningRoot(documenttypes.InvoiceDataTypeUrl, testTree.RootHash())
=======
	dataRoot := calculateBasicDataRoot(t, cd, documenttypes.InvoiceDataTypeUrl, testTree.GetLeaves())
	cdTree, err := cd.coredocTree(documenttypes.InvoiceDataTypeUrl)
	assert.NoError(t, err)
	tests := []struct {
		fieldName   string
		fromCoreDoc bool
		proofLength int
	}{
		{
			"prefix.sample_field",
			false,
			5,
		},
		{
			CDTreePrefix + ".document_identifier",
			true,
			5,
		},
		{
			"prefix.sample_field2",
			false,
			5,
		},
		{
			CDTreePrefix + ".next_version",
			true,
			5,
		},
	}
	for _, test := range tests {
		t.Run(test.fieldName, func(t *testing.T) {
			p, err := cd.CreateProofs(documenttypes.InvoiceDataTypeUrl, testTree.GetLeaves(), []string{test.fieldName})
			assert.NoError(t, err)
			assert.Equal(t, test.proofLength, len(p.FieldProofs[0].SortedHashes))
			_, l := testTree.GetLeafByProperty(test.fieldName)
			if !test.fromCoreDoc {
				assert.Contains(t, compactProps, l.Property.CompactName())
			} else {
				_, l = cdTree.GetLeafByProperty(test.fieldName)
			}
			assert.NotNil(t, l)
			valid, err := proofs.ValidateProofSortedHashes(l.Hash, p.FieldProofs[0].SortedHashes, dataRoot, h)
			assert.NoError(t, err)
			assert.True(t, valid)
			docRoot, err := cd.CalculateDocumentRoot(documenttypes.InvoiceDataTypeUrl, testTree.GetLeaves())
			assert.NoError(t, err)
			signRoot, err := cd.CalculateSigningRoot(documenttypes.InvoiceDataTypeUrl, testTree.GetLeaves())
			assert.NoError(t, err)

			// Validate signing root for basic data tree
			calcSignRoot := proofs.HashTwoValues(dataRoot, p.RightDataRoot, h)
			assert.Equal(t, signRoot, calcSignRoot)
			// Validate document root for basic data tree
			calcDocRoot := proofs.HashTwoValues(calcSignRoot, p.SignaturesRoot, h)
			assert.Equal(t, docRoot, calcDocRoot)
		})
	}
}

func TestCoreDocument_GenerateProofsFromZKTree(t *testing.T) {
	h, err := blake2b.New256(nil)
	assert.NoError(t, err)
	cd, err := newCoreDocument()
	assert.NoError(t, err)
	testTree, err := cd.DefaultTreeWithPrefix("prefix", []byte{1, 0, 0, 0})
	assert.NoError(t, err)
	props := []proofs.Property{NewLeafProperty("prefix.sample_field", []byte{1, 0, 0, 0, 0, 0, 0, 200}), NewLeafProperty("prefix.sample_field2", []byte{1, 0, 0, 0, 0, 0, 0, 202})}
	compactProps := [][]byte{props[0].Compact, props[1].Compact}
	err = testTree.AddLeaf(proofs.LeafNode{Hash: utils.RandomSlice(32), Hashed: true, Property: props[0]})
>>>>>>> 1a1bd4b0
	assert.NoError(t, err)
	err = testTree.AddLeaf(proofs.LeafNode{Hash: utils.RandomSlice(32), Hashed: true, Property: props[1]})
	assert.NoError(t, err)
	err = testTree.Generate()
	assert.NoError(t, err)
	docAny := &any.Any{
		TypeUrl: documenttypes.InvoiceDataTypeUrl,
		Value:   []byte{},
	}

	cd, err = newCoreDocument()
	assert.NoError(t, err)
	cd.GetTestCoreDocWithReset().EmbeddedData = docAny
	zkDataRoot := calculateZKDataRoot(t, cd, documenttypes.InvoiceDataTypeUrl, testTree.GetLeaves())
	cdTree, err := cd.coredocTree(documenttypes.InvoiceDataTypeUrl)
	assert.NoError(t, err)
	fixedTreeLength := 20
	tests := []struct {
		fieldName   string
		fromCoreDoc bool
		proofLength int
	}{
		{
			"prefix.sample_field",
			false,
<<<<<<< HEAD
			2,
=======
			fixedTreeLength,
>>>>>>> 1a1bd4b0
		},
		{
			CDTreePrefix + ".document_identifier",
			true,
<<<<<<< HEAD
			5,
=======
			fixedTreeLength,
>>>>>>> 1a1bd4b0
		},
		{
			"prefix.sample_field2",
			false,
<<<<<<< HEAD
			2,
=======
			fixedTreeLength,
>>>>>>> 1a1bd4b0
		},
		{
			CDTreePrefix + ".next_version",
			true,
<<<<<<< HEAD
			5,
=======
			fixedTreeLength,
>>>>>>> 1a1bd4b0
		},
	}
	for _, test := range tests {
		t.Run(test.fieldName, func(t *testing.T) {
			p, err := cd.CreateProofsFromZKTree(documenttypes.InvoiceDataTypeUrl, testTree.GetLeaves(), []string{test.fieldName})
			assert.NoError(t, err)
			assert.Equal(t, test.proofLength, len(p.FieldProofs[0].Hashes))
			_, l := testTree.GetLeafByProperty(test.fieldName)
			if !test.fromCoreDoc {
				assert.Contains(t, compactProps, l.Property.CompactName())
			} else {
				_, l = cdTree.GetLeafByProperty(test.fieldName)
			}
<<<<<<< HEAD
			valid, err := proofs.ValidateProofSortedHashes(l.Hash, p[0].SortedHashes, signingRoot, h)
=======
			assert.NotNil(t, l)
			valid, err := proofs.ValidateProofHashes(l.Hash, p.FieldProofs[0].Hashes, zkDataRoot, h)
>>>>>>> 1a1bd4b0
			assert.NoError(t, err)
			assert.True(t, valid)

			docRoot, err := cd.CalculateDocumentRoot(documenttypes.InvoiceDataTypeUrl, testTree.GetLeaves())
			assert.NoError(t, err)
			signRoot, err := cd.CalculateSigningRoot(documenttypes.InvoiceDataTypeUrl, testTree.GetLeaves())
			assert.NoError(t, err)

			// Validate signing root for zk data tree
			calcSignRoot := proofs.HashTwoValues(p.LeftDataRooot, zkDataRoot, h)
			assert.Equal(t, signRoot, calcSignRoot)
			// Validate document root for zk data tree
			calcDocRoot := proofs.HashTwoValues(calcSignRoot, p.SignaturesRoot, h)
			assert.Equal(t, docRoot, calcDocRoot)
		})
	}
}

func TestCreateProofs_fromZKTree(t *testing.T) {
	cds, err := newCoreDocument()
	assert.NoError(t, err)
	testTree, err := cds.DefaultTreeWithPrefix("prefix", []byte{1, 0, 0, 0})
	assert.NoError(t, err)
	props := []proofs.Property{NewLeafProperty("prefix.sample_field", []byte{1, 0, 0, 0, 0, 0, 0, 200}), NewLeafProperty("prefix.sample_field2", []byte{1, 0, 0, 0, 0, 0, 0, 202})}
	//compactProps := [][]byte{props[0].Compact, props[1].Compact}
	err = testTree.AddLeaf(proofs.LeafNode{Hash: utils.RandomSlice(32), Hashed: true, Property: props[0]})
	assert.NoError(t, err)
	err = testTree.AddLeaf(proofs.LeafNode{Hash: utils.RandomSlice(32), Hashed: true, Property: props[1]})
	assert.NoError(t, err)
	err = testTree.Generate()
	assert.NoError(t, err)
	cd, err := newCoreDocument()
	assert.NoError(t, err)

	trees, _, err := cd.SigningDataTrees(documenttypes.InvoiceDataTypeUrl, testTree.GetLeaves())
	assert.NoError(t, err)

	pfs, err := cd.CreateProofs(documenttypes.InvoiceDataTypeUrl, testTree.GetLeaves(), []string{"prefix.sample_field"})
	assert.NoError(t, err)
	// Sibling hash for proofs from basic tree should be the ZK tree roothash
	assert.Equal(t, trees[1].RootHash(), pfs.RightDataRoot)

	pfs, err = cd.CreateProofsFromZKTree(documenttypes.InvoiceDataTypeUrl, testTree.GetLeaves(), []string{"prefix.sample_field"})
	assert.NoError(t, err)
	// Sibling hash for proofs from ZK tree should be the basicTree roothash
	assert.Equal(t, trees[1].RootHash(), pfs.RightDataRoot)
}

func TestGetDataTreePrefix(t *testing.T) {
	cds, err := newCoreDocument()
	assert.NoError(t, err)
	testTree, err := cds.DefaultTreeWithPrefix("prefix", []byte{1, 0, 0, 0})
	assert.NoError(t, err)
	props := []proofs.Property{NewLeafProperty("prefix.sample_field", []byte{1, 0, 0, 0, 0, 0, 0, 200}), NewLeafProperty("prefix.sample_field2", []byte{1, 0, 0, 0, 0, 0, 0, 202})}
	//compactProps := [][]byte{props[0].Compact, props[1].Compact}
	err = testTree.AddLeaf(proofs.LeafNode{Hash: utils.RandomSlice(32), Hashed: true, Property: props[0]})
	assert.NoError(t, err)
	err = testTree.AddLeaf(proofs.LeafNode{Hash: utils.RandomSlice(32), Hashed: true, Property: props[1]})
	assert.NoError(t, err)
	err = testTree.Generate()
	assert.NoError(t, err)

	// nil length leaves
	prfx, err := getDataTreePrefix(nil)
	assert.Error(t, err)

	// zero length leaves
	prfx, err = getDataTreePrefix([]proofs.LeafNode{})
	assert.Error(t, err)

	// success
	prfx, err = getDataTreePrefix(testTree.GetLeaves())
	assert.NoError(t, err)
	assert.Equal(t, "prefix", prfx)

	// non-prefixed tree error
	testTree, err = cds.DefaultTreeWithPrefix("", []byte{1, 0, 0, 0})
	assert.NoError(t, err)
	props = []proofs.Property{NewLeafProperty("sample_field", []byte{1, 0, 0, 0, 0, 0, 0, 200}), NewLeafProperty("sample_field2", []byte{1, 0, 0, 0, 0, 0, 0, 202})}
	//compactProps := [][]byte{props[0].Compact, props[1].Compact}
	err = testTree.AddLeaf(proofs.LeafNode{Hash: utils.RandomSlice(32), Hashed: true, Property: props[0]})
	assert.NoError(t, err)
	err = testTree.AddLeaf(proofs.LeafNode{Hash: utils.RandomSlice(32), Hashed: true, Property: props[1]})
	assert.NoError(t, err)
	err = testTree.Generate()
	assert.NoError(t, err)

	prfx, err = getDataTreePrefix(testTree.GetLeaves())
	assert.Error(t, err)
}

func TestCoreDocument_getReadCollaborators(t *testing.T) {
	id1 := testingidentity.GenerateRandomDID()
	id2 := testingidentity.GenerateRandomDID()
	cas := CollaboratorsAccess{
		ReadWriteCollaborators: []identity.DID{id1},
	}
	cd, err := NewCoreDocument(nil, cas, nil)
	assert.NoError(t, err)
	cs, err := cd.getReadCollaborators(coredocumentpb.Action_ACTION_READ_SIGN)
	assert.NoError(t, err)
	assert.Len(t, cs, 1)
	assert.Equal(t, cs[0], id1)

	cs, err = cd.getReadCollaborators(coredocumentpb.Action_ACTION_READ)
	assert.NoError(t, err)
	assert.Len(t, cs, 0)
	role := newRoleWithCollaborators(id2)
	cd.Document.Roles = append(cd.Document.Roles, role)
	cd.addNewReadRule(role.RoleKey, coredocumentpb.Action_ACTION_READ)

	cs, err = cd.getReadCollaborators(coredocumentpb.Action_ACTION_READ)
	assert.NoError(t, err)
	assert.Len(t, cs, 1)
	assert.Equal(t, cs[0], id2)

	cs, err = cd.getReadCollaborators(coredocumentpb.Action_ACTION_READ, coredocumentpb.Action_ACTION_READ_SIGN)
	assert.NoError(t, err)
	assert.Len(t, cs, 2)
	assert.Contains(t, cs, id1)
	assert.Contains(t, cs, id2)
}

func TestCoreDocument_getWriteCollaborators(t *testing.T) {
	id1 := testingidentity.GenerateRandomDID()
	id2 := testingidentity.GenerateRandomDID()
	cas := CollaboratorsAccess{ReadWriteCollaborators: []identity.DID{id1}}
	cd, err := NewCoreDocument([]byte("inv"), cas, nil)
	assert.NoError(t, err)
	cs, err := cd.getWriteCollaborators(coredocumentpb.TransitionAction_TRANSITION_ACTION_EDIT)
	assert.NoError(t, err)
	assert.Len(t, cs, 1)

	role := newRoleWithCollaborators(id2)
	cd.Document.Roles = append(cd.Document.Roles, role)
	cd.addNewTransitionRule(role.RoleKey, coredocumentpb.FieldMatchType_FIELD_MATCH_TYPE_PREFIX, nil, coredocumentpb.TransitionAction_TRANSITION_ACTION_EDIT)

	cs, err = cd.getWriteCollaborators(coredocumentpb.TransitionAction_TRANSITION_ACTION_EDIT)
	assert.NoError(t, err)
	assert.Len(t, cs, 2)
	assert.Equal(t, cs[1], id2)
}

func TestCoreDocument_GetCollaborators(t *testing.T) {
	id1 := testingidentity.GenerateRandomDID()
	id2 := testingidentity.GenerateRandomDID()
	id3 := testingidentity.GenerateRandomDID()
	cas := CollaboratorsAccess{ReadWriteCollaborators: []identity.DID{id1}}
	cd, err := NewCoreDocument(nil, cas, nil)
	assert.NoError(t, err)
	cs, err := cd.GetCollaborators()
	assert.NoError(t, err)
	assert.Len(t, cs.ReadCollaborators, 0)
	assert.Len(t, cs.ReadWriteCollaborators, 1)
	assert.Equal(t, cs.ReadWriteCollaborators[0], id1)

	role := newRoleWithCollaborators(id2)
	cd.Document.Roles = append(cd.Document.Roles, role)
	cd.addNewReadRule(role.RoleKey, coredocumentpb.Action_ACTION_READ)

	cs, err = cd.GetCollaborators()
	assert.NoError(t, err)
	assert.Len(t, cs.ReadCollaborators, 1)
	assert.Contains(t, cs.ReadCollaborators, id2)
	assert.Len(t, cs.ReadWriteCollaborators, 1)
	assert.Contains(t, cs.ReadWriteCollaborators, id1)

	cs, err = cd.GetCollaborators(id2)
	assert.NoError(t, err)
	assert.Len(t, cs.ReadCollaborators, 0)
	assert.Len(t, cs.ReadWriteCollaborators, 1)
	assert.Contains(t, cs.ReadWriteCollaborators, id1)

	role2 := newRoleWithCollaborators(id3)
	cd.Document.Roles = append(cd.Document.Roles, role2)
	cd.addNewTransitionRule(role2.RoleKey, coredocumentpb.FieldMatchType_FIELD_MATCH_TYPE_PREFIX, nil, coredocumentpb.TransitionAction_TRANSITION_ACTION_EDIT)
	cs, err = cd.GetCollaborators()
	assert.NoError(t, err)
	assert.Len(t, cs.ReadCollaborators, 1)
	assert.Contains(t, cs.ReadCollaborators, id2)
	assert.Len(t, cs.ReadWriteCollaborators, 2)
	assert.Contains(t, cs.ReadWriteCollaborators, id1)
	assert.Contains(t, cs.ReadWriteCollaborators, id3)
}

func TestCoreDocument_GetSignCollaborators(t *testing.T) {
	id1 := testingidentity.GenerateRandomDID()
	id2 := testingidentity.GenerateRandomDID()
	cas := CollaboratorsAccess{ReadWriteCollaborators: []identity.DID{id1}}
	cd, err := NewCoreDocument(nil, cas, nil)
	assert.NoError(t, err)
	cs, err := cd.GetSignerCollaborators()
	assert.NoError(t, err)
	assert.Len(t, cs, 1)
	assert.Equal(t, cs[0], id1)

	cs, err = cd.GetSignerCollaborators(id1)
	assert.NoError(t, err)
	assert.Len(t, cs, 0)

	role := newRoleWithCollaborators(id2)
	cd.Document.Roles = append(cd.Document.Roles, role)
	cd.addNewReadRule(role.RoleKey, coredocumentpb.Action_ACTION_READ)

	cs, err = cd.GetSignerCollaborators()
	assert.NoError(t, err)
	assert.Len(t, cs, 1)
	assert.Contains(t, cs, id1)
	assert.NotContains(t, cs, id2)

	cs, err = cd.GetSignerCollaborators(id2)
	assert.NoError(t, err)
	assert.Len(t, cs, 1)
	assert.Contains(t, cs, id1)
}

func TestCoreDocument_Attribute(t *testing.T) {
	id1 := testingidentity.GenerateRandomDID()
	cas := CollaboratorsAccess{ReadWriteCollaborators: []identity.DID{id1}}
	cd, err := NewCoreDocument(nil, cas, nil)
	assert.NoError(t, err)
	cd.Attributes = nil
	label := "com.basf.deliverynote.chemicalnumber"
	value := "100"
	key, err := AttrKeyFromLabel(label)
	assert.NoError(t, err)

	// failed get
	assert.False(t, cd.AttributeExists(key))
	_, err = cd.GetAttribute(key)
	assert.Error(t, err)

	// failed delete
	_, err = cd.DeleteAttribute(key, true, nil)
	assert.Error(t, err)

	// success
	attr, err := NewStringAttribute(label, AttrString, value)
	assert.NoError(t, err)
	cd, err = cd.AddAttributes(CollaboratorsAccess{}, true, nil, attr)
	assert.NoError(t, err)
	assert.Len(t, cd.Attributes, 1)
	assert.Len(t, cd.GetAttributes(), 1)

	// check
	assert.True(t, cd.AttributeExists(key))
	attr, err = cd.GetAttribute(key)
	assert.NoError(t, err)
	assert.Equal(t, key, attr.Key)
	assert.Equal(t, label, attr.KeyLabel)
	str, err := attr.Value.String()
	assert.NoError(t, err)
	assert.Equal(t, value, str)
	assert.Equal(t, AttrString, attr.Value.Type)

	// update
	nvalue := "2000"
	attr, err = NewStringAttribute(label, AttrDecimal, nvalue)
	assert.NoError(t, err)
	cd, err = cd.AddAttributes(CollaboratorsAccess{}, true, nil, attr)
	assert.NoError(t, err)
	assert.True(t, cd.AttributeExists(key))
	attr, err = cd.GetAttribute(key)
	assert.NoError(t, err)
	assert.Len(t, cd.Attributes, 1)
	assert.Len(t, cd.GetAttributes(), 1)
	assert.Equal(t, key, attr.Key)
	assert.Equal(t, label, attr.KeyLabel)
	str, err = attr.Value.String()
	assert.NoError(t, err)
	assert.NotEqual(t, value, str)
	assert.Equal(t, nvalue, str)
	assert.Equal(t, AttrDecimal, attr.Value.Type)

	// delete
	cd, err = cd.DeleteAttribute(key, true, nil)
	assert.NoError(t, err)
	assert.Len(t, cd.Attributes, 0)
	assert.Len(t, cd.GetAttributes(), 0)
	assert.False(t, cd.AttributeExists(key))
}

func TestCoreDocument_SetUsedAnchorRepoAddress(t *testing.T) {
	addr := testingidentity.GenerateRandomDID()
	cd := new(CoreDocument)
	cd.SetUsedAnchorRepoAddress(addr.ToAddress())
	assert.Equal(t, addr.ToAddress().Bytes(), cd.AnchorRepoAddress().Bytes())
}

func TestCoreDocument_UpdateAttributes_both(t *testing.T) {
	oldCAttrs := map[string]attribute{
		"time_test": {
			Type:  AttrTimestamp.String(),
			Value: time.Now().UTC().Format(time.RFC3339),
		},

		"string_test": {
			Type:  AttrString.String(),
			Value: "some string",
		},

		"bytes_test": {
			Type:  AttrBytes.String(),
			Value: hexutil.Encode([]byte("some bytes data")),
		},

		"int256_test": {
			Type:  AttrInt256.String(),
			Value: "1000000001",
		},

		"decimal_test": {
			Type:  AttrDecimal.String(),
			Value: "1000.000001",
		},
	}

	updates := map[string]attribute{
		"time_test": {
			Type:  AttrTimestamp.String(),
			Value: time.Now().Add(60 * time.Hour).UTC().Format(time.RFC3339),
		},

		"string_test": {
			Type:  AttrString.String(),
			Value: "new string",
		},

		"bytes_test": {
			Type:  AttrBytes.String(),
			Value: hexutil.Encode([]byte("new bytes data")),
		},

		"int256_test": {
			Type:  AttrInt256.String(),
			Value: "1000000002",
		},

		"decimal_test": {
			Type:  AttrDecimal.String(),
			Value: "1000.000002",
		},

		"decimal_test_1": {
			Type:  AttrDecimal.String(),
			Value: "1111.00012",
		},
	}

	oldAttrs := toAttrsMap(t, oldCAttrs)
	newAttrs := toAttrsMap(t, updates)

	newPattrs, err := toProtocolAttributes(newAttrs)
	assert.NoError(t, err)

	oldPattrs, err := toProtocolAttributes(oldAttrs)
	assert.NoError(t, err)

	upattrs, uattrs, err := updateAttributes(oldPattrs, newAttrs)
	assert.NoError(t, err)

	assert.Equal(t, upattrs, newPattrs)
	assert.Equal(t, newAttrs, uattrs)

	oldPattrs[0].Key = utils.RandomSlice(33)
	_, _, err = updateAttributes(oldPattrs, newAttrs)
	assert.Error(t, err)
}

func TestCoreDocument_UpdateAttributes_old_nil(t *testing.T) {
	updates := map[string]attribute{
		"time_test": {
			Type:  AttrTimestamp.String(),
			Value: time.Now().Add(60 * time.Hour).UTC().Format(time.RFC3339),
		},

		"string_test": {
			Type:  AttrString.String(),
			Value: "new string",
		},

		"bytes_test": {
			Type:  AttrBytes.String(),
			Value: hexutil.Encode([]byte("new bytes data")),
		},

		"int256_test": {
			Type:  AttrInt256.String(),
			Value: "1000000002",
		},

		"decimal_test": {
			Type:  AttrDecimal.String(),
			Value: "1000.000002",
		},

		"decimal_test_1": {
			Type:  AttrDecimal.String(),
			Value: "1111.00012",
		},
	}

	newAttrs := toAttrsMap(t, updates)
	newPattrs, err := toProtocolAttributes(newAttrs)
	assert.NoError(t, err)

	upattrs, uattrs, err := updateAttributes(nil, newAttrs)
	assert.NoError(t, err)

	assert.Equal(t, upattrs, newPattrs)
	assert.Equal(t, newAttrs, uattrs)
}

func TestCoreDocument_UpdateAttributes_updates_nil(t *testing.T) {
	oldCAttrs := map[string]attribute{
		"time_test": {
			Type:  AttrTimestamp.String(),
			Value: time.Now().UTC().Format(time.RFC3339),
		},

		"string_test": {
			Type:  AttrString.String(),
			Value: "some string",
		},

		"bytes_test": {
			Type:  AttrBytes.String(),
			Value: hexutil.Encode([]byte("some bytes data")),
		},

		"int256_test": {
			Type:  AttrInt256.String(),
			Value: "1000000001",
		},
<<<<<<< HEAD

		"decimal_test": {
			Type:  AttrDecimal.String(),
			Value: "1000.000001",
		},
=======
>>>>>>> 1a1bd4b0
	}

	oldAttrs := toAttrsMap(t, oldCAttrs)
	oldPattrs, err := toProtocolAttributes(oldAttrs)
	assert.NoError(t, err)

	upattrs, uattrs, err := updateAttributes(oldPattrs, nil)
	assert.NoError(t, err)

	assert.Equal(t, upattrs, oldPattrs)
	assert.Equal(t, oldAttrs, uattrs)
}

func TestCoreDocument_UpdateAttributes_both_nil(t *testing.T) {
	upattrs, uattrs, err := updateAttributes(nil, nil)
	assert.NoError(t, err)
	assert.Len(t, upattrs, 0)
	assert.Len(t, uattrs, 0)
}

func TestCoreDocument_Status(t *testing.T) {
	cd, err := NewCoreDocument(nil, CollaboratorsAccess{}, nil)
	assert.NoError(t, err)
	assert.Equal(t, cd.GetStatus(), Pending)

	// set status to Committed
	err = cd.SetStatus(Committed)
	assert.NoError(t, err)
	assert.Equal(t, cd.GetStatus(), Committed)

	// try to update status to Committing
	err = cd.SetStatus(Committing)
	assert.Error(t, err)
	assert.True(t, errors.IsOfType(ErrCDStatus, err))
	assert.Equal(t, cd.GetStatus(), Committed)
<<<<<<< HEAD
=======
}

func TestCoreDocument_RemoveCollaborators(t *testing.T) {
	did1 := testingidentity.GenerateRandomDID()
	did2 := testingidentity.GenerateRandomDID()
	did3 := testingidentity.GenerateRandomDID() // missing
	cd, err := NewCoreDocument(
		nil,
		CollaboratorsAccess{
			ReadWriteCollaborators: []identity.DID{did1, did},
			ReadCollaborators:      []identity.DID{did1, did2}},
		nil)
	assert.NoError(t, err)
	assert.NoError(t, cd.RemoveCollaborators([]identity.DID{did1}))
	found, err := cd.IsDIDCollaborator(did1)
	assert.NoError(t, err)
	assert.False(t, found)

	found, err = cd.IsDIDCollaborator(did3)
	assert.NoError(t, err)
	assert.False(t, found)
}

func TestCoreDocument_AddRole(t *testing.T) {
	key := hexutil.Encode(utils.RandomSlice(32))
	tests := []struct {
		key     string
		collabs []identity.DID
		roleKey []byte
		err     error
	}{
		// empty string
		{
			err: ErrEmptyRoleKey,
		},

		// 30 byte hex
		{
			key:     hexutil.Encode(utils.RandomSlice(30)),
			collabs: []identity.DID{testingidentity.GenerateRandomDID()},
		},

		// random string
		{
			key:     "role key 1",
			collabs: []identity.DID{testingidentity.GenerateRandomDID()},
		},

		// missing collabs
		{
			key: hexutil.Encode(utils.RandomSlice(32)),
			err: ErrEmptyCollaborators,
		},

		// 32 byte key
		{
			key:     key,
			collabs: []identity.DID{testingidentity.GenerateRandomDID()},
		},

		// role exists
		{
			key:     key,
			collabs: []identity.DID{testingidentity.GenerateRandomDID()},
			err:     ErrRoleExist,
		},
	}

	cd, err := newCoreDocument()
	assert.NoError(t, err)
	for _, c := range tests {
		r, err := cd.AddRole(c.key, c.collabs)
		if err != nil {
			assert.Equal(t, err, c.err)
			continue
		}

		assert.NoError(t, err)
		assert.Len(t, r.RoleKey, idSize)
	}
}

func TestCoreDocument_UpdateRole(t *testing.T) {
	cd, err := newCoreDocument()
	assert.NoError(t, err)

	// invalid role key
	key := utils.RandomSlice(30)
	collabs := []identity.DID{testingidentity.GenerateRandomDID()}
	_, err = cd.UpdateRole(key, collabs)
	assert.Error(t, err)
	assert.Equal(t, err, ErrInvalidRoleKey)

	// missing role
	key = utils.RandomSlice(32)
	_, err = cd.UpdateRole(key, collabs)
	assert.Error(t, err)
	assert.Equal(t, err, ErrRoleNotExist)

	// empty collabs
	r, err := cd.AddRole(hexutil.Encode(key), []identity.DID{testingidentity.GenerateRandomDID()})
	assert.NoError(t, err)
	assert.Equal(t, r.RoleKey, key)
	assert.Len(t, r.Collaborators, 1)
	assert.NotEqual(t, r.Collaborators[0], collabs[0][:])
	_, err = cd.UpdateRole(key, nil)
	assert.Error(t, err)
	assert.Equal(t, err, ErrEmptyCollaborators)

	// success
	r, err = cd.UpdateRole(key, collabs)
	assert.NoError(t, err)
	assert.Equal(t, r.RoleKey, key)
	assert.Len(t, r.Collaborators, 1)
	assert.Equal(t, r.Collaborators[0], collabs[0][:])
	sr, err := cd.GetRole(key)
	assert.NoError(t, err)
	assert.Equal(t, r, sr)
>>>>>>> 1a1bd4b0
}<|MERGE_RESOLUTION|>--- conflicted
+++ resolved
@@ -297,12 +297,8 @@
 
 	cd, err = newCoreDocument()
 	assert.NoError(t, err)
-<<<<<<< HEAD
-	h := sha256.New()
-=======
 	h, err := blake2b.New256(nil)
 	assert.NoError(t, err)
->>>>>>> 1a1bd4b0
 	h.Write(cd.GetTestCoreDocWithReset().CurrentPreimage)
 	var expectedCurrentVersion []byte
 	expectedCurrentVersion = h.Sum(expectedCurrentVersion)
@@ -510,9 +506,6 @@
 	cd, err = newCoreDocument()
 	assert.NoError(t, err)
 	cd.GetTestCoreDocWithReset().EmbeddedData = docAny
-<<<<<<< HEAD
-	signingRoot, err := cd.CalculateSigningRoot(documenttypes.InvoiceDataTypeUrl, testTree.RootHash())
-=======
 	dataRoot := calculateBasicDataRoot(t, cd, documenttypes.InvoiceDataTypeUrl, testTree.GetLeaves())
 	cdTree, err := cd.coredocTree(documenttypes.InvoiceDataTypeUrl)
 	assert.NoError(t, err)
@@ -582,7 +575,6 @@
 	props := []proofs.Property{NewLeafProperty("prefix.sample_field", []byte{1, 0, 0, 0, 0, 0, 0, 200}), NewLeafProperty("prefix.sample_field2", []byte{1, 0, 0, 0, 0, 0, 0, 202})}
 	compactProps := [][]byte{props[0].Compact, props[1].Compact}
 	err = testTree.AddLeaf(proofs.LeafNode{Hash: utils.RandomSlice(32), Hashed: true, Property: props[0]})
->>>>>>> 1a1bd4b0
 	assert.NoError(t, err)
 	err = testTree.AddLeaf(proofs.LeafNode{Hash: utils.RandomSlice(32), Hashed: true, Property: props[1]})
 	assert.NoError(t, err)
@@ -608,38 +600,22 @@
 		{
 			"prefix.sample_field",
 			false,
-<<<<<<< HEAD
-			2,
-=======
 			fixedTreeLength,
->>>>>>> 1a1bd4b0
 		},
 		{
 			CDTreePrefix + ".document_identifier",
 			true,
-<<<<<<< HEAD
-			5,
-=======
 			fixedTreeLength,
->>>>>>> 1a1bd4b0
 		},
 		{
 			"prefix.sample_field2",
 			false,
-<<<<<<< HEAD
-			2,
-=======
 			fixedTreeLength,
->>>>>>> 1a1bd4b0
 		},
 		{
 			CDTreePrefix + ".next_version",
 			true,
-<<<<<<< HEAD
-			5,
-=======
 			fixedTreeLength,
->>>>>>> 1a1bd4b0
 		},
 	}
 	for _, test := range tests {
@@ -653,12 +629,8 @@
 			} else {
 				_, l = cdTree.GetLeafByProperty(test.fieldName)
 			}
-<<<<<<< HEAD
-			valid, err := proofs.ValidateProofSortedHashes(l.Hash, p[0].SortedHashes, signingRoot, h)
-=======
 			assert.NotNil(t, l)
 			valid, err := proofs.ValidateProofHashes(l.Hash, p.FieldProofs[0].Hashes, zkDataRoot, h)
->>>>>>> 1a1bd4b0
 			assert.NoError(t, err)
 			assert.True(t, valid)
 
@@ -1093,14 +1065,6 @@
 			Type:  AttrInt256.String(),
 			Value: "1000000001",
 		},
-<<<<<<< HEAD
-
-		"decimal_test": {
-			Type:  AttrDecimal.String(),
-			Value: "1000.000001",
-		},
-=======
->>>>>>> 1a1bd4b0
 	}
 
 	oldAttrs := toAttrsMap(t, oldCAttrs)
@@ -1136,8 +1100,6 @@
 	assert.Error(t, err)
 	assert.True(t, errors.IsOfType(ErrCDStatus, err))
 	assert.Equal(t, cd.GetStatus(), Committed)
-<<<<<<< HEAD
-=======
 }
 
 func TestCoreDocument_RemoveCollaborators(t *testing.T) {
@@ -1256,5 +1218,4 @@
 	sr, err := cd.GetRole(key)
 	assert.NoError(t, err)
 	assert.Equal(t, r, sr)
->>>>>>> 1a1bd4b0
 }