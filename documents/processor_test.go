// +build unit

package documents

import (
	"context"
	"testing"
	"time"

	"github.com/centrifuge/centrifuge-protobufs/gen/go/coredocument"
	"github.com/centrifuge/centrifuge-protobufs/gen/go/p2p"
	"github.com/centrifuge/go-centrifuge/anchors"
	"github.com/centrifuge/go-centrifuge/config"
	"github.com/centrifuge/go-centrifuge/contextutil"
	"github.com/centrifuge/go-centrifuge/crypto"
	"github.com/centrifuge/go-centrifuge/errors"
	"github.com/centrifuge/go-centrifuge/identity"
	"github.com/centrifuge/go-centrifuge/testingutils/commons"
	"github.com/centrifuge/go-centrifuge/testingutils/config"
	"github.com/centrifuge/go-centrifuge/testingutils/identity"
	"github.com/centrifuge/go-centrifuge/utils"
	"github.com/ethereum/go-ethereum/common"
	"github.com/stretchr/testify/assert"
	"github.com/stretchr/testify/mock"
)

type mockModel struct {
	mock.Mock
	Model
	sigs []*coredocumentpb.Signature
}

func (m *mockModel) Scheme() string {
<<<<<<< HEAD
	args := m.Called()
	return args.String(0)
}

func (m *mockModel) SetStatus(st Status) error {
	args := m.Called(st)
	return args.Error(0)
}

func (m *mockModel) NFTs() []*coredocumentpb.NFT {
	args := m.Called()
	dr, _ := args.Get(0).([]*coredocumentpb.NFT)
	return dr
}

func (m *mockModel) CalculateDataRoot() ([]byte, error) {
=======
>>>>>>> 1a1bd4b0
	args := m.Called()
	return args.String(0)
}

func (m *mockModel) SetStatus(st Status) error {
	args := m.Called(st)
	return args.Error(0)
}

func (m *mockModel) NFTs() []*coredocumentpb.NFT {
	args := m.Called()
	dr, _ := args.Get(0).([]*coredocumentpb.NFT)
	return dr
}

func (m *mockModel) CalculateSigningRoot() ([]byte, error) {
	args := m.Called()
	sr, _ := args.Get(0).([]byte)
	return sr, args.Error(1)
}

func (m *mockModel) CalculateDocumentRoot() ([]byte, error) {
	args := m.Called()
	dr, _ := args.Get(0).([]byte)
	return dr, args.Error(1)
}

func (m *mockModel) CalculateSignaturesRoot() ([]byte, error) {
	args := m.Called()
	dr, _ := args.Get(0).([]byte)
	return dr, args.Error(1)
}

func (m *mockModel) PreviousDocumentRoot() []byte {
	args := m.Called()
	dr, _ := args.Get(0).([]byte)
	return dr
}

func (m *mockModel) AppendSignatures(sigs ...*coredocumentpb.Signature) {
	m.Called(sigs)
	m.sigs = sigs
}

func (m *mockModel) ID() []byte {
	args := m.Called()
	id, _ := args.Get(0).([]byte)
	return id
}

func (m *mockModel) CurrentVersion() []byte {
	args := m.Called()
	id, _ := args.Get(0).([]byte)
	return id
}

func (m *mockModel) CurrentVersionPreimage() []byte {
	args := m.Called()
	id, _ := args.Get(0).([]byte)
	return id
}

func (m *mockModel) NextVersion() []byte {
	args := m.Called()
	id, _ := args.Get(0).([]byte)
	return id
}

func (m *mockModel) PreviousVersion() []byte {
	args := m.Called()
	id, _ := args.Get(0).([]byte)
	return id
}

func (m *mockModel) Signatures() []coredocumentpb.Signature {
	m.Called()
	var ss []coredocumentpb.Signature
	for _, s := range m.sigs {
		ss = append(ss, *s)
	}
	return ss
}

func (m *mockModel) AddUpdateLog(account identity.DID) error {
	args := m.Called()
	return args.Error(0)
}

func (m *mockModel) Author() (identity.DID, error) {
	args := m.Called()
	id, _ := args.Get(0).(identity.DID)
	return id, args.Error(1)
}

func (m *mockModel) Timestamp() (time.Time, error) {
	args := m.Called()
	dr, _ := args.Get(0).(time.Time)
	return dr, args.Error(1)
}

func (m *mockModel) GetCollaborators(filterIDs ...identity.DID) (CollaboratorsAccess, error) {
	args := m.Called(filterIDs)
	cas, _ := args.Get(0).(CollaboratorsAccess)
	return cas, args.Error(1)
}

func (m *mockModel) GetSignerCollaborators(filterIDs ...identity.DID) ([]identity.DID, error) {
	args := m.Called(filterIDs)
	cids, _ := args.Get(0).([]identity.DID)
	return cids, args.Error(1)
}

func (m *mockModel) PackCoreDocument() (coredocumentpb.CoreDocument, error) {
	args := m.Called()
	cd, _ := args.Get(0).(coredocumentpb.CoreDocument)
	return cd, args.Error(1)
}

func (m *mockModel) CollaboratorCanUpdate(new Model, collaborator identity.DID) error {
	args := m.Called(new, collaborator)
	return args.Error(0)
}

func (m *mockModel) SetUsedAnchorRepoAddress(addr common.Address) {
	m.Called(addr)
}

func (m *mockModel) AnchorRepoAddress() common.Address {
	args := m.Called()
	return args.Get(0).(common.Address)
}

func (m *mockModel) GetAttributes() []Attribute {
	args := m.Called()
	attrs, _ := args.Get(0).([]Attribute)
	return attrs
}

func TestDefaultProcessor_PrepareForSignatureRequests(t *testing.T) {
	srv := &testingcommons.MockIdentityService{}
	dp := DefaultProcessor(srv, nil, nil, cfg).(defaultProcessor)

	ctxh := testingconfig.CreateAccountContext(t, cfg)

	// failed to get self
	err := dp.PrepareForSignatureRequests(context.Background(), nil)
	assert.Error(t, err)
	assert.True(t, errors.IsOfType(contextutil.ErrSelfNotFound, err))

	// failed signing root
	model := new(mockModel)
	model.On("AddUpdateLog").Return(nil).Once()
	model.On("SetUsedAnchorRepoAddress", cfg.GetContractAddress(config.AnchorRepo)).Return().Once()
	model.On("CalculateSigningRoot").Return(nil, errors.New("failed signing root")).Once()
	err = dp.PrepareForSignatureRequests(ctxh, model)
	model.AssertExpectations(t)
	assert.Error(t, err)
	assert.Contains(t, err.Error(), "failed signing root")

	// success
	sr := utils.RandomSlice(32)
	model = new(mockModel)
	model.On("CalculateSigningRoot").Return(sr, nil).Once()
	model.On("AddUpdateLog").Return(nil).Once()
	model.On("SetUsedAnchorRepoAddress", cfg.GetContractAddress(config.AnchorRepo)).Return().Once()
	model.On("AppendSignatures", mock.Anything).Return().Once()
	err = dp.PrepareForSignatureRequests(ctxh, model)
	model.AssertExpectations(t)
	assert.Nil(t, err)
	assert.NotNil(t, model.sigs)
	assert.Len(t, model.sigs, 1)
	sig := model.sigs[0]
	self, err := contextutil.Account(ctxh)
	assert.NoError(t, err)
	keys, err := self.GetKeys()
	assert.NoError(t, err)
	assert.True(t, crypto.VerifyMessage(keys[identity.KeyPurposeSigning.Name].PublicKey, ConsensusSignaturePayload(sr, false), sig.Signature, crypto.CurveSecp256K1))
}

type p2pClient struct {
	mock.Mock
	Client
}

func (p *p2pClient) GetSignaturesForDocument(ctx context.Context, model Model) ([]*coredocumentpb.Signature, []error, error) {
	args := p.Called(ctx, model)
	sigs, _ := args.Get(0).([]*coredocumentpb.Signature)
	return sigs, nil, args.Error(1)
}

func (p *p2pClient) SendAnchoredDocument(ctx context.Context, receiverID identity.DID, in *p2ppb.AnchorDocumentRequest) (*p2ppb.AnchorDocumentResponse, error) {
	args := p.Called(ctx, receiverID, in)
	resp, _ := args.Get(0).(*p2ppb.AnchorDocumentResponse)
	return resp, args.Error(1)
}

func TestDefaultProcessor_RequestSignatures(t *testing.T) {
	srv := &testingcommons.MockIdentityService{}
	dp := DefaultProcessor(srv, nil, nil, cfg).(defaultProcessor)
	ctxh := testingconfig.CreateAccountContext(t, cfg)

	self, err := contextutil.Account(ctxh)
	assert.NoError(t, err)
	did := self.GetIdentityID()
	sr := utils.RandomSlice(32)
	sig, err := self.SignMsg(sr)
	assert.NoError(t, err)

	did1, err := identity.NewDIDFromBytes(did)
	assert.NoError(t, err)

	// data validations failed
	model := new(mockModel)
	model.On("ID").Return([]byte{})
	model.On("CurrentVersion").Return([]byte{})
	model.On("NextVersion").Return([]byte{})
	model.On("CalculateSigningRoot").Return(nil, errors.New("error"))
	model.On("Timestamp").Return(time.Now().UTC(), nil)
	model.On("GetAttributes").Return(nil)
	err = dp.RequestSignatures(ctxh, model)
	model.AssertExpectations(t)
	assert.Error(t, err)

	// key validation failed
	model = new(mockModel)
	id := utils.RandomSlice(32)
	next := utils.RandomSlice(32)
	model.On("ID").Return(id)
	model.On("CurrentVersion").Return(id)
	model.On("NextVersion").Return(next)
	model.On("CalculateSigningRoot").Return(sr, nil)
	model.On("Signatures").Return()
	model.On("Author").Return(did1, nil)
	model.On("Timestamp").Return(time.Now(), nil)
	model.On("GetAttributes").Return(nil)
	model.On("GetSignerCollaborators", mock.Anything).Return([]identity.DID{did1, testingidentity.GenerateRandomDID()}, nil)
	model.sigs = append(model.sigs, sig)
	c := new(p2pClient)
	srv.On("ValidateSignature", mock.Anything, mock.Anything, mock.Anything, mock.Anything, mock.Anything).Return(errors.New("cannot validate key")).Once()
	err = dp.RequestSignatures(ctxh, model)
	model.AssertExpectations(t)
	c.AssertExpectations(t)
	assert.Error(t, err)
	assert.Contains(t, err.Error(), "cannot validate key")

	// failed signature collection
	model = new(mockModel)
	model.On("ID").Return(id)
	model.On("CurrentVersion").Return(id)
	model.On("NextVersion").Return(next)
	model.On("CalculateSigningRoot").Return(sr, nil)
	model.On("Signatures").Return()
	model.On("Author").Return(did1, nil)
	model.On("Timestamp").Return(time.Now(), nil)
	model.On("GetAttributes").Return(nil)
	model.On("GetSignerCollaborators", mock.Anything).Return([]identity.DID{did1, testingidentity.GenerateRandomDID()}, nil)
	model.sigs = append(model.sigs, sig)
	c = new(p2pClient)
	srv.On("ValidateSignature", mock.Anything, mock.Anything, mock.Anything, mock.Anything, mock.Anything).Return(nil)
	c.On("GetSignaturesForDocument", ctxh, model).Return(nil, errors.New("failed to get signatures")).Once()
	dp.p2pClient = c
	err = dp.RequestSignatures(ctxh, model)
	model.AssertExpectations(t)
	c.AssertExpectations(t)
	assert.Error(t, err)
	assert.Contains(t, err.Error(), "failed to get signatures")

	// success
	model = new(mockModel)
	model.On("ID").Return(id)
	model.On("CurrentVersion").Return(id)
	model.On("NextVersion").Return(next)
	model.On("CalculateSigningRoot").Return(sr, nil)
	model.On("Signatures").Return()
	model.On("AppendSignatures", []*coredocumentpb.Signature{sig}).Return().Once()
	model.On("Author").Return(did1, nil)
	model.On("GetSignerCollaborators", mock.Anything).Return([]identity.DID{did1, testingidentity.GenerateRandomDID()}, nil)
	model.On("Timestamp").Return(time.Now(), nil)
	model.On("GetAttributes").Return(nil)
	model.sigs = append(model.sigs, sig)
	c = new(p2pClient)
	c.On("GetSignaturesForDocument", ctxh, model).Return([]*coredocumentpb.Signature{sig}, nil).Once()
	dp.p2pClient = c
	err = dp.RequestSignatures(ctxh, model)
	model.AssertExpectations(t)
	c.AssertExpectations(t)
	assert.Nil(t, err)
}

func TestDefaultProcessor_PrepareForAnchoring(t *testing.T) {
	srv := &testingcommons.MockIdentityService{}
	dp := DefaultProcessor(srv, nil, nil, cfg).(defaultProcessor)

	ctxh := testingconfig.CreateAccountContext(t, cfg)
	self, err := contextutil.Account(ctxh)
	assert.NoError(t, err)
	did := self.GetIdentityID()
	sr := utils.RandomSlice(32)
	payload := ConsensusSignaturePayload(sr, false)
	sig, err := self.SignMsg(payload)
	assert.NoError(t, err)
	did1, err := identity.NewDIDFromBytes(did)
	assert.NoError(t, err)

	// validation failed
	model := new(mockModel)
	id := utils.RandomSlice(32)
	next := utils.RandomSlice(32)
	model.On("ID").Return(id)
	model.On("CurrentVersion").Return(id)
	model.On("NextVersion").Return(next)
	model.On("CalculateSigningRoot").Return(sr, nil)
	model.On("Signatures").Return()
	model.On("Author").Return(did1, nil)
	model.On("GetSignerCollaborators", mock.Anything).Return([]identity.DID{did1, testingidentity.GenerateRandomDID()}, nil)
	tm := time.Now()
	model.On("Timestamp").Return(tm, nil)
	model.On("GetAttributes").Return(nil)
	model.sigs = append(model.sigs, sig)
	srv = &testingcommons.MockIdentityService{}
	cid, _ := identity.NewDIDFromBytes(did)
	srv.On("ValidateSignature", cid, sig.PublicKey, sig.Signature, payload, tm).Return(errors.New("validation failed")).Once()
	dp.identityService = srv
	err = dp.PrepareForAnchoring(model)
	model.AssertExpectations(t)
	srv.AssertExpectations(t)
	assert.Error(t, err)

	// success
	model = new(mockModel)
	model.On("ID").Return(id)
	model.On("CurrentVersion").Return(id)
	model.On("NextVersion").Return(next)
	model.On("CalculateSigningRoot").Return(sr, nil)
	model.On("Signatures").Return()
	model.On("Author").Return(did1, nil)
	model.On("GetSignerCollaborators", mock.Anything).Return([]identity.DID{did1, testingidentity.GenerateRandomDID()}, nil)
	model.On("Timestamp").Return(tm, nil)
	model.On("GetAttributes").Return(nil)
	model.sigs = append(model.sigs, sig)
	srv = &testingcommons.MockIdentityService{}
	srv.On("ValidateSignature", cid, sig.PublicKey, sig.Signature, payload, tm).Return(nil).Once()
	dp.identityService = srv
	err = dp.PrepareForAnchoring(model)
	model.AssertExpectations(t)
	srv.AssertExpectations(t)
	assert.NoError(t, err)
}

type mockAnchorService struct {
	mock.Mock
	anchors.Service
}

<<<<<<< HEAD
func (m mockRepo) CommitAnchor(ctx context.Context, anchorID anchors.AnchorID, documentRoot anchors.DocumentRoot, documentProof [32]byte) (done chan error, err error) {
=======
func (m mockAnchorService) CommitAnchor(ctx context.Context, anchorID anchors.AnchorID, documentRoot anchors.DocumentRoot, documentProof [32]byte) (done chan error, err error) {
>>>>>>> 1a1bd4b0
	args := m.Called(anchorID, documentRoot, documentProof)
	c, _ := args.Get(0).(chan error)
	return c, args.Error(1)
}

func (m mockAnchorService) GetAnchorData(anchorID anchors.AnchorID) (docRoot anchors.DocumentRoot, anchoredTime time.Time, err error) {
	args := m.Called(anchorID)
	docRoot, _ = args.Get(0).(anchors.DocumentRoot)
	anchoredTime, _ = args.Get(1).(time.Time)
	return docRoot, anchoredTime, args.Error(2)
}

func TestDefaultProcessor_AnchorDocument(t *testing.T) {
	srv := &testingcommons.MockIdentityService{}
	dp := DefaultProcessor(srv, nil, nil, cfg).(defaultProcessor)
	ctxh := testingconfig.CreateAccountContext(t, cfg)
	self, err := contextutil.Account(ctxh)
	assert.NoError(t, err)
	did := self.GetIdentityID()
	assert.NoError(t, err)
	sr := utils.RandomSlice(32)
	payload := ConsensusSignaturePayload(sr, false)
	sig, err := self.SignMsg(payload)
	assert.NoError(t, err)
	did1, err := identity.NewDIDFromBytes(did)
	assert.NoError(t, err)

	// validations failed
	id := utils.RandomSlice(32)
	next := utils.RandomSlice(32)
	model := new(mockModel)
	model.On("ID").Return(id)
	model.On("CurrentVersion").Return(id)
	model.On("NextVersion").Return(next)
	model.On("CalculateSigningRoot").Return(sr, nil)
	model.On("Signatures").Return()
	model.On("CalculateDocumentRoot").Return(nil, errors.New("error"))
	model.On("Author").Return(did1, nil)
	model.On("GetSignerCollaborators", mock.Anything).Return([]identity.DID{did1, testingidentity.GenerateRandomDID()}, nil)
	tm := time.Now()
	model.On("Timestamp").Return(tm, nil)
	model.On("GetAttributes").Return(nil)
	model.sigs = append(model.sigs, sig)
	srv = &testingcommons.MockIdentityService{}
	cid, err := identity.NewDIDFromBytes(did)
	assert.NoError(t, err)
	srv.On("ValidateSignature", cid, sig.PublicKey, sig.Signature, payload, tm).Return(nil).Once()
	dp.identityService = srv
	err = dp.AnchorDocument(ctxh, model)
	model.AssertExpectations(t)
	srv.AssertExpectations(t)
	assert.Error(t, err)
	assert.Contains(t, err.Error(), "pre anchor validation failed")

	id = utils.RandomSlice(32)
	next = utils.RandomSlice(32)
	model = new(mockModel)
	model.On("ID").Return(id)
	model.On("CurrentVersion").Return(id)
	model.On("CurrentVersionPreimage").Return(id)
	model.On("NextVersion").Return(next)
	model.On("CalculateSigningRoot").Return(sr, nil)
	model.On("Signatures").Return()
	model.On("CalculateDocumentRoot").Return(utils.RandomSlice(32), nil)
	model.On("Author").Return(did1, nil)
	model.On("GetSignerCollaborators", mock.Anything).Return([]identity.DID{did1, testingidentity.GenerateRandomDID()}, nil)
	model.On("Timestamp").Return(tm, nil)
	model.On("CalculateSignaturesRoot").Return(nil, errors.New("error"))
	model.On("GetAttributes").Return(nil)
	model.sigs = append(model.sigs, sig)
	srv = &testingcommons.MockIdentityService{}
	srv.On("ValidateSignature", did1, sig.PublicKey, sig.Signature, payload, tm).Return(nil).Once()
	dp.identityService = srv
	err = dp.AnchorDocument(ctxh, model)
	model.AssertExpectations(t)
	srv.AssertExpectations(t)
	assert.Error(t, err)
	assert.Contains(t, err.Error(), "failed to get signature root")

	// success
	model = new(mockModel)
	model.On("ID").Return(id)
	model.On("CurrentVersion").Return(id)
	model.On("CurrentVersionPreimage").Return(id)
	model.On("NextVersion").Return(next)
	model.On("CalculateSigningRoot").Return(sr, nil)
	model.On("CalculateSignaturesRoot").Return(utils.RandomSlice(32), nil)
	model.On("Signatures").Return()
	model.On("CalculateDocumentRoot").Return(utils.RandomSlice(32), nil)
	model.On("Author").Return(did1, nil)
	model.On("GetSignerCollaborators", mock.Anything).Return([]identity.DID{did1, testingidentity.GenerateRandomDID()}, nil)
	model.On("Timestamp").Return(tm, nil)
	model.On("GetAttributes").Return(nil)
	model.sigs = append(model.sigs, sig)
	srv = &testingcommons.MockIdentityService{}
	srv.On("ValidateSignature", cid, sig.PublicKey, sig.Signature, payload, tm).Return(nil).Once()
	dp.identityService = srv
<<<<<<< HEAD
	repo := mockRepo{}
	ch := make(chan error, 1)
	ch <- nil
	repo.On("CommitAnchor", mock.Anything, mock.Anything, mock.Anything, mock.Anything).Return(ch, nil).Once()
	dp.anchorRepository = repo
=======
	anchorSrv := mockAnchorService{}
	ch := make(chan error, 1)
	ch <- nil
	anchorSrv.On("CommitAnchor", mock.Anything, mock.Anything, mock.Anything, mock.Anything).Return(ch, nil).Once()
	dp.anchorSrv = anchorSrv
>>>>>>> 1a1bd4b0
	err = dp.AnchorDocument(ctxh, model)
	model.AssertExpectations(t)
	srv.AssertExpectations(t)
	anchorSrv.AssertExpectations(t)
	assert.Nil(t, err)
}

func TestDefaultProcessor_SendDocument(t *testing.T) {
	srv := &testingcommons.MockIdentityService{}
	srv.On("ValidateSignature", mock.Anything, mock.Anything).Return(nil).Once()
	dp := DefaultProcessor(srv, nil, nil, cfg).(defaultProcessor)
	ctxh := testingconfig.CreateAccountContext(t, cfg)
	self, err := contextutil.Account(ctxh)
	assert.NoError(t, err)
	didb := self.GetIdentityID()
	assert.NoError(t, err)
	did1, err := identity.NewDIDFromBytes(didb)
	assert.NoError(t, err)
	sr := utils.RandomSlice(32)
	payload := ConsensusSignaturePayload(sr, false)
	sig, err := self.SignMsg(payload)
	assert.NoError(t, err)
	zeros := [32]byte{}
	zeroRoot, err := anchors.ToDocumentRoot(zeros[:])

	// validations failed
	id := utils.RandomSlice(32)
	aid, err := anchors.ToAnchorID(id)
	assert.NoError(t, err)
	next := utils.RandomSlice(32)
	nextAid, err := anchors.ToAnchorID(next)
	assert.NoError(t, err)
	model := new(mockModel)
	model.On("ID").Return(id)
	model.On("CurrentVersion").Return(id)
	model.On("NextVersion").Return(next)
	model.On("CalculateSigningRoot").Return(sr, nil)
	model.On("Signatures").Return()
	model.On("CalculateDocumentRoot").Return(utils.RandomSlice(32), nil)
	model.On("Author").Return(did1, nil)
	model.On("GetSignerCollaborators", mock.Anything).Return([]identity.DID{did1, testingidentity.GenerateRandomDID()}, nil)
	tm := time.Now()
	model.On("Timestamp").Return(tm, nil)
	model.On("GetAttributes").Return(nil)
	model.sigs = append(model.sigs, sig)
	srv = &testingcommons.MockIdentityService{}
	cid, err := identity.NewDIDFromBytes(didb)
	assert.NoError(t, err)
	srv.On("ValidateSignature", cid, sig.PublicKey, sig.Signature, payload, tm).Return(nil).Once()
	dp.identityService = srv
<<<<<<< HEAD
	repo := mockRepo{}

	repo.On("GetAnchorData", nextAid).Return(zeroRoot, time.Now(), nil)
	repo.On("GetAnchorData", aid).Return(nil, time.Now(), errors.New("error"))
	dp.anchorRepository = repo
=======
	anchorSrv := mockAnchorService{}

	anchorSrv.On("GetAnchorData", nextAid).Return(zeroRoot, time.Now(), nil)
	anchorSrv.On("GetAnchorData", aid).Return(nil, time.Now(), errors.New("error"))
	dp.anchorSrv = anchorSrv
>>>>>>> 1a1bd4b0
	err = dp.SendDocument(ctxh, model)
	model.AssertExpectations(t)
	srv.AssertExpectations(t)
	anchorSrv.AssertExpectations(t)
	assert.Error(t, err)
	assert.Contains(t, err.Error(), "post anchor validations failed")

	// get collaborators failed
	dr, err := anchors.ToDocumentRoot(utils.RandomSlice(32))
	assert.NoError(t, err)

	assert.NoError(t, err)
	model = new(mockModel)
	model.On("ID").Return(id)
	model.On("CurrentVersion").Return(id)
	model.On("NextVersion").Return(next)
	model.On("CalculateSigningRoot").Return(sr, nil)
	model.On("Signatures").Return()
	model.On("CalculateDocumentRoot").Return(dr[:], nil)
	model.On("GetSignerCollaborators", mock.Anything).Return(nil, errors.New("error")).Once()
	model.On("Author").Return(did1, nil)
	model.On("Timestamp").Return(tm, nil)
	model.On("GetAttributes").Return(nil)
	model.sigs = append(model.sigs, sig)
	srv = &testingcommons.MockIdentityService{}
	dp.identityService = srv
<<<<<<< HEAD
	repo = mockRepo{}
	repo.On("GetAnchorData", nextAid).Return(zeroRoot, time.Now(), nil)
	repo.On("GetAnchorData", aid).Return(dr, time.Now(), nil)
	dp.anchorRepository = repo
=======
	anchorSrv = mockAnchorService{}
	anchorSrv.On("GetAnchorData", nextAid).Return(zeroRoot, time.Now(), nil)
	anchorSrv.On("GetAnchorData", aid).Return(dr, time.Now(), nil)
	dp.anchorSrv = anchorSrv
>>>>>>> 1a1bd4b0
	err = dp.SendDocument(ctxh, model)
	model.AssertExpectations(t)
	srv.AssertExpectations(t)
	anchorSrv.AssertExpectations(t)
	assert.Error(t, err)

	// pack core document failed
	model = new(mockModel)
	model.On("ID").Return(id)
	model.On("CurrentVersion").Return(id)
	model.On("NextVersion").Return(next)
	model.On("CalculateSigningRoot").Return(sr, nil)
	model.On("Signatures").Return()
	model.On("CalculateDocumentRoot").Return(dr[:], nil)
	model.On("GetSignerCollaborators", mock.Anything).Return([]identity.DID{testingidentity.GenerateRandomDID()}, nil)
	model.On("PackCoreDocument").Return(nil, errors.New("error")).Once()
	model.On("Author").Return(did1, nil)
	model.On("Timestamp").Return(tm, nil)
	model.On("GetAttributes").Return(nil)
	model.sigs = append(model.sigs, sig)
	srv = &testingcommons.MockIdentityService{}
	srv.On("ValidateSignature", cid, sig.PublicKey, sig.Signature, payload, tm).Return(nil).Once()
	dp.identityService = srv
<<<<<<< HEAD
	repo = mockRepo{}
	repo.On("GetAnchorData", nextAid).Return(zeroRoot, time.Now(), errors.New("missing"))
	repo.On("GetAnchorData", aid).Return(dr, time.Now(), nil)
	dp.anchorRepository = repo
=======
	anchorSrv = mockAnchorService{}
	anchorSrv.On("GetAnchorData", nextAid).Return(zeroRoot, time.Now(), errors.New("missing"))
	anchorSrv.On("GetAnchorData", aid).Return(dr, time.Now(), nil)
	dp.anchorSrv = anchorSrv
>>>>>>> 1a1bd4b0
	err = dp.SendDocument(ctxh, model)
	model.AssertExpectations(t)
	srv.AssertExpectations(t)
	anchorSrv.AssertExpectations(t)
	assert.Error(t, err)

	// send failed
	cd := coredocumentpb.CoreDocument{}
	did := testingidentity.GenerateRandomDID()
	model = new(mockModel)
	model.On("ID").Return(id)
	model.On("CurrentVersion").Return(id)
	model.On("NextVersion").Return(next)
	model.On("CalculateSigningRoot").Return(sr, nil)
	model.On("Signatures").Return()
	model.On("CalculateDocumentRoot").Return(dr[:], nil)
	model.On("GetSignerCollaborators", mock.Anything).Return([]identity.DID{did}, nil)
	model.On("PackCoreDocument").Return(cd, nil).Once()
	model.On("Author").Return(did1, nil)
	model.On("Timestamp").Return(tm, nil)
	model.On("GetAttributes").Return(nil)
	model.sigs = append(model.sigs, sig)
	srv = &testingcommons.MockIdentityService{}
	srv.On("ValidateSignature", cid, sig.PublicKey, sig.Signature, payload, tm).Return(nil).Once()
	dp.identityService = srv
<<<<<<< HEAD
	repo = mockRepo{}
	repo.On("GetAnchorData", aid).Return(dr, time.Now(), nil)
	repo.On("GetAnchorData", nextAid).Return([32]byte{}, time.Now(), errors.New("missing"))
=======
	anchorSrv = mockAnchorService{}
	anchorSrv.On("GetAnchorData", aid).Return(dr, time.Now(), nil)
	anchorSrv.On("GetAnchorData", nextAid).Return([32]byte{}, time.Now(), errors.New("missing"))
>>>>>>> 1a1bd4b0
	client := new(p2pClient)
	client.On("SendAnchoredDocument", mock.Anything, did, mock.Anything).Return(nil, errors.New("error")).Once()
	dp.anchorSrv = anchorSrv
	dp.p2pClient = client
	err = dp.SendDocument(ctxh, model)
	model.AssertExpectations(t)
	srv.AssertExpectations(t)
	anchorSrv.AssertExpectations(t)
	client.AssertExpectations(t)
	assert.Error(t, err)

	// successful
	model = new(mockModel)
	model.On("ID").Return(id)
	model.On("CurrentVersion").Return(id)
	model.On("NextVersion").Return(next)
	model.On("CalculateSigningRoot").Return(sr, nil)
	model.On("Signatures").Return()
	model.On("CalculateDocumentRoot").Return(dr[:], nil)
	model.On("GetSignerCollaborators", mock.Anything).Return([]identity.DID{did}, nil)
	model.On("PackCoreDocument").Return(cd, nil).Once()
	model.On("Author").Return(did1, nil)
	model.On("Timestamp").Return(tm, nil)
	model.On("GetAttributes").Return(nil)
	model.sigs = append(model.sigs, sig)
	srv = &testingcommons.MockIdentityService{}
	srv.On("ValidateSignature", cid, sig.PublicKey, sig.Signature, payload, tm).Return(nil).Once()
	dp.identityService = srv
<<<<<<< HEAD
	repo = mockRepo{}
	repo.On("GetAnchorData", aid).Return(dr, time.Now(), nil)
	repo.On("GetAnchorData", nextAid).Return([32]byte{}, time.Now(), errors.New("missing"))
=======
	anchorSrv = mockAnchorService{}
	anchorSrv.On("GetAnchorData", aid).Return(dr, time.Now(), nil)
	anchorSrv.On("GetAnchorData", nextAid).Return([32]byte{}, time.Now(), errors.New("missing"))
>>>>>>> 1a1bd4b0
	client = new(p2pClient)
	client.On("SendAnchoredDocument", mock.Anything, did, mock.Anything).Return(&p2ppb.AnchorDocumentResponse{Accepted: true}, nil).Once()
	dp.anchorSrv = anchorSrv
	dp.p2pClient = client
	err = dp.SendDocument(ctxh, model)
	model.AssertExpectations(t)
	srv.AssertExpectations(t)
	anchorSrv.AssertExpectations(t)
	client.AssertExpectations(t)
	assert.NoError(t, err)
}<|MERGE_RESOLUTION|>--- conflicted
+++ resolved
@@ -31,25 +31,6 @@
 }
 
 func (m *mockModel) Scheme() string {
-<<<<<<< HEAD
-	args := m.Called()
-	return args.String(0)
-}
-
-func (m *mockModel) SetStatus(st Status) error {
-	args := m.Called(st)
-	return args.Error(0)
-}
-
-func (m *mockModel) NFTs() []*coredocumentpb.NFT {
-	args := m.Called()
-	dr, _ := args.Get(0).([]*coredocumentpb.NFT)
-	return dr
-}
-
-func (m *mockModel) CalculateDataRoot() ([]byte, error) {
-=======
->>>>>>> 1a1bd4b0
 	args := m.Called()
 	return args.String(0)
 }
@@ -404,11 +385,7 @@
 	anchors.Service
 }
 
-<<<<<<< HEAD
-func (m mockRepo) CommitAnchor(ctx context.Context, anchorID anchors.AnchorID, documentRoot anchors.DocumentRoot, documentProof [32]byte) (done chan error, err error) {
-=======
 func (m mockAnchorService) CommitAnchor(ctx context.Context, anchorID anchors.AnchorID, documentRoot anchors.DocumentRoot, documentProof [32]byte) (done chan error, err error) {
->>>>>>> 1a1bd4b0
 	args := m.Called(anchorID, documentRoot, documentProof)
 	c, _ := args.Get(0).(chan error)
 	return c, args.Error(1)
@@ -506,19 +483,11 @@
 	srv = &testingcommons.MockIdentityService{}
 	srv.On("ValidateSignature", cid, sig.PublicKey, sig.Signature, payload, tm).Return(nil).Once()
 	dp.identityService = srv
-<<<<<<< HEAD
-	repo := mockRepo{}
-	ch := make(chan error, 1)
-	ch <- nil
-	repo.On("CommitAnchor", mock.Anything, mock.Anything, mock.Anything, mock.Anything).Return(ch, nil).Once()
-	dp.anchorRepository = repo
-=======
 	anchorSrv := mockAnchorService{}
 	ch := make(chan error, 1)
 	ch <- nil
 	anchorSrv.On("CommitAnchor", mock.Anything, mock.Anything, mock.Anything, mock.Anything).Return(ch, nil).Once()
 	dp.anchorSrv = anchorSrv
->>>>>>> 1a1bd4b0
 	err = dp.AnchorDocument(ctxh, model)
 	model.AssertExpectations(t)
 	srv.AssertExpectations(t)
@@ -569,19 +538,11 @@
 	assert.NoError(t, err)
 	srv.On("ValidateSignature", cid, sig.PublicKey, sig.Signature, payload, tm).Return(nil).Once()
 	dp.identityService = srv
-<<<<<<< HEAD
-	repo := mockRepo{}
-
-	repo.On("GetAnchorData", nextAid).Return(zeroRoot, time.Now(), nil)
-	repo.On("GetAnchorData", aid).Return(nil, time.Now(), errors.New("error"))
-	dp.anchorRepository = repo
-=======
 	anchorSrv := mockAnchorService{}
 
 	anchorSrv.On("GetAnchorData", nextAid).Return(zeroRoot, time.Now(), nil)
 	anchorSrv.On("GetAnchorData", aid).Return(nil, time.Now(), errors.New("error"))
 	dp.anchorSrv = anchorSrv
->>>>>>> 1a1bd4b0
 	err = dp.SendDocument(ctxh, model)
 	model.AssertExpectations(t)
 	srv.AssertExpectations(t)
@@ -608,17 +569,10 @@
 	model.sigs = append(model.sigs, sig)
 	srv = &testingcommons.MockIdentityService{}
 	dp.identityService = srv
-<<<<<<< HEAD
-	repo = mockRepo{}
-	repo.On("GetAnchorData", nextAid).Return(zeroRoot, time.Now(), nil)
-	repo.On("GetAnchorData", aid).Return(dr, time.Now(), nil)
-	dp.anchorRepository = repo
-=======
 	anchorSrv = mockAnchorService{}
 	anchorSrv.On("GetAnchorData", nextAid).Return(zeroRoot, time.Now(), nil)
 	anchorSrv.On("GetAnchorData", aid).Return(dr, time.Now(), nil)
 	dp.anchorSrv = anchorSrv
->>>>>>> 1a1bd4b0
 	err = dp.SendDocument(ctxh, model)
 	model.AssertExpectations(t)
 	srv.AssertExpectations(t)
@@ -642,17 +596,10 @@
 	srv = &testingcommons.MockIdentityService{}
 	srv.On("ValidateSignature", cid, sig.PublicKey, sig.Signature, payload, tm).Return(nil).Once()
 	dp.identityService = srv
-<<<<<<< HEAD
-	repo = mockRepo{}
-	repo.On("GetAnchorData", nextAid).Return(zeroRoot, time.Now(), errors.New("missing"))
-	repo.On("GetAnchorData", aid).Return(dr, time.Now(), nil)
-	dp.anchorRepository = repo
-=======
 	anchorSrv = mockAnchorService{}
 	anchorSrv.On("GetAnchorData", nextAid).Return(zeroRoot, time.Now(), errors.New("missing"))
 	anchorSrv.On("GetAnchorData", aid).Return(dr, time.Now(), nil)
 	dp.anchorSrv = anchorSrv
->>>>>>> 1a1bd4b0
 	err = dp.SendDocument(ctxh, model)
 	model.AssertExpectations(t)
 	srv.AssertExpectations(t)
@@ -678,15 +625,9 @@
 	srv = &testingcommons.MockIdentityService{}
 	srv.On("ValidateSignature", cid, sig.PublicKey, sig.Signature, payload, tm).Return(nil).Once()
 	dp.identityService = srv
-<<<<<<< HEAD
-	repo = mockRepo{}
-	repo.On("GetAnchorData", aid).Return(dr, time.Now(), nil)
-	repo.On("GetAnchorData", nextAid).Return([32]byte{}, time.Now(), errors.New("missing"))
-=======
 	anchorSrv = mockAnchorService{}
 	anchorSrv.On("GetAnchorData", aid).Return(dr, time.Now(), nil)
 	anchorSrv.On("GetAnchorData", nextAid).Return([32]byte{}, time.Now(), errors.New("missing"))
->>>>>>> 1a1bd4b0
 	client := new(p2pClient)
 	client.On("SendAnchoredDocument", mock.Anything, did, mock.Anything).Return(nil, errors.New("error")).Once()
 	dp.anchorSrv = anchorSrv
@@ -715,15 +656,9 @@
 	srv = &testingcommons.MockIdentityService{}
 	srv.On("ValidateSignature", cid, sig.PublicKey, sig.Signature, payload, tm).Return(nil).Once()
 	dp.identityService = srv
-<<<<<<< HEAD
-	repo = mockRepo{}
-	repo.On("GetAnchorData", aid).Return(dr, time.Now(), nil)
-	repo.On("GetAnchorData", nextAid).Return([32]byte{}, time.Now(), errors.New("missing"))
-=======
 	anchorSrv = mockAnchorService{}
 	anchorSrv.On("GetAnchorData", aid).Return(dr, time.Now(), nil)
 	anchorSrv.On("GetAnchorData", nextAid).Return([32]byte{}, time.Now(), errors.New("missing"))
->>>>>>> 1a1bd4b0
 	client = new(p2pClient)
 	client.On("SendAnchoredDocument", mock.Anything, did, mock.Anything).Return(&p2ppb.AnchorDocumentResponse{Accepted: true}, nil).Once()
 	dp.anchorSrv = anchorSrv
