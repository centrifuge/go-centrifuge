// +build unit

package documents

import (
	"context"
	"testing"

	"github.com/centrifuge/centrifuge-protobufs/gen/go/coredocument"
	"github.com/centrifuge/go-centrifuge/anchors"
	"github.com/centrifuge/go-centrifuge/contextutil"
	"github.com/centrifuge/go-centrifuge/errors"
	"github.com/centrifuge/go-centrifuge/identity"
	testingcommons "github.com/centrifuge/go-centrifuge/testingutils/commons"
	"github.com/centrifuge/go-centrifuge/testingutils/config"
	"github.com/centrifuge/go-centrifuge/utils"
	"github.com/golang/protobuf/ptypes/any"
	"github.com/stretchr/testify/assert"
	"github.com/stretchr/testify/mock"
	"golang.org/x/crypto/ed25519"
)

func TestCoreDocumentProcessor_SendNilDocument(t *testing.T) {
	dp := DefaultProcessor(nil, nil, nil, cfg)
	err := dp.Send(nil, nil, [identity.CentIDLength]byte{})
	assert.Error(t, err, "should have thrown an error")
}

type mockModel struct {
	mock.Mock
	Model
}

func (m mockModel) PackCoreDocument() (*CoreDocumentModel, error) {
	args := m.Called()
	cd, _ := args.Get(0).(*CoreDocumentModel)
	return cd, args.Error(1)
}

func (m mockModel) UnpackCoreDocument(model *CoreDocumentModel) error {
	args := m.Called(model)
	return args.Error(0)
}

func (m mockModel) CalculateDataRoot() ([]byte, error) {
	args := m.Called()
	return args.Get(0).([]byte), args.Error(1)
}

func TestDefaultProcessor_PrepareForSignatureRequests(t *testing.T) {
	srv := &testingcommons.MockIDService{}
	dp := DefaultProcessor(srv, nil, nil, cfg).(defaultProcessor)
	// pack failed
	model := mockModel{}
	model.On("PackCoreDocument").Return(nil, errors.New("error")).Once()
	ctxh := testingconfig.CreateAccountContext(t, cfg)
	err := dp.PrepareForSignatureRequests(ctxh, model)
	model.AssertExpectations(t)
	assert.Error(t, err)
	assert.Contains(t, err.Error(), "failed to pack core document")

	dm := NewCoreDocModel()
	cd := dm.Document
	model = mockModel{}

	// failed to get id
	pub, _ := cfg.GetSigningKeyPair()
	cfg.Set("keys.signing.publicKey", "wrong path")
	cd.DataRoot = utils.RandomSlice(32)
	cd.EmbeddedData = &any.Any{
		TypeUrl: "some type",
		Value:   []byte("some data"),
	}
<<<<<<< HEAD
	dm.getCoreDocumentSalts()
=======
	dm.setCoreDocumentSalts()
>>>>>>> c1e40895
	model = mockModel{}
	model.On("PackCoreDocument").Return(dm, nil).Once()
	cfg.Set("keys.signing.publicKey", pub)
	ctxh = testingconfig.CreateAccountContext(t, cfg)

	// failed unpack
	model = mockModel{}
	model.On("PackCoreDocument").Return(dm, nil).Once()
	model.On("UnpackCoreDocument", dm).Return(errors.New("error")).Once()
	model.On("CalculateDataRoot").Return(cd.DataRoot, nil)
	err = dp.PrepareForSignatureRequests(ctxh, model)
	assert.Error(t, err)
	assert.Contains(t, err.Error(), "failed to unpack the core document")
	model.AssertExpectations(t)

	// success
	cd.Signatures = nil
	model = mockModel{}
	model.On("PackCoreDocument").Return(dm, nil).Once()
	model.On("UnpackCoreDocument", dm).Return(nil).Once()
	model.On("CalculateDataRoot").Return(cd.DataRoot, nil)
	err = dp.PrepareForSignatureRequests(ctxh, model)
	model.AssertExpectations(t)
	assert.Nil(t, err)
	assert.NotNil(t, cd.Signatures)
	assert.Len(t, cd.Signatures, 1)
	sig := cd.Signatures[0]
	self, _ := contextutil.Self(ctxh)
	assert.True(t, ed25519.Verify(self.Keys[identity.KeyPurposeSigning].PublicKey, cd.SigningRoot, sig.Signature))
}

type p2pClient struct {
	mock.Mock
	Client
}

func (p p2pClient) GetSignaturesForDocument(ctx context.Context, model *CoreDocumentModel) error {
	args := p.Called(ctx, model)
	return args.Error(0)
}

func TestDefaultProcessor_RequestSignatures(t *testing.T) {
	srv := &testingcommons.MockIDService{}
	dp := DefaultProcessor(srv, nil, nil, cfg).(defaultProcessor)
	ctxh := testingconfig.CreateAccountContext(t, cfg)
	// pack failed
	model := mockModel{}
	model.On("PackCoreDocument").Return(nil, errors.New("error")).Once()
	err := dp.RequestSignatures(ctxh, model)
	model.AssertExpectations(t)
	assert.Error(t, err)
	assert.Contains(t, err.Error(), "failed to pack core document")

	// validations failed
	dm := NewCoreDocModel()
	model = mockModel{}
	model.On("PackCoreDocument").Return(dm, nil).Times(4)
	err = dp.RequestSignatures(ctxh, model)
	model.AssertExpectations(t)
	assert.Error(t, err)
	assert.Contains(t, err.Error(), "failed to validate model for signature request")

	// failed signature collection
	dm = NewCoreDocModel()
	cd := dm.Document
	cd.DataRoot = utils.RandomSlice(32)
	cd.EmbeddedData = &any.Any{
		TypeUrl: "some type",
		Value:   []byte("some data"),
	}
<<<<<<< HEAD
	dm.getCoreDocumentSalts()
=======
	dm.setCoreDocumentSalts()
>>>>>>> c1e40895
	model = mockModel{}
	model.On("PackCoreDocument").Return(dm, nil).Once()
	model.On("UnpackCoreDocument", dm).Return(nil).Once()
	model.On("CalculateDataRoot").Return(cd.DataRoot, nil)
	err = dp.PrepareForSignatureRequests(ctxh, model)
	assert.Nil(t, err)
	model.AssertExpectations(t)
	c := p2pClient{}
	c.On("GetSignaturesForDocument", ctxh, dm).Return(errors.New("error")).Once()
	dp.p2pClient = c
	model = mockModel{}
	model.On("PackCoreDocument").Return(dm, nil).Times(4)
	model.On("CalculateDataRoot").Return(cd.DataRoot, nil)
	err = dp.RequestSignatures(ctxh, model)
	model.AssertExpectations(t)
	c.AssertExpectations(t)
	assert.Error(t, err)
	assert.Contains(t, err.Error(), "failed to collect signatures from the collaborators")

	// unpack fail
	c = p2pClient{}
	c.On("GetSignaturesForDocument", ctxh, dm).Return(nil).Once()
	dp.p2pClient = c
	model = mockModel{}
	model.On("PackCoreDocument").Return(dm, nil).Times(4)
	model.On("UnpackCoreDocument", dm).Return(errors.New("error")).Once()
	model.On("CalculateDataRoot").Return(cd.DataRoot, nil)
	err = dp.RequestSignatures(ctxh, model)
	model.AssertExpectations(t)
	c.AssertExpectations(t)
	assert.Error(t, err)
	assert.Contains(t, err.Error(), "failed to unpack core document")

	// success
	c = p2pClient{}
	c.On("GetSignaturesForDocument", ctxh, dm).Return(nil).Once()
	dp.p2pClient = c
	model = mockModel{}
	model.On("PackCoreDocument").Return(dm, nil).Times(4)
	model.On("UnpackCoreDocument", dm).Return(nil).Once()
	model.On("CalculateDataRoot").Return(cd.DataRoot, nil)
	err = dp.RequestSignatures(ctxh, model)
	model.AssertExpectations(t)
	c.AssertExpectations(t)
	assert.Nil(t, err)
}

func TestDefaultProcessor_PrepareForAnchoring(t *testing.T) {
	srv := &testingcommons.MockIDService{}
	dp := DefaultProcessor(srv, nil, nil, cfg).(defaultProcessor)
	// pack failed
	model := mockModel{}
	model.On("PackCoreDocument").Return(nil, errors.New("error")).Once()
	err := dp.PrepareForAnchoring(model)
	model.AssertExpectations(t)
	assert.Error(t, err)
	assert.Contains(t, err.Error(), "failed to pack core document")

	// failed validations
	dm := NewCoreDocModel()
	model = mockModel{}
	model.On("PackCoreDocument").Return(dm, nil).Times(4)
	err = dp.PrepareForAnchoring(model)
	model.AssertExpectations(t)
	assert.Error(t, err)
	assert.Contains(t, err.Error(), "failed to validate signatures")

	// failed unpack
	dm = NewCoreDocModel()
	cd := dm.Document
	cd.DataRoot = utils.RandomSlice(32)
	cd.EmbeddedData = &any.Any{
		TypeUrl: "some type",
		Value:   []byte("some data"),
	}
<<<<<<< HEAD
	dm.getCoreDocumentSalts()
=======
	dm.setCoreDocumentSalts()
>>>>>>> c1e40895
	model.On("CalculateDataRoot").Return(cd.DataRoot, nil)
	err = dm.CalculateSigningRoot(cd.DataRoot)
	assert.Nil(t, err)
	model = mockModel{}
	model.On("PackCoreDocument").Return(dm, nil).Times(4)
	model.On("UnpackCoreDocument", dm).Return(errors.New("error")).Once()
	model.On("CalculateDataRoot").Return(cd.DataRoot, nil)
	c, err := identity.GetIdentityConfig(cfg)
	assert.Nil(t, err)
	s := identity.Sign(c, identity.KeyPurposeSigning, cd.SigningRoot)
	cd.Signatures = []*coredocumentpb.Signature{s}
	assert.Nil(t, err)
	srv.On("ValidateSignature", mock.Anything, mock.Anything).Return(nil)
	dp = DefaultProcessor(srv, nil, nil, cfg).(defaultProcessor)
	err = dp.PrepareForAnchoring(model)
	model.AssertExpectations(t)
	srv.AssertExpectations(t)
	assert.Error(t, err)
	assert.Contains(t, err.Error(), "failed to unpack core document")

	// success
	model = mockModel{}
	model.On("PackCoreDocument").Return(dm, nil).Times(4)
	model.On("UnpackCoreDocument", dm).Return(nil).Once()
	model.On("CalculateDataRoot").Return(cd.DataRoot, nil)
	err = dp.PrepareForAnchoring(model)
	model.AssertExpectations(t)
	srv.AssertExpectations(t)
	assert.Nil(t, err)
	assert.NotNil(t, cd.DocumentRoot)
}

type mockRepo struct {
	mock.Mock
	anchors.AnchorRepository
}

func (m mockRepo) CommitAnchor(ctx context.Context, anchorID anchors.AnchorID, documentRoot anchors.DocumentRoot, centID identity.CentID, documentProofs [][32]byte, signature []byte) (confirmations <-chan *anchors.WatchCommit, err error) {
	args := m.Called(anchorID, documentRoot, centID, documentProofs, signature)
	c, _ := args.Get(0).(chan *anchors.WatchCommit)
	return c, args.Error(1)
}

func (m mockRepo) GetDocumentRootOf(anchorID anchors.AnchorID) (anchors.DocumentRoot, error) {
	args := m.Called(anchorID)
	docRoot, _ := args.Get(0).(anchors.DocumentRoot)
	return docRoot, args.Error(1)
}

func TestDefaultProcessor_AnchorDocument(t *testing.T) {
	srv := &testingcommons.MockIDService{}
	dp := DefaultProcessor(srv, nil, nil, cfg).(defaultProcessor)
	ctxh := testingconfig.CreateAccountContext(t, cfg)

	// pack failed
	model := mockModel{}
	model.On("PackCoreDocument").Return(nil, errors.New("error")).Once()
	err := dp.AnchorDocument(ctxh, model)
	model.AssertExpectations(t)
	assert.Error(t, err)
	assert.Contains(t, err.Error(), "failed to pack core document")

	// validations failed
	model = mockModel{}
	dm := NewCoreDocModel()
	model.On("PackCoreDocument").Return(dm, nil).Times(5)
	err = dp.AnchorDocument(ctxh, model)
	model.AssertExpectations(t)
	assert.Error(t, err)
	assert.Contains(t, err.Error(), "pre anchor validation failed")

	// get ID failed
	dm = NewCoreDocModel()
	cd := dm.Document
	cd.DataRoot = utils.RandomSlice(32)
	cd.EmbeddedData = &any.Any{
		TypeUrl: "some type",
		Value:   []byte("some data"),
	}
<<<<<<< HEAD
	dm.getCoreDocumentSalts()
=======
	dm.setCoreDocumentSalts()
>>>>>>> c1e40895
	assert.Nil(t, dm.CalculateSigningRoot(cd.DataRoot))
	model = mockModel{}
	model.On("PackCoreDocument").Return(dm, nil).Times(5)
	model.On("CalculateDataRoot").Return(cd.DataRoot, nil)
	c, err := identity.GetIdentityConfig(cfg)
	assert.Nil(t, err)
	s := identity.Sign(c, identity.KeyPurposeSigning, cd.SigningRoot)
	cd.Signatures = []*coredocumentpb.Signature{s}
	assert.Nil(t, dm.CalculateDocumentRoot())
	assert.Nil(t, err)
	srv.On("ValidateSignature", mock.Anything, mock.Anything).Return(nil).Once()
	err = dp.AnchorDocument(context.Background(), model)
	model.AssertExpectations(t)
	srv.AssertExpectations(t)
	assert.Error(t, err)
	assert.Contains(t, err.Error(), "self value not found in the context")

	// success
	model = mockModel{}
	model.On("PackCoreDocument").Return(dm, nil).Times(5)
	model.On("CalculateDataRoot").Return(cd.DataRoot, nil)
	srv.On("ValidateSignature", mock.Anything, mock.Anything).Return(nil).Once()

	repo := mockRepo{}
	ch := make(chan *anchors.WatchCommit, 1)
	ch <- new(anchors.WatchCommit)
	repo.On("CommitAnchor", mock.Anything, mock.Anything, mock.Anything, mock.Anything, mock.Anything).Return(ch, nil).Once()
	dp.anchorRepository = repo
	err = dp.AnchorDocument(ctxh, model)
	model.AssertExpectations(t)
	srv.AssertExpectations(t)
	repo.AssertExpectations(t)
	assert.Nil(t, err)
}

func TestDefaultProcessor_SendDocument(t *testing.T) {
	srv := &testingcommons.MockIDService{}
	srv.On("ValidateSignature", mock.Anything, mock.Anything).Return(nil)
	dp := DefaultProcessor(srv, nil, nil, cfg).(defaultProcessor)
	ctxh := testingconfig.CreateAccountContext(t, cfg)
	// pack failed
	model := mockModel{}
	model.On("PackCoreDocument").Return(nil, errors.New("error")).Once()
	err := dp.SendDocument(ctxh, model)
	model.AssertExpectations(t)
	assert.Error(t, err)
	assert.Contains(t, err.Error(), "failed to pack core document")

	// failed validations
	model = mockModel{}
	dm := NewCoreDocModel()
	model.On("PackCoreDocument").Return(dm, nil).Times(6)
	err = dp.SendDocument(ctxh, model)
	model.AssertExpectations(t)
	assert.Error(t, err)
	assert.Contains(t, err.Error(), "post anchor validations failed")

	// failed send
	dm = NewCoreDocModel()
	cd := dm.Document
	cd.DataRoot = utils.RandomSlice(32)
	cd.EmbeddedData = &any.Any{
		TypeUrl: "some type",
		Value:   []byte("some data"),
	}
	cd.Collaborators = [][]byte{[]byte("some id")}
	model.On("CalculateDataRoot").Return(cd.DataRoot, nil)
<<<<<<< HEAD
	dm.getCoreDocumentSalts()
=======
	dm.setCoreDocumentSalts()
>>>>>>> c1e40895
	assert.Nil(t, dm.CalculateSigningRoot(cd.DataRoot))
	model = mockModel{}
	model.On("PackCoreDocument").Return(dm, nil).Times(6)
	c, err := identity.GetIdentityConfig(cfg)
	assert.Nil(t, err)
	s := identity.Sign(c, identity.KeyPurposeSigning, cd.SigningRoot)
	cd.Signatures = []*coredocumentpb.Signature{s}
	model.On("CalculateDataRoot").Return(cd.DataRoot, nil)
	assert.Nil(t, dm.CalculateDocumentRoot())
	docRoot, err := anchors.ToDocumentRoot(cd.DocumentRoot)
	assert.Nil(t, err)
	repo := mockRepo{}
	repo.On("GetDocumentRootOf", mock.Anything).Return(docRoot, nil).Once()
	dp.anchorRepository = repo
	err = dp.SendDocument(ctxh, model)
	model.AssertExpectations(t)
	srv.AssertExpectations(t)
	repo.AssertExpectations(t)
	assert.Error(t, err)
	assert.Contains(t, err.Error(), "invalid length byte slice provided for centID")
}<|MERGE_RESOLUTION|>--- conflicted
+++ resolved
@@ -71,11 +71,7 @@
 		TypeUrl: "some type",
 		Value:   []byte("some data"),
 	}
-<<<<<<< HEAD
-	dm.getCoreDocumentSalts()
-=======
-	dm.setCoreDocumentSalts()
->>>>>>> c1e40895
+	dm.setCoreDocumentSalts()
 	model = mockModel{}
 	model.On("PackCoreDocument").Return(dm, nil).Once()
 	cfg.Set("keys.signing.publicKey", pub)
@@ -146,11 +142,7 @@
 		TypeUrl: "some type",
 		Value:   []byte("some data"),
 	}
-<<<<<<< HEAD
-	dm.getCoreDocumentSalts()
-=======
-	dm.setCoreDocumentSalts()
->>>>>>> c1e40895
+	dm.setCoreDocumentSalts()
 	model = mockModel{}
 	model.On("PackCoreDocument").Return(dm, nil).Once()
 	model.On("UnpackCoreDocument", dm).Return(nil).Once()
@@ -226,11 +218,7 @@
 		TypeUrl: "some type",
 		Value:   []byte("some data"),
 	}
-<<<<<<< HEAD
-	dm.getCoreDocumentSalts()
-=======
-	dm.setCoreDocumentSalts()
->>>>>>> c1e40895
+	dm.setCoreDocumentSalts()
 	model.On("CalculateDataRoot").Return(cd.DataRoot, nil)
 	err = dm.CalculateSigningRoot(cd.DataRoot)
 	assert.Nil(t, err)
@@ -310,11 +298,7 @@
 		TypeUrl: "some type",
 		Value:   []byte("some data"),
 	}
-<<<<<<< HEAD
-	dm.getCoreDocumentSalts()
-=======
-	dm.setCoreDocumentSalts()
->>>>>>> c1e40895
+	dm.setCoreDocumentSalts()
 	assert.Nil(t, dm.CalculateSigningRoot(cd.DataRoot))
 	model = mockModel{}
 	model.On("PackCoreDocument").Return(dm, nil).Times(5)
@@ -382,11 +366,7 @@
 	}
 	cd.Collaborators = [][]byte{[]byte("some id")}
 	model.On("CalculateDataRoot").Return(cd.DataRoot, nil)
-<<<<<<< HEAD
-	dm.getCoreDocumentSalts()
-=======
-	dm.setCoreDocumentSalts()
->>>>>>> c1e40895
+	dm.setCoreDocumentSalts()
 	assert.Nil(t, dm.CalculateSigningRoot(cd.DataRoot))
 	model = mockModel{}
 	model.On("PackCoreDocument").Return(dm, nil).Times(6)
