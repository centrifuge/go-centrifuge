// +build unit

package documents

import (
	"crypto/sha256"
	"reflect"
	"testing"
	"time"

	"github.com/centrifuge/centrifuge-protobufs/documenttypes"
	"github.com/centrifuge/centrifuge-protobufs/gen/go/coredocument"
	"github.com/centrifuge/centrifuge-protobufs/gen/go/invoice"
<<<<<<< HEAD
	"github.com/centrifuge/go-centrifuge/errors"
=======
>>>>>>> 331b9323
	"github.com/centrifuge/go-centrifuge/identity"
	"github.com/centrifuge/go-centrifuge/testingutils/identity"
	"github.com/centrifuge/go-centrifuge/utils"
	"github.com/centrifuge/precise-proofs/proofs"
	"github.com/ethereum/go-ethereum/common/hexutil"
	"github.com/golang/protobuf/proto"
	"github.com/golang/protobuf/ptypes"
	"github.com/stretchr/testify/assert"
)

func TestWriteACLs_getChangedFields_different_types(t *testing.T) {
	cd, err := newCoreDocument()
	assert.NoError(t, err)
	ocd := cd.Document
	ncd := invoicepb.InvoiceData{
		Currency: "EUR",
	}

	oldTree := getTree(t, &ocd, "", nil)
	newTree := getTree(t, &ncd, "", nil)

	cf := getChangedFields(oldTree, newTree, proofs.DefaultSaltsLengthSuffix)
	// cf length should be len(ocd) and len(ncd) = 31 changed field
	assert.Len(t, cf, 31)

}

func TestWriteACLs_getChangedFields_same_document(t *testing.T) {
	cd, err := newCoreDocument()
	assert.NoError(t, err)
	ocd := cd.Document
	oldTree := getTree(t, &ocd, "", nil)
	newTree := getTree(t, &ocd, "", nil)
	cf := getChangedFields(oldTree, newTree, proofs.DefaultSaltsLengthSuffix)
	assert.Len(t, cf, 0)

	// check hashed field
	ocd.PreviousRoot = utils.RandomSlice(32)
	oldTree = getTree(t, &ocd, "", nil)
	newTree = getTree(t, &ocd, "", nil)
	cf = getChangedFields(oldTree, newTree, proofs.DefaultSaltsLengthSuffix)
	assert.Len(t, cf, 0)
}

func testExpectedProps(t *testing.T, cf []changedField, eprops map[string]struct{}) {
	for _, f := range cf {
		_, ok := eprops[hexutil.Encode(f.property)]
		if !ok {
			assert.Failf(t, "", "expected %x property to be present", f.property)
		}
	}
}

func TestWriteACLs_getChangedFields_with_core_document(t *testing.T) {
	doc, err := newCoreDocument()
	assert.NoError(t, err)
	doc.Document.DocumentRoot = utils.RandomSlice(32)
	ndoc, err := doc.PrepareNewVersion([]string{testingidentity.GenerateRandomDID().String()}, true, []byte("po"))
	assert.NoError(t, err)

	// preparing new version would have changed the following properties

	// current_version
	// previous_version
	// next_version
	// previous_root
	// current pre image
	// next pre image

	// read_rules.roles
	// read_rules.action
<<<<<<< HEAD
	oldTree := getTree(t, &doc.Document, "", nil)
	newTree := getTree(t, &ndoc.Document, "", nil)
=======
	// transition_rules.RuleKey
	// (transition_rules.Roles
	// transition_rules.MatchType
	// transition_rules.Action
	// transition_rules.Field) x 2
	// roles + 2
	oldTree := getTree(t, &doc.Document)
	newTree := getTree(t, &ndoc.Document)
>>>>>>> 331b9323
	cf := getChangedFields(oldTree, newTree, proofs.DefaultSaltsLengthSuffix)
	assert.Len(t, cf, 20)
	rprop := append(ndoc.Document.Roles[0].RoleKey, 0, 0, 0, 3, 0, 0, 0, 0, 0, 0, 0, 0)
	rprop2 := append(ndoc.Document.Roles[1].RoleKey, 0, 0, 0, 3, 0, 0, 0, 0, 0, 0, 0, 0)
	eprops := map[string]struct{}{
		hexutil.Encode([]byte{0, 0, 0, 4}):  {},
		hexutil.Encode([]byte{0, 0, 0, 3}):  {},
		hexutil.Encode([]byte{0, 0, 0, 16}): {},
		hexutil.Encode([]byte{0, 0, 0, 2}):  {},
		hexutil.Encode([]byte{0, 0, 0, 22}): {},
		hexutil.Encode([]byte{0, 0, 0, 23}): {},
		hexutil.Encode([]byte{0, 0, 0, 19, 0, 0, 0, 0, 0, 0, 0, 0, 0, 0, 0, 2, 0, 0, 0, 0, 0, 0, 0, 0}): {},
		hexutil.Encode([]byte{0, 0, 0, 19, 0, 0, 0, 0, 0, 0, 0, 0, 0, 0, 0, 4}):                         {},
		hexutil.Encode([]byte{0, 0, 0, 24, 0, 0, 0, 0, 0, 0, 0, 0, 0, 0, 0, 1}):                         {},
		hexutil.Encode([]byte{0, 0, 0, 24, 0, 0, 0, 0, 0, 0, 0, 0, 0, 0, 0, 4}):                         {},
		hexutil.Encode([]byte{0, 0, 0, 24, 0, 0, 0, 0, 0, 0, 0, 0, 0, 0, 0, 5}):                         {},
		hexutil.Encode([]byte{0, 0, 0, 24, 0, 0, 0, 0, 0, 0, 0, 0, 0, 0, 0, 3}):                         {},
		hexutil.Encode([]byte{0, 0, 0, 24, 0, 0, 0, 0, 0, 0, 0, 0, 0, 0, 0, 2, 0, 0, 0, 0, 0, 0, 0, 0}): {},
		hexutil.Encode([]byte{0, 0, 0, 24, 0, 0, 0, 0, 0, 0, 0, 1, 0, 0, 0, 2, 0, 0, 0, 0, 0, 0, 0, 0}): {},
		hexutil.Encode([]byte{0, 0, 0, 24, 0, 0, 0, 0, 0, 0, 0, 1, 0, 0, 0, 3}):                         {},
		hexutil.Encode([]byte{0, 0, 0, 24, 0, 0, 0, 0, 0, 0, 0, 1, 0, 0, 0, 5}):                         {},
		hexutil.Encode([]byte{0, 0, 0, 24, 0, 0, 0, 0, 0, 0, 0, 1, 0, 0, 0, 4}):                         {},
		hexutil.Encode([]byte{0, 0, 0, 24, 0, 0, 0, 0, 0, 0, 0, 1, 0, 0, 0, 1}):                         {},
		hexutil.Encode(append([]byte{0, 0, 0, 1}, rprop...)):                                            {},
		hexutil.Encode(append([]byte{0, 0, 0, 1}, rprop2...)):                                           {},
	}

	testExpectedProps(t, cf, eprops)

	// prepare new version with out new collaborators
	// this should only change
	// current_version
	// previous_version
	// next_version
	// previous_root
	// current pre image
	// next pre image
	doc = ndoc
	doc.Document.DocumentRoot = utils.RandomSlice(32)
	ndoc, err = doc.PrepareNewVersion(nil, true, []byte("po"))
	assert.NoError(t, err)
	oldTree = getTree(t, &doc.Document, "", nil)
	newTree = getTree(t, &ndoc.Document, "", nil)
	cf = getChangedFields(oldTree, newTree, proofs.DefaultSaltsLengthSuffix)
	assert.Len(t, cf, 6)
	eprops = map[string]struct{}{
		hexutil.Encode([]byte{0, 0, 0, 4}):  {},
		hexutil.Encode([]byte{0, 0, 0, 3}):  {},
		hexutil.Encode([]byte{0, 0, 0, 16}): {},
		hexutil.Encode([]byte{0, 0, 0, 2}):  {},
		hexutil.Encode([]byte{0, 0, 0, 22}): {},
		hexutil.Encode([]byte{0, 0, 0, 23}): {},
	}
	testExpectedProps(t, cf, eprops)

	// test with different document
	// this will change
	// document identifier
	// current version
	// previous version
	// next version
	// previous_root
	// current pre image
	// next pre image
	// roles (new doc will have empty role while old one has two roles)
	// read_rules (new doc will have empty read_rules while old one has read_rules)
	// transition_rules (new doc will have empty transition_rules while old one has 2 transition_rules)
	doc = ndoc
	ndoc, err = newCoreDocument()
	assert.NoError(t, err)
	oldTree = getTree(t, &doc.Document, "", nil)
	newTree = getTree(t, &ndoc.Document, "", nil)
	cf = getChangedFields(oldTree, newTree, proofs.DefaultSaltsLengthSuffix)
	assert.Len(t, cf, 21)
	rprop = append(doc.Document.Roles[0].RoleKey, 0, 0, 0, 3, 0, 0, 0, 0, 0, 0, 0, 0)
	rprop2 = append(doc.Document.Roles[1].RoleKey, 0, 0, 0, 3, 0, 0, 0, 0, 0, 0, 0, 0)
	eprops = map[string]struct{}{
		hexutil.Encode([]byte{0, 0, 0, 24, 0, 0, 0, 0, 0, 0, 0, 0, 0, 0, 0, 2, 0, 0, 0, 0, 0, 0, 0, 0}): {},
		hexutil.Encode([]byte{0, 0, 0, 24, 0, 0, 0, 0, 0, 0, 0, 1, 0, 0, 0, 2, 0, 0, 0, 0, 0, 0, 0, 0}): {},
		hexutil.Encode([]byte{0, 0, 0, 24, 0, 0, 0, 0, 0, 0, 0, 1, 0, 0, 0, 5}):                         {},
		hexutil.Encode([]byte{0, 0, 0, 24, 0, 0, 0, 0, 0, 0, 0, 0, 0, 0, 0, 1}):                         {},
		hexutil.Encode([]byte{0, 0, 0, 24, 0, 0, 0, 0, 0, 0, 0, 1, 0, 0, 0, 1}):                         {},
		hexutil.Encode([]byte{0, 0, 0, 24, 0, 0, 0, 0, 0, 0, 0, 0, 0, 0, 0, 4}):                         {},
		hexutil.Encode([]byte{0, 0, 0, 24, 0, 0, 0, 0, 0, 0, 0, 0, 0, 0, 0, 3}):                         {},
		hexutil.Encode([]byte{0, 0, 0, 24, 0, 0, 0, 0, 0, 0, 0, 1, 0, 0, 0, 3}):                         {},
		hexutil.Encode([]byte{0, 0, 0, 24, 0, 0, 0, 0, 0, 0, 0, 1, 0, 0, 0, 4}):                         {},
		hexutil.Encode([]byte{0, 0, 0, 24, 0, 0, 0, 0, 0, 0, 0, 0, 0, 0, 0, 5}):                         {},
		hexutil.Encode([]byte{0, 0, 0, 9}):                                                              {},
		hexutil.Encode([]byte{0, 0, 0, 4}):                                                              {},
		hexutil.Encode([]byte{0, 0, 0, 3}):                                                              {},
		hexutil.Encode([]byte{0, 0, 0, 16}):                                                             {},
		hexutil.Encode([]byte{0, 0, 0, 2}):                                                              {},
		hexutil.Encode([]byte{0, 0, 0, 22}):                                                             {},
		hexutil.Encode([]byte{0, 0, 0, 23}):                                                             {},
		hexutil.Encode([]byte{0, 0, 0, 19, 0, 0, 0, 0, 0, 0, 0, 0, 0, 0, 0, 2, 0, 0, 0, 0, 0, 0, 0, 0}): {},
		hexutil.Encode([]byte{0, 0, 0, 19, 0, 0, 0, 0, 0, 0, 0, 0, 0, 0, 0, 4}):                         {},
		hexutil.Encode(append([]byte{0, 0, 0, 1}, rprop...)):                                            {},
		hexutil.Encode(append([]byte{0, 0, 0, 1}, rprop2...)):                                           {},
	}
	testExpectedProps(t, cf, eprops)

	// add different roles and read rules and check
	// this will change
	// current version
	// previous version
	// next version
	// previous_root
	// current pre image
	// next pre image
	// roles (new doc will have 2 new roles different from 2 old roles)
	// read_rules
	// transition_rules
	ndoc.Document.DocumentRoot = utils.RandomSlice(32)
	ndoc, err = ndoc.PrepareNewVersion([]string{testingidentity.GenerateRandomDID().String()}, true, []byte("po"))
	assert.NoError(t, err)
	oldTree = getTree(t, &doc.Document, "", nil)
	newTree = getTree(t, &ndoc.Document, "", nil)
	cf = getChangedFields(oldTree, newTree, proofs.DefaultSaltsLengthSuffix)
	assert.Len(t, cf, 16)
	rprop = append(doc.Document.Roles[0].RoleKey, 0, 0, 0, 3, 0, 0, 0, 0, 0, 0, 0, 0)
	rprop2 = append(doc.Document.Roles[1].RoleKey, 0, 0, 0, 3, 0, 0, 0, 0, 0, 0, 0, 0)
	rprop3 := append(ndoc.Document.Roles[0].RoleKey, 0, 0, 0, 3, 0, 0, 0, 0, 0, 0, 0, 0)
	rprop4 := append(ndoc.Document.Roles[1].RoleKey, 0, 0, 0, 3, 0, 0, 0, 0, 0, 0, 0, 0)
	eprops = map[string]struct{}{
		hexutil.Encode([]byte{0, 0, 0, 9}):                                                              {},
		hexutil.Encode([]byte{0, 0, 0, 4}):                                                              {},
		hexutil.Encode([]byte{0, 0, 0, 3}):                                                              {},
		hexutil.Encode([]byte{0, 0, 0, 16}):                                                             {},
		hexutil.Encode([]byte{0, 0, 0, 2}):                                                              {},
		hexutil.Encode([]byte{0, 0, 0, 22}):                                                             {},
		hexutil.Encode([]byte{0, 0, 0, 23}):                                                             {},
		hexutil.Encode([]byte{0, 0, 0, 24, 0, 0, 0, 0, 0, 0, 0, 0, 0, 0, 0, 1}):                         {},
		hexutil.Encode([]byte{0, 0, 0, 24, 0, 0, 0, 0, 0, 0, 0, 1, 0, 0, 0, 1}):                         {},
		hexutil.Encode([]byte{0, 0, 0, 24, 0, 0, 0, 0, 0, 0, 0, 1, 0, 0, 0, 4}):                         {},
		hexutil.Encode([]byte{0, 0, 0, 19, 0, 0, 0, 0, 0, 0, 0, 0, 0, 0, 0, 2, 0, 0, 0, 0, 0, 0, 0, 0}): {},
		hexutil.Encode([]byte{0, 0, 0, 24, 0, 0, 0, 0, 0, 0, 0, 0, 0, 0, 0, 2, 0, 0, 0, 0, 0, 0, 0, 0}): {},
		hexutil.Encode([]byte{0, 0, 0, 24, 0, 0, 0, 0, 0, 0, 0, 1, 0, 0, 0, 2, 0, 0, 0, 0, 0, 0, 0, 0}): {},
		hexutil.Encode(append([]byte{0, 0, 0, 1}, rprop...)):                                            {},
		hexutil.Encode(append([]byte{0, 0, 0, 1}, rprop2...)):                                           {},
		hexutil.Encode(append([]byte{0, 0, 0, 1}, rprop3...)):                                           {},
		hexutil.Encode(append([]byte{0, 0, 0, 1}, rprop4...)):                                           {},
	}
	testExpectedProps(t, cf, eprops)
}

func TestWriteACLs_getChangedFields_invoice_document(t *testing.T) {
	dueDate, err := ptypes.TimestampProto(time.Now().Add(10 * time.Minute))
	assert.NoError(t, err)

	// no change
	doc := &invoicepb.InvoiceData{
		InvoiceNumber: "12345",
		SenderName:    "Alice",
		RecipientName: "Bob",
		DateCreated:   ptypes.TimestampNow(),
		DueDate:       dueDate,
	}

	oldTree := getTree(t, doc, "", nil)
	newTree := getTree(t, doc, "", nil)
	cf := getChangedFields(oldTree, newTree, proofs.DefaultSaltsLengthSuffix)
	assert.Len(t, cf, 0)

	// updated doc
	ndoc := &invoicepb.InvoiceData{
		InvoiceNumber: "123456", // updated
		SenderName:    doc.SenderName,
		RecipientName: doc.RecipientName,
		DateCreated:   doc.DateCreated,
		DueDate:       doc.DueDate,
		Currency:      "EUR", // new field
	}

	oldTree = getTree(t, doc, "", nil)
	newTree = getTree(t, ndoc, "", nil)
	cf = getChangedFields(oldTree, newTree, proofs.DefaultSaltsLengthSuffix)
	assert.Len(t, cf, 2)
	eprops := map[string]changedField{
		hexutil.Encode([]byte{0, 0, 0, 1}): {
			property: []byte{0, 0, 0, 1},
			name:     "invoice_number",
			old:      []byte{49, 50, 51, 52, 53},
			new:      []byte{49, 50, 51, 52, 53, 54},
		},

		hexutil.Encode([]byte{0, 0, 0, 13}): {
			property: []byte{0, 0, 0, 13},
			name:     "currency",
			old:      []byte{},
			new:      []byte{69, 85, 82},
		},
	}

	for _, f := range cf {
		ef, ok := eprops[hexutil.Encode(f.property)]
		if !ok {
			t.Fatalf("expected %x property change", f.property)
		}

		assert.True(t, reflect.DeepEqual(f, ef))
	}

	// completely new doc
	// this should give 5 property changes
	ndoc = new(invoicepb.InvoiceData)
	oldTree = getTree(t, doc, "", nil)
	newTree = getTree(t, ndoc, "", nil)
	cf = getChangedFields(oldTree, newTree, proofs.DefaultSaltsLengthSuffix)
	assert.Len(t, cf, 5)
	eprps := map[string]struct{}{
		hexutil.Encode([]byte{0, 0, 0, 1}):  {},
		hexutil.Encode([]byte{0, 0, 0, 3}):  {},
		hexutil.Encode([]byte{0, 0, 0, 8}):  {},
		hexutil.Encode([]byte{0, 0, 0, 23}): {},
		hexutil.Encode([]byte{0, 0, 0, 22}): {},
	}
	testExpectedProps(t, cf, eprps)
}

func getTree(t *testing.T, doc proto.Message, prefix string, compact []byte) *proofs.DocumentTree {
	var prop proofs.Property
	if prefix != "" {
		prop = proofs.Property{
			Text:    prefix,
			Compact: compact,
		}
	}
	tr := proofs.NewDocumentTree(proofs.TreeOptions{
		ParentPrefix:      prop,
		CompactProperties: true,
		EnableHashSorting: true,
		SaltsLengthSuffix: proofs.DefaultSaltsLengthSuffix,
		Hash:              sha256.New(),
	})

	tree := &tr
	assert.NoError(t, tree.AddLeavesFromDocument(doc))
	assert.NoError(t, tree.Generate())
	return tree
}

<<<<<<< HEAD
func TestCoreDocument_transitionRuleForAccount(t *testing.T) {
	doc, err := newCoreDocument()
	assert.NoError(t, err)
	id := testingidentity.GenerateRandomDID()
	rules := doc.transitionRulesFor(id)
	assert.Len(t, rules, 0)

	// add roles and rules
	_, rule := createTransitionRules(t, doc, id, nil, coredocumentpb.FieldMatchType_FIELD_MATCH_TYPE_PREFIX)
	rules = doc.transitionRulesFor(id)
	assert.Len(t, rules, 1)
	assert.Equal(t, *rule, rules[0])

	// wrong id
	rules = doc.transitionRulesFor(testingidentity.GenerateRandomDID())
	assert.Len(t, rules, 0)
}

func createTransitionRules(t *testing.T, doc *CoreDocument, id identity.DID, field []byte, matchType coredocumentpb.FieldMatchType) (*coredocumentpb.Role, *coredocumentpb.TransitionRule) {
	role := newRole()
	role.Collaborators = append(role.Collaborators, id[:])
	rule := &coredocumentpb.TransitionRule{
		RuleKey:   utils.RandomSlice(32),
		Roles:     [][]byte{role.RoleKey},
		Field:     field,
		MatchType: matchType,
		Action:    coredocumentpb.TransitionAction_TRANSITION_ACTION_EDIT,
	}
	doc.Document.TransitionRules = append(doc.Document.TransitionRules, rule)
	doc.Document.Roles = append(doc.Document.Roles, role)
	return role, rule
}

func prepareDocument(t *testing.T) (*CoreDocument, identity.DID, identity.DID, string) {
	doc, err := newCoreDocument()
	assert.NoError(t, err)
	doc.Document.DocumentRoot = utils.RandomSlice(32)
	docType := documenttypes.InvoiceDataTypeUrl
	id1 := testingidentity.GenerateRandomDID()
	id2 := testingidentity.GenerateRandomDID()

	// id1 will have rights to update all the fields in the core document
	createTransitionRules(t, doc, id1, compactProperties(CDTreePrefix), coredocumentpb.FieldMatchType_FIELD_MATCH_TYPE_PREFIX)

	// id2 will have write access to only identifiers
	// id2 is the bad actor
	fields := [][]byte{
		{0, 0, 0, 4},
		{0, 0, 0, 3},
		{0, 0, 0, 16},
		{0, 0, 0, 2},
		{0, 0, 0, 22},
		{0, 0, 0, 23},
	}

	for _, f := range fields {
		createTransitionRules(t, doc, id2, append(compactProperties(CDTreePrefix), f...), coredocumentpb.FieldMatchType_FIELD_MATCH_TYPE_EXACT)
	}

	return doc, id1, id2, docType
}

func TestWriteACLs_validateTransitions_roles_read_rules(t *testing.T) {
	doc, id1, id2, docType := prepareDocument(t)

	// prepare a new version of the document with out collaborators
	ndoc, err := doc.PrepareNewVersion(nil, true)
	assert.NoError(t, err)

	// if this was changed by the id1, everything should be fine
	assert.NoError(t, doc.CollaboratorCanUpdate(ndoc, id1, docType))

	// if this was chnaged by id2, it should still be okay since roles would not have changed
	assert.NoError(t, doc.CollaboratorCanUpdate(ndoc, id2, docType))

	// prepare the new document with a new collaborator, this will trigger read_rules and roles update
	ndoc, err = doc.PrepareNewVersion([]string{testingidentity.GenerateRandomDID().String()}, true)
	assert.NoError(t, err)

	// should not error out if the change was done by id1
	assert.NoError(t, doc.CollaboratorCanUpdate(ndoc, id1, docType))

	// this should fail since id2 has no write permission to roles and read_rules
	err = doc.CollaboratorCanUpdate(ndoc, id2, docType)
	assert.Error(t, err)
	// we should have 3 errors
	// 1. update to roles
	// 2. update to read_rules
	// 3. update to read_rules action
	assert.Equal(t, 3, errors.Len(err))

	// check with some random collaborator who has no permission at all
	err = doc.CollaboratorCanUpdate(ndoc, testingidentity.GenerateRandomDID(), docType)
	assert.Error(t, err)
	// error should all have field changes
	// all the identifier changes = 6
	// role changes = 1
	// read_rule changes = 2
	// total = 9
	assert.Equal(t, 9, errors.Len(err))
}

func TestWriteACLs_validate_transitions_nfts(t *testing.T) {
	doc, id1, id2, docType := prepareDocument(t)

	// update nfts alone check for validation
	// this should only change nfts
	registry := testingidentity.GenerateRandomDID()
	ndoc, err := doc.AddNFT(false, registry.ToAddress(), utils.RandomSlice(32))
	assert.NoError(t, err)

	// if id1 changed it, it should be okay
	assert.NoError(t, doc.CollaboratorCanUpdate(ndoc, id1, docType))

	// if id2  made the change, it should error out with one invalid transition
	err = doc.CollaboratorCanUpdate(ndoc, id2, docType)
	assert.Error(t, err)
	assert.Equal(t, 1, errors.Len(err))

	// add a specific rule that allow id2 to update specific nft registry
	field := append(registry.ToAddress().Bytes(), make([]byte, 12, 12)...)
	field = append(compactProperties(CDTreePrefix), append([]byte{0, 0, 0, 20}, field...)...)
	createTransitionRules(t, doc, id2, field, coredocumentpb.FieldMatchType_FIELD_MATCH_TYPE_EXACT)
	ndoc, err = doc.AddNFT(false, registry.ToAddress(), utils.RandomSlice(32))
	assert.NoError(t, err)

	// if id1 changed it, it should be okay
	assert.NoError(t, doc.CollaboratorCanUpdate(ndoc, id1, docType))

	// if id2 should be okay since we added a specific registry
	assert.NoError(t, doc.CollaboratorCanUpdate(ndoc, id2, docType))

	// id2 went rogue and updated nft for different registry
	registry2 := testingidentity.GenerateRandomDID()
	ndoc.Document.DocumentRoot = utils.RandomSlice(32)
	ndoc1, err := ndoc.AddNFT(false, registry2.ToAddress(), utils.RandomSlice(32))
	assert.NoError(t, err)

	// if id1 changed it, it should be okay
	assert.NoError(t, ndoc.CollaboratorCanUpdate(ndoc1, id1, docType))

	// if id2 is allowed to change only nft with specific registry
	// this should trigger 1 error
	err = ndoc.CollaboratorCanUpdate(ndoc1, id2, docType)
	assert.Error(t, err)
	assert.Equal(t, 1, errors.Len(err))

	// add a rule for id2 that will allow any nft update
	field = append(compactProperties(CDTreePrefix), []byte{0, 0, 0, 20}...)
	createTransitionRules(t, ndoc1, id2, field, coredocumentpb.FieldMatchType_FIELD_MATCH_TYPE_PREFIX)

	ndoc1.Document.DocumentRoot = utils.RandomSlice(32)
	ndoc2, err := ndoc1.AddNFT(false, testingidentity.GenerateRandomDID().ToAddress(), utils.RandomSlice(32))
	assert.NoError(t, err)

	// id1 change should be fine
	assert.NoError(t, ndoc1.CollaboratorCanUpdate(ndoc2, id1, docType))

	// id2 change should be fine since id2 has a rule allowing nft update
	assert.NoError(t, ndoc1.CollaboratorCanUpdate(ndoc2, id2, docType))

	// now make a change that will trigger read rules and roles as well
	ndoc2, err = ndoc1.AddNFT(true, testingidentity.GenerateRandomDID().ToAddress(), utils.RandomSlice(32))
	assert.NoError(t, err)

	// id1 change should be fine
	assert.NoError(t, ndoc1.CollaboratorCanUpdate(ndoc2, id1, docType))

	// id2 change will be invalid since with grant access, roles and read_rules will be updated
	// this will lead to 3 errors
	// 1. roles
	// 2. read_rules.roles
	// 3. read_rules.action
	err = ndoc1.CollaboratorCanUpdate(ndoc2, id2, docType)
	assert.Error(t, err)
	assert.Equal(t, 3, errors.Len(err))
}

func testInvoiceChange(t *testing.T, cd *CoreDocument, id identity.DID, doc1, doc2 proto.Message, prefix string, compact []byte) error {
	oldTree := getTree(t, doc1, prefix, compact)
	newTree := getTree(t, doc2, prefix, compact)

	cf := getChangedFields(oldTree, newTree, proofs.DefaultSaltsLengthSuffix)
	rules := cd.transitionRulesFor(id)
	return validateTransitions(rules, cf)
}

func TestWriteACLs_validTransitions_invoice_data(t *testing.T) {
	doc, id1, id2, _ := prepareDocument(t)
	inv := invoicepb.InvoiceData{
		InvoiceNumber: "1234556",
		Currency:      "EUR",
		GrossAmount:   1234,
		SenderName:    "john doe",
		Comment:       "Some comment",
	}

	prefix, compact := "invoice", []byte{0, 1, 0, 0}
	// add rules to id1 to update anything on the invoice
	createTransitionRules(t, doc, id1, compact, coredocumentpb.FieldMatchType_FIELD_MATCH_TYPE_PREFIX)

	// id2 can only update comment on invoice and nothing else
	createTransitionRules(t, doc, id2, append(compact, []byte{0, 0, 0, 21}...), coredocumentpb.FieldMatchType_FIELD_MATCH_TYPE_EXACT)

	inv2 := inv
	inv2.GrossAmount = 12340

	// check if id1 made the update
	assert.NoError(t, testInvoiceChange(t, doc, id1, &inv, &inv2, prefix, compact))

	// id2 should fail since it can only change comment
	// errors should be 1
	err := testInvoiceChange(t, doc, id2, &inv, &inv2, prefix, compact)
	assert.Error(t, err)
	assert.Equal(t, 1, errors.Len(err))

	inv2 = inv
	inv2.Comment = "new comment"

	// check if id1 made the update
	assert.NoError(t, testInvoiceChange(t, doc, id1, &inv, &inv2, prefix, compact))

	// id2 update should go through since the update was to comment
	assert.NoError(t, testInvoiceChange(t, doc, id2, &inv, &inv2, prefix, compact))
=======
func TestReadACLs_initTransitionRules(t *testing.T) {
	cd, err := newCoreDocument()
	assert.NoError(t, err)
	cd.initTransitionRules(nil, nil)
	assert.Nil(t, cd.Document.Roles)
	assert.Nil(t, cd.Document.TransitionRules)

	collab := []identity.DID{testingidentity.GenerateRandomDID()}
	cd.initTransitionRules(collab, nil)
	assert.Len(t, cd.Document.TransitionRules, 2)
	assert.Len(t, cd.Document.Roles, 2)

	cd.initTransitionRules(collab, nil)
	assert.Len(t, cd.Document.TransitionRules, 2)
	assert.Len(t, cd.Document.Roles, 2)
>>>>>>> 331b9323
}<|MERGE_RESOLUTION|>--- conflicted
+++ resolved
@@ -11,10 +11,7 @@
 	"github.com/centrifuge/centrifuge-protobufs/documenttypes"
 	"github.com/centrifuge/centrifuge-protobufs/gen/go/coredocument"
 	"github.com/centrifuge/centrifuge-protobufs/gen/go/invoice"
-<<<<<<< HEAD
 	"github.com/centrifuge/go-centrifuge/errors"
-=======
->>>>>>> 331b9323
 	"github.com/centrifuge/go-centrifuge/identity"
 	"github.com/centrifuge/go-centrifuge/testingutils/identity"
 	"github.com/centrifuge/go-centrifuge/utils"
@@ -86,19 +83,14 @@
 
 	// read_rules.roles
 	// read_rules.action
-<<<<<<< HEAD
-	oldTree := getTree(t, &doc.Document, "", nil)
-	newTree := getTree(t, &ndoc.Document, "", nil)
-=======
 	// transition_rules.RuleKey
 	// (transition_rules.Roles
 	// transition_rules.MatchType
 	// transition_rules.Action
 	// transition_rules.Field) x 2
 	// roles + 2
-	oldTree := getTree(t, &doc.Document)
-	newTree := getTree(t, &ndoc.Document)
->>>>>>> 331b9323
+	oldTree := getTree(t, &doc.Document, "", nil)
+	newTree := getTree(t, &ndoc.Document, "", nil)
 	cf := getChangedFields(oldTree, newTree, proofs.DefaultSaltsLengthSuffix)
 	assert.Len(t, cf, 20)
 	rprop := append(ndoc.Document.Roles[0].RoleKey, 0, 0, 0, 3, 0, 0, 0, 0, 0, 0, 0, 0)
@@ -340,7 +332,6 @@
 	return tree
 }
 
-<<<<<<< HEAD
 func TestCoreDocument_transitionRuleForAccount(t *testing.T) {
 	doc, err := newCoreDocument()
 	assert.NoError(t, err)
@@ -407,40 +398,41 @@
 	doc, id1, id2, docType := prepareDocument(t)
 
 	// prepare a new version of the document with out collaborators
-	ndoc, err := doc.PrepareNewVersion(nil, true)
+	ndoc, err := doc.PrepareNewVersion(nil, true, []byte("invoice"))
 	assert.NoError(t, err)
 
 	// if this was changed by the id1, everything should be fine
 	assert.NoError(t, doc.CollaboratorCanUpdate(ndoc, id1, docType))
 
-	// if this was chnaged by id2, it should still be okay since roles would not have changed
+	// if this was changed by id2, it should still be okay since roles would not have changed
 	assert.NoError(t, doc.CollaboratorCanUpdate(ndoc, id2, docType))
 
 	// prepare the new document with a new collaborator, this will trigger read_rules and roles update
-	ndoc, err = doc.PrepareNewVersion([]string{testingidentity.GenerateRandomDID().String()}, true)
+	ndoc, err = doc.PrepareNewVersion([]string{testingidentity.GenerateRandomDID().String()}, true, []byte("invoice"))
 	assert.NoError(t, err)
 
 	// should not error out if the change was done by id1
 	assert.NoError(t, doc.CollaboratorCanUpdate(ndoc, id1, docType))
 
-	// this should fail since id2 has no write permission to roles and read_rules
+	// this should fail since id2 has no write permission to roles, read_rules, and transition rules
 	err = doc.CollaboratorCanUpdate(ndoc, id2, docType)
 	assert.Error(t, err)
 	// we should have 3 errors
 	// 1. update to roles
 	// 2. update to read_rules
 	// 3. update to read_rules action
-	assert.Equal(t, 3, errors.Len(err))
+	assert.Equal(t, 14, errors.Len(err))
 
 	// check with some random collaborator who has no permission at all
 	err = doc.CollaboratorCanUpdate(ndoc, testingidentity.GenerateRandomDID(), docType)
 	assert.Error(t, err)
 	// error should all have field changes
 	// all the identifier changes = 6
-	// role changes = 1
+	// role changes = 2
 	// read_rule changes = 2
+	// transition rule changes = 10
 	// total = 9
-	assert.Equal(t, 9, errors.Len(err))
+	assert.Equal(t, 20, errors.Len(err))
 }
 
 func TestWriteACLs_validate_transitions_nfts(t *testing.T) {
@@ -565,8 +557,9 @@
 
 	// id2 update should go through since the update was to comment
 	assert.NoError(t, testInvoiceChange(t, doc, id2, &inv, &inv2, prefix, compact))
-=======
-func TestReadACLs_initTransitionRules(t *testing.T) {
+}
+
+func TestWriteACLs_initTransitionRules(t *testing.T) {
 	cd, err := newCoreDocument()
 	assert.NoError(t, err)
 	cd.initTransitionRules(nil, nil)
@@ -576,10 +569,9 @@
 	collab := []identity.DID{testingidentity.GenerateRandomDID()}
 	cd.initTransitionRules(collab, nil)
 	assert.Len(t, cd.Document.TransitionRules, 2)
-	assert.Len(t, cd.Document.Roles, 2)
+	assert.Len(t, cd.Document.Roles, 1)
 
 	cd.initTransitionRules(collab, nil)
 	assert.Len(t, cd.Document.TransitionRules, 2)
-	assert.Len(t, cd.Document.Roles, 2)
->>>>>>> 331b9323
+	assert.Len(t, cd.Document.Roles, 1)
 }