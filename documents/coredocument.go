--- conflicted
+++ resolved
@@ -287,15 +287,9 @@
 // CreateProofs takes document data tree and list to fields and generates proofs.
 // we will try generating proofs from the dataLeaves. If failed, we will generate proofs from CoreDocument.
 // errors out when the proof generation is failed on core document tree.
-<<<<<<< HEAD
 func (cd *CoreDocument) CreateProofs(docType string, dataLeaves []proofs.LeafNode, fields []string) (prfs []*proofspb.Proof, err error) {
-	treeProofs := make(map[string]*TreeProof, 3)
+	treeProofs := make(map[string]*TreeProof, 4)
 	drTree, err := cd.DocumentRootTree(docType, dataLeaves)
-=======
-func (cd *CoreDocument) CreateProofs(docType string, dataTree *proofs.DocumentTree, fields []string) (prfs []*proofspb.Proof, err error) {
-	treeProofs := make(map[string]*TreeProof, 4)
-	drTree, err := cd.DocumentRootTree(docType, dataTree.RootHash())
->>>>>>> 0e937d7d
 	if err != nil {
 		return nil, err
 	}
