--- conflicted
+++ resolved
@@ -430,13 +430,8 @@
 	model.AssertExpectations(t)
 
 	// signature length mismatch
-<<<<<<< HEAD
-	sr := utils.RandomSlice(32)
-	msg := append(sr, []byte{0}...)
-=======
 	ddr := utils.RandomSlice(32)
 	msg := ConsensusSignaturePayload(ddr, byte(0))
->>>>>>> 73508469
 	model = new(mockModel)
 	model.On("CalculateDocumentDataRoot").Return(ddr, nil).Once()
 	model.On("Signatures").Return().Once()
