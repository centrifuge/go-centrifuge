// +build unit

package documents

import (
	"testing"

	"github.com/centrifuge/centrifuge-protobufs/documenttypes"
	"github.com/centrifuge/centrifuge-protobufs/gen/go/coredocument"
	"github.com/centrifuge/go-centrifuge/anchors"
	"github.com/centrifuge/go-centrifuge/contextutil"
	"github.com/centrifuge/go-centrifuge/identity"
	testingcommons "github.com/centrifuge/go-centrifuge/testingutils/commons"
	"github.com/centrifuge/go-centrifuge/testingutils/config"
	"github.com/centrifuge/go-centrifuge/utils"
	"github.com/golang/protobuf/ptypes/any"
	"github.com/stretchr/testify/mock"

	"github.com/centrifuge/go-centrifuge/errors"
	"github.com/stretchr/testify/assert"
)

type MockValidator struct{}

func (m MockValidator) Validate(oldState Model, newState Model) error {
	return nil
}

type MockValidatorWithErrors struct{}

func (m MockValidatorWithErrors) Validate(oldState Model, newState Model) error {

	err := NewError("error_test", "error msg 1")
	err = errors.AppendError(err, NewError("error_test2", "error msg 2"))

	return err
}

type MockValidatorWithOneError struct{}

func (m MockValidatorWithOneError) Validate(oldState Model, newState Model) error {
	return errors.New("one error")
}

func TestValidatorInterface(t *testing.T) {
	var validator Validator

	// no error
	validator = MockValidator{}
	errs := validator.Validate(nil, nil)
	assert.Nil(t, errs, "")

	//one error
	validator = MockValidatorWithOneError{}
	errs = validator.Validate(nil, nil)
	assert.Error(t, errs, "error should be returned")
	assert.Equal(t, 1, errors.Len(errs), "errors should include one error")

	// more than one error
	validator = MockValidatorWithErrors{}
	errs = validator.Validate(nil, nil)
	assert.Error(t, errs, "error should be returned")
	assert.Equal(t, 2, errors.Len(errs), "errors should include two errors")
}

func TestValidatorGroup_Validate(t *testing.T) {

	var testValidatorGroup = ValidatorGroup{
		MockValidator{},
		MockValidatorWithOneError{},
		MockValidatorWithErrors{},
	}
	errs := testValidatorGroup.Validate(nil, nil)
	assert.Equal(t, 3, errors.Len(errs), "Validate should return 2 errors")

	testValidatorGroup = ValidatorGroup{
		MockValidator{},
		MockValidatorWithErrors{},
		MockValidatorWithErrors{},
	}
	errs = testValidatorGroup.Validate(nil, nil)
	assert.Equal(t, 4, errors.Len(errs), "Validate should return 4 errors")

	// empty group
	testValidatorGroup = ValidatorGroup{}
	errs = testValidatorGroup.Validate(nil, nil)
	assert.Equal(t, 0, errors.Len(errs), "Validate should return no error")

	// group with no errors at all
	testValidatorGroup = ValidatorGroup{
		MockValidator{},
		MockValidator{},
		MockValidator{},
	}
	errs = testValidatorGroup.Validate(nil, nil)
	assert.Equal(t, 0, errors.Len(errs), "Validate should return no error")
}

func TestIsCurrencyValid(t *testing.T) {
	tests := []struct {
		cur   string
		valid bool
	}{
		{
			cur:   "EUR",
			valid: true,
		},

		{
			cur:   "INR",
			valid: true,
		},

		{
			cur:   "some currency",
			valid: false,
		},
	}

	for _, c := range tests {
		got := IsCurrencyValid(c.cur)
		assert.Equal(t, c.valid, got, "result must match")
	}
}

func TestUpdateVersionValidator(t *testing.T) {
	uvv := UpdateVersionValidator()

	// nil models
	err := uvv.Validate(nil, nil)
	assert.Error(t, err)
	assert.Contains(t, err.Error(), "need both the old and new model")

	// old model pack core doc fail
	old := mockModel{}
	newM := mockModel{}
	old.On("PackCoreDocument").Return(nil, errors.New("error")).Once()
	err = uvv.Validate(old, newM)
	old.AssertExpectations(t)
	assert.Error(t, err)
	assert.Contains(t, err.Error(), "failed to fetch old core document")

	// newM model pack core doc fail
	oldDM := NewCoreDocModel()
	oldCD := oldDM.Document
	oldCD.DocumentRoot = utils.RandomSlice(32)
	old.On("PackCoreDocument").Return(oldDM, nil).Once()
	newM.On("PackCoreDocument").Return(nil, errors.New("error")).Once()
	err = uvv.Validate(old, newM)
	old.AssertExpectations(t)
	newM.AssertExpectations(t)
	assert.Error(t, err)
	assert.Contains(t, err.Error(), "failed to fetch new core document")

	// mismatched identifiers
	newDM := NewCoreDocModel()
	newCD := newDM.Document
	newCD.DocumentRoot = utils.RandomSlice(32)
	newCD.NextVersion = nil
	old.On("PackCoreDocument").Return(oldDM, nil).Once()
	newM.On("PackCoreDocument").Return(newDM, nil).Once()
	err = uvv.Validate(old, newM)
	old.AssertExpectations(t)
	newM.AssertExpectations(t)
	assert.Error(t, err)
	assert.Equal(t, 5, errors.Len(err))

	// success
	newDM, err = oldDM.PrepareNewVersion(nil)
	assert.Nil(t, err)
	old.On("PackCoreDocument").Return(oldDM, nil).Once()
	newM.On("PackCoreDocument").Return(newDM, nil).Once()
	err = uvv.Validate(old, newM)
	old.AssertExpectations(t)
	newM.AssertExpectations(t)
	assert.Nil(t, err)
}

func TestValidator_baseValidator(t *testing.T) {
	bv := baseValidator()

	// fail getCoreDocument
	model := mockModel{}
	model.On("PackCoreDocument").Return(nil, errors.New("err")).Once()
	err := bv.Validate(nil, model)
	model.AssertExpectations(t)
	assert.Error(t, err)

	// failed validator
	model = mockModel{}
	dm := NewCoreDocModel()
	cd := dm.Document
	cd.DocumentRoot = utils.RandomSlice(32)
	model.On("PackCoreDocument").Return(dm, nil).Once()
	err = bv.Validate(nil, model)
	assert.Error(t, err)
	assert.Equal(t, "cd_salts : Required field", errors.GetErrs(err)[0].Error())

	// success
	model = mockModel{}
	cd.DataRoot = utils.RandomSlice(32)
<<<<<<< HEAD
	dm.getCoreDocumentSalts()
=======
	dm.setCoreDocumentSalts()
>>>>>>> c1e40895
	model.On("PackCoreDocument").Return(dm, nil).Once()
	err = bv.Validate(nil, model)
	assert.Nil(t, err)
}

func TestValidator_signingRootValidator(t *testing.T) {
	sv := signingRootValidator()

	// fail getCoreDoc
	model := mockModel{}
	model.On("PackCoreDocument").Return(nil, errors.New("err")).Once()
	err := sv.Validate(nil, model)
	model.AssertExpectations(t)
	assert.Error(t, err)

	// missing signing_root
	dm := NewCoreDocModel()
	cd := dm.Document
<<<<<<< HEAD
	dm.getCoreDocumentSalts()
=======
	dm.setCoreDocumentSalts()
>>>>>>> c1e40895
	model = mockModel{}
	model.On("PackCoreDocument").Return(dm, nil).Once()
	err = sv.Validate(nil, model)
	model.AssertExpectations(t)
	assert.Error(t, err)
	assert.Contains(t, err.Error(), "signing root missing")

	// mismatch signing roots
	cd.SigningRoot = utils.RandomSlice(32)
	cd.EmbeddedData = &any.Any{
		TypeUrl: documenttypes.InvoiceDataTypeUrl,
		Value:   []byte{},
	}
	model = mockModel{}
	model.On("PackCoreDocument").Return(dm, nil).Once()
	model.On("CalculateDataRoot").Return(cd.DataRoot, nil)
	err = sv.Validate(nil, model)
	model.AssertExpectations(t)
	assert.Error(t, err)
	assert.Contains(t, err.Error(), "signing root mismatch")

	// success
	tree, err := dm.GetDocumentSigningTree(cd.DataRoot)
	assert.Nil(t, err)
	cd.SigningRoot = tree.RootHash()
	model = mockModel{}
	model.On("PackCoreDocument").Return(dm, nil).Once()
	model.On("CalculateDataRoot").Return(cd.DataRoot, nil)
	err = sv.Validate(nil, model)
	model.AssertExpectations(t)
	assert.Nil(t, err)
}

func TestValidator_documentRootValidator(t *testing.T) {
	dv := documentRootValidator()

	// fail getCoreDoc
	model := mockModel{}
	model.On("PackCoreDocument").Return(nil, errors.New("err")).Once()
	err := dv.Validate(nil, model)
	model.AssertExpectations(t)
	assert.Error(t, err)

	// missing document root
	dm := NewCoreDocModel()
	cd := dm.Document
<<<<<<< HEAD
	dm.getCoreDocumentSalts()
=======
	dm.setCoreDocumentSalts()
>>>>>>> c1e40895
	model = mockModel{}
	model.On("PackCoreDocument").Return(dm, nil).Once()
	err = dv.Validate(nil, model)
	model.AssertExpectations(t)
	assert.Error(t, err)
	assert.Contains(t, err.Error(), "document root missing")

	// mismatch signing roots
	cd.DocumentRoot = utils.RandomSlice(32)
	model = mockModel{}
	model.On("PackCoreDocument").Return(dm, nil).Once()
	err = dv.Validate(nil, model)
	model.AssertExpectations(t)
	assert.Error(t, err)
	assert.Contains(t, err.Error(), "document root mismatch")

	// success
	tree, err := dm.GetDocumentRootTree()
	assert.Nil(t, err)
	cd.DocumentRoot = tree.RootHash()
	model = mockModel{}
	model.On("PackCoreDocument").Return(dm, nil).Once()
	err = dv.Validate(nil, model)
	model.AssertExpectations(t)
	assert.Nil(t, err)
}

func TestValidator_selfSignatureValidator(t *testing.T) {
	self, _ := contextutil.Self(testingconfig.CreateAccountContext(t, cfg))
	idKeys := self.Keys[identity.KeyPurposeSigning]
	rfsv := readyForSignaturesValidator(self.ID[:], idKeys.PrivateKey, idKeys.PublicKey)

	// fail getCoreDoc
	model := mockModel{}
	model.On("PackCoreDocument").Return(nil, errors.New("err")).Once()
	err := rfsv.Validate(nil, model)
	model.AssertExpectations(t)
	assert.Error(t, err)

	// signature length mismatch
	dm := NewCoreDocModel()
	cd := dm.Document
	cd.DocumentRoot = utils.RandomSlice(32)
<<<<<<< HEAD
	dm.getCoreDocumentSalts()
=======
	dm.setCoreDocumentSalts()
>>>>>>> c1e40895
	model = mockModel{}
	model.On("PackCoreDocument").Return(dm, nil).Once()
	err = rfsv.Validate(nil, model)
	model.AssertExpectations(t)
	assert.Error(t, err)
	assert.Contains(t, err.Error(), "expecting only one signature")

	// mismatch
	cd.SigningRoot = utils.RandomSlice(32)
	s := &coredocumentpb.Signature{
		Signature: utils.RandomSlice(32),
		EntityId:  utils.RandomSlice(6),
		PublicKey: utils.RandomSlice(32),
	}
	cd.Signatures = append(cd.Signatures, s)
	model = mockModel{}
	model.On("PackCoreDocument").Return(dm, nil).Once()
	err = rfsv.Validate(nil, model)
	model.AssertExpectations(t)
	assert.Error(t, err)
	assert.Equal(t, 3, errors.Len(err))

	// success
	cd.SigningRoot = utils.RandomSlice(32)
	c, err := identity.GetIdentityConfig(cfg)
	assert.Nil(t, err)
	s = identity.Sign(c, identity.KeyPurposeSigning, cd.SigningRoot)
	cd.Signatures = []*coredocumentpb.Signature{s}
	model = mockModel{}
	model.On("PackCoreDocument").Return(dm, nil).Once()
	err = rfsv.Validate(nil, model)
	model.AssertExpectations(t)
	assert.Nil(t, err)
}

func TestValidator_signatureValidator(t *testing.T) {
	srv := &testingcommons.MockIDService{}
	ssv := signaturesValidator(srv)

	// fail getCoreDoc
	model := mockModel{}
	model.On("PackCoreDocument").Return(nil, errors.New("err")).Once()
	err := ssv.Validate(nil, model)
	model.AssertExpectations(t)
	assert.Error(t, err)

	// signature length mismatch
	dm := NewCoreDocModel()
	cd := dm.Document
<<<<<<< HEAD
	dm.getCoreDocumentSalts()
=======
	dm.setCoreDocumentSalts()
>>>>>>> c1e40895
	model = mockModel{}
	model.On("PackCoreDocument").Return(dm, nil).Once()
	err = ssv.Validate(nil, model)
	model.AssertExpectations(t)
	assert.Error(t, err)
	assert.Contains(t, err.Error(), "atleast one signature expected")

	// failed validation
	model = mockModel{}
	model.On("PackCoreDocument").Return(dm, nil).Once()
	srv.On("ValidateSignature", mock.Anything, mock.Anything).Return(errors.New("fail")).Once()
	s := &coredocumentpb.Signature{EntityId: utils.RandomSlice(7)}
	cd.Signatures = append(cd.Signatures, s)
	err = ssv.Validate(nil, model)
	model.AssertExpectations(t)
	assert.Error(t, err)
	assert.Contains(t, err.Error(), "signature verification failed")

	// success
	model = mockModel{}
	model.On("PackCoreDocument").Return(dm, nil).Once()
	srv.On("ValidateSignature", mock.Anything, mock.Anything).Return(nil).Once()
	cd.SigningRoot = utils.RandomSlice(32)
	cd.Signatures = []*coredocumentpb.Signature{{}}

	err = ssv.Validate(nil, model)
	model.AssertExpectations(t)
	srv.AssertExpectations(t)
	assert.Nil(t, err)
}

func TestPreAnchorValidator(t *testing.T) {
	pav := PreAnchorValidator(nil)
	assert.Len(t, pav, 2)
}

func TestValidator_anchoredValidator(t *testing.T) {
	av := anchoredValidator(mockRepo{})

	// failed anchorID
	model := &mockModel{}
	dm := NewCoreDocModel()
	cd := dm.Document
	cd.CurrentVersion = utils.RandomSlice(30)
	model.On("PackCoreDocument").Return(dm, nil).Once()
	err := av.Validate(nil, model)
	model.AssertExpectations(t)
	assert.Error(t, err)
	assert.Contains(t, err.Error(), "failed to get anchorID")

	// failed docRoot
	model = &mockModel{}
	cd.CurrentVersion = utils.RandomSlice(32)
	model.On("PackCoreDocument").Return(dm, nil).Once()
	err = av.Validate(nil, model)
	model.AssertExpectations(t)
	assert.Error(t, err)
	assert.Contains(t, err.Error(), "failed to get document root")

	// failed to get docRoot from chain
	anchorID, err := anchors.ToAnchorID(utils.RandomSlice(32))
	assert.Nil(t, err)
	r := &mockRepo{}
	av = anchoredValidator(r)
	cd.CurrentVersion = anchorID[:]
	r.On("GetDocumentRootOf", anchorID).Return(nil, errors.New("error")).Once()
	cd.DocumentRoot = utils.RandomSlice(32)
	model = &mockModel{}
	model.On("PackCoreDocument").Return(dm, nil).Once()
	err = av.Validate(nil, model)
	model.AssertExpectations(t)
	r.AssertExpectations(t)
	assert.Error(t, err)
	assert.Contains(t, err.Error(), "failed to get document root from chain")

	// mismatched doc roots
	docRoot := anchors.RandomDocumentRoot()
	r = &mockRepo{}
	av = anchoredValidator(r)
	r.On("GetDocumentRootOf", anchorID).Return(docRoot, nil).Once()
	cd.DocumentRoot = utils.RandomSlice(32)
	model = &mockModel{}
	model.On("PackCoreDocument").Return(dm, nil).Once()
	err = av.Validate(nil, model)
	model.AssertExpectations(t)
	r.AssertExpectations(t)
	assert.Error(t, err)
	assert.Contains(t, err.Error(), "mismatched document roots")

	// success
	r = &mockRepo{}
	av = anchoredValidator(r)
	r.On("GetDocumentRootOf", anchorID).Return(docRoot, nil).Once()
	cd.DocumentRoot = docRoot[:]
	model = &mockModel{}
	model.On("PackCoreDocument").Return(dm, nil).Once()
	err = av.Validate(nil, model)
	model.AssertExpectations(t)
	r.AssertExpectations(t)
	assert.Nil(t, err)
}

var (
	id1 = utils.RandomSlice(32)
	id2 = utils.RandomSlice(32)
	id3 = utils.RandomSlice(32)
	id4 = utils.RandomSlice(32)
	id5 = utils.RandomSlice(32)
)

func TestValidate_baseValidator(t *testing.T) {
	tests := []struct {
		doc *coredocumentpb.CoreDocument
		key string
	}{
		// empty salts in document
		{
			doc: &coredocumentpb.CoreDocument{
				DocumentRoot:       id1,
				DocumentIdentifier: id2,
				CurrentVersion:     id3,
				NextVersion:        id4,
				DataRoot:           id5,
			},
			key: "[cd_salts : Required field]",
		},

		// salts wrong length previous root
		{
			doc: &coredocumentpb.CoreDocument{
				DocumentRoot:       id1,
				DocumentIdentifier: id2,
				CurrentVersion:     id3,
				NextVersion:        id4,
				CoredocumentSalts: []*coredocumentpb.DocumentSalt{
					{Value: id1},
					{Value: id2},
					{Value: id3},
					{Value: id5[5:]},
				},
			},
			key: "[cd_salts : Required field]",
		},

		// repeated identifiers
		{
			doc: &coredocumentpb.CoreDocument{
				DocumentRoot:       id1,
				DocumentIdentifier: id2,
				CurrentVersion:     id3,
				NextVersion:        id3,
				DataRoot:           id5,
				CoredocumentSalts: []*coredocumentpb.DocumentSalt{
					{Value: id1},
					{Value: id2},
					{Value: id3},
					{Value: id5},
				},
			},
			key: "[cd_overall : Identifier re-used]",
		},

		// repeated identifiers
		{
			doc: &coredocumentpb.CoreDocument{
				DocumentRoot:       id1,
				DocumentIdentifier: id2,
				CurrentVersion:     id3,
				NextVersion:        id2,
				DataRoot:           id5,
				CoredocumentSalts: []*coredocumentpb.DocumentSalt{
					{Value: id1},
					{Value: id2},
					{Value: id3},
					{Value: id5},
				},
			},
			key: "[cd_overall : Identifier re-used]",
		},

		// All okay
		{
			doc: &coredocumentpb.CoreDocument{
				DocumentRoot:       id1,
				DocumentIdentifier: id2,
				CurrentVersion:     id3,
				NextVersion:        id4,
				DataRoot:           id5,
				CoredocumentSalts: []*coredocumentpb.DocumentSalt{
					{Value: id1},
					{Value: id2},
					{Value: id3},
					{Value: id5},
				},
			},
		},
	}

	baseValidator := baseValidator()

	for _, c := range tests {
		model := mockModel{}
		model.On("PackCoreDocument", mock.Anything).Return(&CoreDocumentModel{c.doc, nil}, nil).Once()

		err := baseValidator.Validate(nil, &model)
		if c.key == "" {
			assert.Nil(t, err)
			continue
		}

		assert.Equal(t, c.key, err.Error())

	}
}

func TestPostAnchoredValidator(t *testing.T) {
	pav := PostAnchoredValidator(nil, nil)
	assert.Len(t, pav, 2)
}

func TestPreSignatureRequestValidator(t *testing.T) {
	self, _ := contextutil.Self(testingconfig.CreateAccountContext(t, cfg))
	idKeys := self.Keys[identity.KeyPurposeSigning]
	psv := PreSignatureRequestValidator(self.ID[:], idKeys.PrivateKey, idKeys.PublicKey)
	assert.Len(t, psv, 3)
}

func TestPostSignatureRequestValidator(t *testing.T) {
	psv := PostSignatureRequestValidator(nil)
	assert.Len(t, psv, 3)
}

func TestSignatureRequestValidator(t *testing.T) {
	srv := SignatureRequestValidator(nil)
	assert.Len(t, srv, 3)
}<|MERGE_RESOLUTION|>--- conflicted
+++ resolved
@@ -199,11 +199,7 @@
 	// success
 	model = mockModel{}
 	cd.DataRoot = utils.RandomSlice(32)
-<<<<<<< HEAD
-	dm.getCoreDocumentSalts()
-=======
 	dm.setCoreDocumentSalts()
->>>>>>> c1e40895
 	model.On("PackCoreDocument").Return(dm, nil).Once()
 	err = bv.Validate(nil, model)
 	assert.Nil(t, err)
@@ -222,11 +218,7 @@
 	// missing signing_root
 	dm := NewCoreDocModel()
 	cd := dm.Document
-<<<<<<< HEAD
-	dm.getCoreDocumentSalts()
-=======
 	dm.setCoreDocumentSalts()
->>>>>>> c1e40895
 	model = mockModel{}
 	model.On("PackCoreDocument").Return(dm, nil).Once()
 	err = sv.Validate(nil, model)
@@ -273,11 +265,7 @@
 	// missing document root
 	dm := NewCoreDocModel()
 	cd := dm.Document
-<<<<<<< HEAD
-	dm.getCoreDocumentSalts()
-=======
 	dm.setCoreDocumentSalts()
->>>>>>> c1e40895
 	model = mockModel{}
 	model.On("PackCoreDocument").Return(dm, nil).Once()
 	err = dv.Validate(nil, model)
@@ -321,11 +309,7 @@
 	dm := NewCoreDocModel()
 	cd := dm.Document
 	cd.DocumentRoot = utils.RandomSlice(32)
-<<<<<<< HEAD
-	dm.getCoreDocumentSalts()
-=======
 	dm.setCoreDocumentSalts()
->>>>>>> c1e40895
 	model = mockModel{}
 	model.On("PackCoreDocument").Return(dm, nil).Once()
 	err = rfsv.Validate(nil, model)
@@ -375,11 +359,7 @@
 	// signature length mismatch
 	dm := NewCoreDocModel()
 	cd := dm.Document
-<<<<<<< HEAD
-	dm.getCoreDocumentSalts()
-=======
 	dm.setCoreDocumentSalts()
->>>>>>> c1e40895
 	model = mockModel{}
 	model.On("PackCoreDocument").Return(dm, nil).Once()
 	err = ssv.Validate(nil, model)
