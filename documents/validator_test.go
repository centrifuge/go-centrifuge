// +build unit

package documents

import (
	"testing"

	"github.com/centrifuge/centrifuge-protobufs/gen/go/coredocument"
	"github.com/centrifuge/go-centrifuge/anchors"
	"github.com/centrifuge/go-centrifuge/contextutil"
	"github.com/centrifuge/go-centrifuge/errors"
	"github.com/centrifuge/go-centrifuge/identity"
	"github.com/centrifuge/go-centrifuge/testingutils/commons"
	"github.com/centrifuge/go-centrifuge/testingutils/config"
	"github.com/centrifuge/go-centrifuge/testingutils/identity"
	"github.com/centrifuge/go-centrifuge/utils"
	"github.com/stretchr/testify/assert"
	"github.com/stretchr/testify/mock"
)

type MockValidator struct{}

func (m MockValidator) Validate(oldState Model, newState Model) error {
	return nil
}

type MockValidatorWithErrors struct{}

func (m MockValidatorWithErrors) Validate(oldState Model, newState Model) error {

	err := NewError("error_test", "error msg 1")
	err = errors.AppendError(err, NewError("error_test2", "error msg 2"))

	return err
}

type MockValidatorWithOneError struct{}

func (m MockValidatorWithOneError) Validate(oldState Model, newState Model) error {
	return errors.New("one error")
}

func TestValidatorInterface(t *testing.T) {
	var validator Validator

	// no error
	validator = MockValidator{}
	errs := validator.Validate(nil, nil)
	assert.Nil(t, errs, "")

	//one error
	validator = MockValidatorWithOneError{}
	errs = validator.Validate(nil, nil)
	assert.Error(t, errs, "error should be returned")
	assert.Equal(t, 1, errors.Len(errs), "errors should include one error")

	// more than one error
	validator = MockValidatorWithErrors{}
	errs = validator.Validate(nil, nil)
	assert.Error(t, errs, "error should be returned")
	assert.Equal(t, 2, errors.Len(errs), "errors should include two errors")
}

func TestValidatorGroup_Validate(t *testing.T) {

	var testValidatorGroup = ValidatorGroup{
		MockValidator{},
		MockValidatorWithOneError{},
		MockValidatorWithErrors{},
	}
	errs := testValidatorGroup.Validate(nil, nil)
	assert.Equal(t, 3, errors.Len(errs), "Validate should return 2 errors")

	testValidatorGroup = ValidatorGroup{
		MockValidator{},
		MockValidatorWithErrors{},
		MockValidatorWithErrors{},
	}
	errs = testValidatorGroup.Validate(nil, nil)
	assert.Equal(t, 4, errors.Len(errs), "Validate should return 4 errors")

	// empty group
	testValidatorGroup = ValidatorGroup{}
	errs = testValidatorGroup.Validate(nil, nil)
	assert.Equal(t, 0, errors.Len(errs), "Validate should return no error")

	// group with no errors at all
	testValidatorGroup = ValidatorGroup{
		MockValidator{},
		MockValidator{},
		MockValidator{},
	}
	errs = testValidatorGroup.Validate(nil, nil)
	assert.Equal(t, 0, errors.Len(errs), "Validate should return no error")
}

func TestIsCurrencyValid(t *testing.T) {
	tests := []struct {
		cur   string
		valid bool
	}{
		{
			cur:   "EUR",
			valid: true,
		},

		{
			cur:   "INR",
			valid: true,
		},

		{
			cur:   "some currency",
			valid: false,
		},
	}

	for _, c := range tests {
		got := IsCurrencyValid(c.cur)
		assert.Equal(t, c.valid, got, "result must match")
	}
}

func TestUpdateVersionValidator(t *testing.T) {
	uvv := UpdateVersionValidator()

	// nil models
	err := uvv.Validate(nil, nil)
	assert.Error(t, err)
	assert.Contains(t, err.Error(), "need both the old and new model")

	old := new(mockModel)
	old.On("CalculateDocumentRoot").Return(nil, errors.New("errors")).Once()
	err = uvv.Validate(old, new(mockModel))
	assert.Error(t, err)
	old.AssertExpectations(t)

	old = new(mockModel)
	old.On("CalculateDocumentRoot").Return(utils.RandomSlice(32), nil).Once()
	old.On("ID").Return(nil).Once()
	old.On("CurrentVersion").Return(nil).Once()
	old.On("NextVersion").Return(nil).Once()
	nm := new(mockModel)
	nm.On("ID").Return(utils.RandomSlice(32)).Once()
	nm.On("CurrentVersion").Return(utils.RandomSlice(32)).Once()
	nm.On("NextVersion").Return(utils.RandomSlice(32)).Once()
	nm.On("PreviousVersion").Return(utils.RandomSlice(32)).Once()
	nm.On("PreviousDocumentRoot").Return(utils.RandomSlice(32)).Once()
	err = uvv.Validate(old, nm)
	assert.Error(t, err)
	old.AssertExpectations(t)
	nm.AssertExpectations(t)

	old = new(mockModel)
	dpr := utils.RandomSlice(32)
	pv := utils.RandomSlice(32)
	di := utils.RandomSlice(32)
	cv := utils.RandomSlice(32)
	nv := utils.RandomSlice(32)
	old.On("CalculateDocumentRoot").Return(dpr, nil).Once()
	old.On("ID").Return(di).Once()
	old.On("CurrentVersion").Return(pv).Once()
	old.On("NextVersion").Return(cv).Once()
	nm = new(mockModel)
	nm.On("ID").Return(di).Once()
	nm.On("CurrentVersion").Return(cv).Once()
	nm.On("NextVersion").Return(nv).Once()
	nm.On("PreviousVersion").Return(pv).Once()
	nm.On("PreviousDocumentRoot").Return(dpr).Once()
	err = uvv.Validate(old, nm)
	assert.NoError(t, err)
	old.AssertExpectations(t)
	nm.AssertExpectations(t)

}

func TestValidator_baseValidator(t *testing.T) {
	bv := baseValidator()

	model := new(mockModel)
	model.On("ID").Return(nil).Times(2)
	model.On("CurrentVersion").Return(nil).Times(2)
	model.On("NextVersion").Return(nil).Times(3)
	err := bv.Validate(nil, model)
	assert.Error(t, err)

	// success
	model = new(mockModel)
	model.On("ID").Return(utils.RandomSlice(32)).Times(2)
	model.On("CurrentVersion").Return(utils.RandomSlice(32)).Times(2)
	model.On("NextVersion").Return(utils.RandomSlice(32)).Times(3)
	err = bv.Validate(nil, model)
	assert.Nil(t, err)
}

func TestValidator_signingRootValidator(t *testing.T) {
	sv := signingRootValidator()

	// failed to get signing root
	model := new(mockModel)
	model.On("CalculateSigningRoot").Return(nil, errors.New("error")).Once()
	err := sv.Validate(nil, model)
	assert.Error(t, err)
	model.AssertExpectations(t)

	// invalid signing root
	model = new(mockModel)
	model.On("CalculateSigningRoot").Return(utils.RandomSlice(30), nil).Once()
	err = sv.Validate(nil, model)
	assert.Error(t, err)
	model.AssertExpectations(t)

	// success
	model = new(mockModel)
	model.On("CalculateSigningRoot").Return(utils.RandomSlice(32), nil).Once()
	err = sv.Validate(nil, model)
	assert.NoError(t, err)
	model.AssertExpectations(t)
}

func TestValidator_documentRootValidator(t *testing.T) {
	dv := documentRootValidator()

	// failed to get document root
	model := new(mockModel)
	model.On("CalculateDocumentRoot").Return(nil, errors.New("error")).Once()
	err := dv.Validate(nil, model)
	assert.Error(t, err)
	model.AssertExpectations(t)

	// invalid signing root
	model = new(mockModel)
	model.On("CalculateDocumentRoot").Return(utils.RandomSlice(30), nil).Once()
	err = dv.Validate(nil, model)
	assert.Error(t, err)
	model.AssertExpectations(t)

	// success
	model = new(mockModel)
	model.On("CalculateDocumentRoot").Return(utils.RandomSlice(32), nil).Once()
	err = dv.Validate(nil, model)
	assert.NoError(t, err)
	model.AssertExpectations(t)
}

func TestValidator_TransitionValidator(t *testing.T) {
	id1 := testingidentity.GenerateRandomDID()
	updated := new(mockModel)

	// does not error out if there is no old document model (if new model is the first version of the document model)
<<<<<<< HEAD
	tv := TransitionValidator(id1[:])
=======
	tv := transitionValidator(id1)
>>>>>>> aaae7a25
	err := tv.Validate(nil, updated)
	assert.NoError(t, err)

	old := new(mockModel)
	old.On("CollaboratorCanUpdate", updated, id1).Return(errors.New("error"))
	err = tv.Validate(old, updated)
	assert.Contains(t, err.Error(), "invalid document state transition: error")

	old.On("CollaboratorCanUpdate", updated, id1).Return(nil)
	err = tv.Validate(old.Model, updated)
	assert.NoError(t, err)
}

func TestValidator_SignatureValidator(t *testing.T) {
	account, err := contextutil.Account(testingconfig.CreateAccountContext(t, cfg))
	assert.NoError(t, err)
	idService := new(testingcommons.MockIdentityService)
	sv := SignatureValidator(idService)

	// fail to get signing root
	model := new(mockModel)
	model.On("ID").Return(utils.RandomSlice(32))
	model.On("CurrentVersion").Return(utils.RandomSlice(32))
	model.On("NextVersion").Return(utils.RandomSlice(32))
	idService.On("ValidateSignature", mock.Anything, mock.Anything).Return(nil)
	model.On("CalculateSigningRoot").Return(nil, errors.New("error"))
	err = sv.Validate(nil, model)
	assert.Error(t, err)
	model.AssertExpectations(t)

	// signature length mismatch
	sr := utils.RandomSlice(32)
	model = new(mockModel)
	model.On("ID").Return(utils.RandomSlice(32))
	model.On("CurrentVersion").Return(utils.RandomSlice(32))
	model.On("NextVersion").Return(utils.RandomSlice(32))
	model.On("CalculateSigningRoot").Return(sr, nil)
	model.On("Signatures").Return().Once()
	err = sv.Validate(nil, model)
	assert.Error(t, err)
	model.AssertExpectations(t)
	assert.Contains(t, err.Error(), "atleast one signature expected")

	// mismatch
	s := &coredocumentpb.Signature{
		Signature: utils.RandomSlice(32),
		SignerId:  utils.RandomSlice(6),
		PublicKey: utils.RandomSlice(32),
	}

	idService = new(testingcommons.MockIdentityService)
	sv = SignatureValidator(idService)
	model = new(mockModel)
	model.On("ID").Return(utils.RandomSlice(32))
	model.On("CurrentVersion").Return(utils.RandomSlice(32))
	model.On("NextVersion").Return(utils.RandomSlice(32))
	model.On("CalculateSigningRoot").Return(sr, nil)
	idService.On("ValidateSignature", mock.Anything, mock.Anything).Return(errors.New("invalid signature")).Once()
	model.On("Signatures").Return().Once()
	model.sigs = append(model.sigs, s)
	err = sv.Validate(nil, model)
	model.AssertExpectations(t)
	assert.Error(t, err)
	assert.Equal(t, 1, errors.Len(err))

	// success
	s, err = account.SignMsg(sr)
	assert.NoError(t, err)
	model = new(mockModel)
	model.On("ID").Return(utils.RandomSlice(32))
	model.On("CurrentVersion").Return(utils.RandomSlice(32))
	model.On("NextVersion").Return(utils.RandomSlice(32))
	model.On("CalculateSigningRoot").Return(sr, nil)
	idService.On("ValidateSignature", mock.Anything, mock.Anything).Return(nil).Once()
	model.On("Signatures").Return().Once()
	model.sigs = append(model.sigs, s)
	err = sv.Validate(nil, model)
	model.AssertExpectations(t)
	assert.NoError(t, err)
}

func TestValidator_signatureValidator(t *testing.T) {
	srv := &testingcommons.MockIdentityService{}
	ssv := signaturesValidator(srv)

	// fail to get signing root
	model := new(mockModel)
	model.On("CalculateSigningRoot").Return(nil, errors.New("error")).Once()
	err := ssv.Validate(nil, model)
	assert.Error(t, err)
	model.AssertExpectations(t)

	// signature length mismatch
	sr := utils.RandomSlice(32)
	model = new(mockModel)
	model.On("CalculateSigningRoot").Return(sr, nil).Once()
	model.On("Signatures").Return().Once()
	err = ssv.Validate(nil, model)
	model.AssertExpectations(t)
	assert.Error(t, err)
	assert.Contains(t, err.Error(), "atleast one signature expected")

	// failed validation
	s := &coredocumentpb.Signature{
		Signature: utils.RandomSlice(32),
		SignerId:  utils.RandomSlice(identity.DIDLength),
		PublicKey: utils.RandomSlice(32),
	}
	model = new(mockModel)
	model.On("CalculateSigningRoot").Return(sr, nil).Once()
	model.On("Signatures").Return().Once()
	model.sigs = append(model.sigs, s)
	srv = new(testingcommons.MockIdentityService)
	srv.On("ValidateSignature", s, sr).Return(errors.New("error")).Once()
	ssv = signaturesValidator(srv)
	err = ssv.Validate(nil, model)
	model.AssertExpectations(t)
	srv.AssertExpectations(t)
	assert.Error(t, err)
	assert.Contains(t, err.Error(), "verification failed")

	// success
	model = new(mockModel)
	model.On("CalculateSigningRoot").Return(sr, nil).Once()
	model.On("Signatures").Return().Once()
	model.sigs = append(model.sigs, s)
	srv = new(testingcommons.MockIdentityService)
	srv.On("ValidateSignature", s, sr).Return(nil).Once()
	ssv = signaturesValidator(srv)
	err = ssv.Validate(nil, model)
	model.AssertExpectations(t)
	srv.AssertExpectations(t)
	assert.Nil(t, err)
}

func TestPreAnchorValidator(t *testing.T) {
	pav := PreAnchorValidator(nil)
	assert.Len(t, pav, 2)
}

func TestValidator_anchoredValidator(t *testing.T) {
	av := anchoredValidator(mockRepo{})

	// failed anchorID
	model := new(mockModel)
	model.On("CurrentVersion").Return(nil).Once()
	err := av.Validate(nil, model)
	model.AssertExpectations(t)
	assert.Error(t, err)
	assert.Contains(t, err.Error(), "failed to get anchorID")

	// failed docRoot
	model = new(mockModel)
	model.On("CurrentVersion").Return(utils.RandomSlice(32)).Once()
	model.On("CalculateDocumentRoot").Return(nil, errors.New("error")).Once()
	err = av.Validate(nil, model)
	model.AssertExpectations(t)
	assert.Error(t, err)
	assert.Contains(t, err.Error(), "failed to get document root")

	// invalid doc root
	model = new(mockModel)
	model.On("CurrentVersion").Return(utils.RandomSlice(32)).Once()
	model.On("CalculateDocumentRoot").Return(utils.RandomSlice(30), nil).Once()
	err = av.Validate(nil, model)
	model.AssertExpectations(t)
	assert.Error(t, err)
	assert.Contains(t, err.Error(), "failed to get document root")

	// failed to get docRoot from chain
	anchorID, err := anchors.ToAnchorID(utils.RandomSlice(32))
	assert.Nil(t, err)
	r := &mockRepo{}
	av = anchoredValidator(r)
	r.On("GetDocumentRootOf", anchorID).Return(nil, errors.New("error")).Once()
	model = new(mockModel)
	model.On("CurrentVersion").Return(anchorID[:]).Once()
	model.On("CalculateDocumentRoot").Return(utils.RandomSlice(32), nil).Once()
	err = av.Validate(nil, model)
	model.AssertExpectations(t)
	r.AssertExpectations(t)
	assert.Error(t, err)
	assert.Contains(t, err.Error(), "failed to get document root for anchor")

	// mismatched doc roots
	docRoot := anchors.RandomDocumentRoot()
	r = &mockRepo{}
	av = anchoredValidator(r)
	r.On("GetDocumentRootOf", anchorID).Return(docRoot, nil).Once()
	model = new(mockModel)
	model.On("CurrentVersion").Return(anchorID[:]).Once()
	model.On("CalculateDocumentRoot").Return(utils.RandomSlice(32), nil).Once()
	err = av.Validate(nil, model)
	model.AssertExpectations(t)
	r.AssertExpectations(t)
	assert.Error(t, err)
	assert.Contains(t, err.Error(), "mismatched document roots")

	// success
	r = &mockRepo{}
	av = anchoredValidator(r)
	r.On("GetDocumentRootOf", anchorID).Return(docRoot, nil).Once()
	model = new(mockModel)
	model.On("CurrentVersion").Return(anchorID[:]).Once()
	model.On("CalculateDocumentRoot").Return(docRoot[:], nil).Once()
	err = av.Validate(nil, model)
	model.AssertExpectations(t)
	r.AssertExpectations(t)
	assert.Nil(t, err)
}

func TestPostAnchoredValidator(t *testing.T) {
	pav := PostAnchoredValidator(nil, nil)
	assert.Len(t, pav, 2)
}

func TestSignatureRequestValidator(t *testing.T) {
	srv := SignatureRequestValidator(nil)
	assert.Len(t, srv, 3)
}<|MERGE_RESOLUTION|>--- conflicted
+++ resolved
@@ -248,11 +248,7 @@
 	updated := new(mockModel)
 
 	// does not error out if there is no old document model (if new model is the first version of the document model)
-<<<<<<< HEAD
-	tv := TransitionValidator(id1[:])
-=======
 	tv := transitionValidator(id1)
->>>>>>> aaae7a25
 	err := tv.Validate(nil, updated)
 	assert.NoError(t, err)
 
