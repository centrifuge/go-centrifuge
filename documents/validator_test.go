// +build unit

package documents

import (
	"testing"
	"time"

	"github.com/centrifuge/centrifuge-protobufs/gen/go/coredocument"
	"github.com/centrifuge/go-centrifuge/anchors"
	"github.com/centrifuge/go-centrifuge/contextutil"
	"github.com/centrifuge/go-centrifuge/errors"
	"github.com/centrifuge/go-centrifuge/identity"
	"github.com/centrifuge/go-centrifuge/testingutils/commons"
	"github.com/centrifuge/go-centrifuge/testingutils/config"
	"github.com/centrifuge/go-centrifuge/testingutils/identity"
	"github.com/centrifuge/go-centrifuge/utils"
	"github.com/stretchr/testify/assert"
	"github.com/stretchr/testify/mock"
)

type MockValidator struct{}

func (m MockValidator) Validate(oldState Model, newState Model) error {
	return nil
}

type MockValidatorWithErrors struct{}

func (m MockValidatorWithErrors) Validate(oldState Model, newState Model) error {

	err := NewError("error_test", "error msg 1")
	err = errors.AppendError(err, NewError("error_test2", "error msg 2"))

	return err
}

type MockValidatorWithOneError struct{}

func (m MockValidatorWithOneError) Validate(oldState Model, newState Model) error {
	return errors.New("one error")
}

func TestValidatorInterface(t *testing.T) {
	var validator Validator

	// no error
	validator = MockValidator{}
	errs := validator.Validate(nil, nil)
	assert.Nil(t, errs, "")

	//one error
	validator = MockValidatorWithOneError{}
	errs = validator.Validate(nil, nil)
	assert.Error(t, errs, "error should be returned")
	assert.Equal(t, 1, errors.Len(errs), "errors should include one error")

	// more than one error
	validator = MockValidatorWithErrors{}
	errs = validator.Validate(nil, nil)
	assert.Error(t, errs, "error should be returned")
	assert.Equal(t, 2, errors.Len(errs), "errors should include two errors")
}

func TestValidatorGroup_Validate(t *testing.T) {

	var testValidatorGroup = ValidatorGroup{
		MockValidator{},
		MockValidatorWithOneError{},
		MockValidatorWithErrors{},
	}
	errs := testValidatorGroup.Validate(nil, nil)
	assert.Equal(t, 3, errors.Len(errs), "Validate should return 2 errors")

	testValidatorGroup = ValidatorGroup{
		MockValidator{},
		MockValidatorWithErrors{},
		MockValidatorWithErrors{},
	}
	errs = testValidatorGroup.Validate(nil, nil)
	assert.Equal(t, 4, errors.Len(errs), "Validate should return 4 errors")

	// empty group
	testValidatorGroup = ValidatorGroup{}
	errs = testValidatorGroup.Validate(nil, nil)
	assert.Equal(t, 0, errors.Len(errs), "Validate should return no error")

	// group with no errors at all
	testValidatorGroup = ValidatorGroup{
		MockValidator{},
		MockValidator{},
		MockValidator{},
	}
	errs = testValidatorGroup.Validate(nil, nil)
	assert.Equal(t, 0, errors.Len(errs), "Validate should return no error")
}

func TestIsCurrencyValid(t *testing.T) {
	tests := []struct {
		cur   string
		valid bool
	}{
		{
			cur:   "EUR",
			valid: true,
		},

		{
			cur:   "INR",
			valid: true,
		},

		{
			cur:   "some currency",
			valid: false,
		},
	}

	for _, c := range tests {
		got := IsCurrencyValid(c.cur)
		assert.Equal(t, c.valid, got, "result must match")
	}
}

func TestUpdateVersionValidator(t *testing.T) {
	uvv := UpdateVersionValidator()

	// nil models
	err := uvv.Validate(nil, nil)
	assert.Error(t, err)
	assert.Contains(t, err.Error(), "need both the old and new model")

	old := new(mockModel)
	old.On("CalculateDocumentRoot").Return(nil, errors.New("errors")).Once()
	err = uvv.Validate(old, new(mockModel))
	assert.Error(t, err)
	old.AssertExpectations(t)

	old = new(mockModel)
	old.On("CalculateDocumentRoot").Return(utils.RandomSlice(32), nil).Once()
	old.On("ID").Return(nil).Once()
	old.On("CurrentVersion").Return(nil).Once()
	old.On("NextVersion").Return(nil).Once()
	nm := new(mockModel)
	nm.On("ID").Return(utils.RandomSlice(32)).Once()
	nm.On("CurrentVersion").Return(utils.RandomSlice(32)).Once()
	nm.On("NextVersion").Return(utils.RandomSlice(32)).Once()
	nm.On("PreviousVersion").Return(utils.RandomSlice(32)).Once()
	nm.On("PreviousDocumentRoot").Return(utils.RandomSlice(32)).Once()
	err = uvv.Validate(old, nm)
	assert.Error(t, err)
	old.AssertExpectations(t)
	nm.AssertExpectations(t)

	old = new(mockModel)
	dpr := utils.RandomSlice(32)
	pv := utils.RandomSlice(32)
	di := utils.RandomSlice(32)
	cv := utils.RandomSlice(32)
	nv := utils.RandomSlice(32)
	old.On("CalculateDocumentRoot").Return(dpr, nil).Once()
	old.On("ID").Return(di).Once()
	old.On("CurrentVersion").Return(pv).Once()
	old.On("NextVersion").Return(cv).Once()
	nm = new(mockModel)
	nm.On("ID").Return(di).Once()
	nm.On("CurrentVersion").Return(cv).Once()
	nm.On("NextVersion").Return(nv).Once()
	nm.On("PreviousVersion").Return(pv).Once()
	nm.On("PreviousDocumentRoot").Return(dpr).Once()
	err = uvv.Validate(old, nm)
	assert.NoError(t, err)
	old.AssertExpectations(t)
	nm.AssertExpectations(t)

}

func TestValidator_baseValidator(t *testing.T) {
	bv := baseValidator()

	model := new(mockModel)
	model.On("ID").Return(nil).Times(2)
	model.On("CurrentVersion").Return(nil).Times(2)
	model.On("NextVersion").Return(nil).Times(3)
	err := bv.Validate(nil, model)
	assert.Error(t, err)

	// success
	model = new(mockModel)
	model.On("ID").Return(utils.RandomSlice(32)).Times(2)
	model.On("CurrentVersion").Return(utils.RandomSlice(32)).Times(2)
	model.On("NextVersion").Return(utils.RandomSlice(32)).Times(3)
	err = bv.Validate(nil, model)
	assert.Nil(t, err)
}

func TestValidator_signingRootValidator(t *testing.T) {
	sv := signingRootValidator()

	// failed to get signing root
	model := new(mockModel)
	model.On("CalculateSigningRoot").Return(nil, errors.New("error")).Once()
	err := sv.Validate(nil, model)
	assert.Error(t, err)
	model.AssertExpectations(t)

	// invalid signing root
	model = new(mockModel)
	model.On("CalculateSigningRoot").Return(utils.RandomSlice(30), nil).Once()
	err = sv.Validate(nil, model)
	assert.Error(t, err)
	model.AssertExpectations(t)

	// success
	model = new(mockModel)
	model.On("CalculateSigningRoot").Return(utils.RandomSlice(32), nil).Once()
	err = sv.Validate(nil, model)
	assert.NoError(t, err)
	model.AssertExpectations(t)
}

func TestValidator_documentRootValidator(t *testing.T) {
	dv := documentRootValidator()

	// failed to get document root
	model := new(mockModel)
	model.On("CalculateDocumentRoot").Return(nil, errors.New("error")).Once()
	err := dv.Validate(nil, model)
	assert.Error(t, err)
	model.AssertExpectations(t)

	// invalid signing root
	model = new(mockModel)
	model.On("CalculateDocumentRoot").Return(utils.RandomSlice(30), nil).Once()
	err = dv.Validate(nil, model)
	assert.Error(t, err)
	model.AssertExpectations(t)

	// success
	model = new(mockModel)
	model.On("CalculateDocumentRoot").Return(utils.RandomSlice(32), nil).Once()
	err = dv.Validate(nil, model)
	assert.NoError(t, err)
	model.AssertExpectations(t)
}

func TestValidator_TransitionValidator(t *testing.T) {
	id1 := testingidentity.GenerateRandomDID()
	updated := new(mockModel)

	// does not error out if there is no old document model (if new model is the first version of the document model)
	tv := transitionValidator(id1)
	err := tv.Validate(nil, updated)
	assert.NoError(t, err)

	old := new(mockModel)
	old.On("CollaboratorCanUpdate", updated, id1).Return(errors.New("error"))
	err = tv.Validate(old, updated)
	assert.Contains(t, err.Error(), "invalid document state transition: error")

	old.On("CollaboratorCanUpdate", updated, id1).Return(nil)
	err = tv.Validate(old.Model, updated)
	assert.NoError(t, err)
}

func TestValidator_SignatureValidator(t *testing.T) {
	account, err := contextutil.Account(testingconfig.CreateAccountContext(t, cfg))
	assert.NoError(t, err)
	idService := new(testingcommons.MockIdentityService)
	sv := SignatureValidator(idService)

	// fail to get signing root
	model := new(mockModel)
	model.On("ID").Return(utils.RandomSlice(32))
	model.On("CurrentVersion").Return(utils.RandomSlice(32))
	model.On("NextVersion").Return(utils.RandomSlice(32))
	idService.On("ValidateSignature", mock.Anything, mock.Anything, mock.Anything, mock.Anything, mock.Anything).Return(nil)
	model.On("CalculateSigningRoot").Return(nil, errors.New("error"))
	err = sv.Validate(nil, model)
	assert.Error(t, err)
	model.AssertExpectations(t)

	// signature length mismatch
	sr := utils.RandomSlice(32)
	model = new(mockModel)
	model.On("ID").Return(utils.RandomSlice(32))
	model.On("CurrentVersion").Return(utils.RandomSlice(32))
	model.On("NextVersion").Return(utils.RandomSlice(32))
	model.On("CalculateSigningRoot").Return(sr, nil)
	model.On("Signatures").Return().Once()
	err = sv.Validate(nil, model)
	assert.Error(t, err)
	model.AssertExpectations(t)
	assert.Contains(t, err.Error(), "atleast one signature expected")

	// mismatch
	tm := time.Now()
	s := &coredocumentpb.Signature{
		Signature: utils.RandomSlice(32),
<<<<<<< HEAD
		SignerId:  utils.RandomSlice(6),
=======
		SignerId:  utils.RandomSlice(identity.DIDLength),
>>>>>>> 38f48b2f
		PublicKey: utils.RandomSlice(32),
	}

	idService = new(testingcommons.MockIdentityService)
	sv = SignatureValidator(idService)
	model = new(mockModel)
	model.On("ID").Return(utils.RandomSlice(32))
	model.On("CurrentVersion").Return(utils.RandomSlice(32))
	model.On("NextVersion").Return(utils.RandomSlice(32))
	model.On("CalculateSigningRoot").Return(sr, nil)
	model.On("Author").Return(identity.NewDIDFromBytes(s.SignerId))
	model.On("Timestamp").Return(tm, nil)
	idService.On("ValidateSignature", mock.Anything, mock.Anything, mock.Anything, mock.Anything, mock.Anything).Return(errors.New("invalid signature")).Once()
	model.On("Signatures").Return().Once()
	model.sigs = append(model.sigs, s)
	err = sv.Validate(nil, model)
	model.AssertExpectations(t)
	assert.Error(t, err)
	assert.Equal(t, 1, errors.Len(err))

	// model author not found
	idService = new(testingcommons.MockIdentityService)
	sv = SignatureValidator(idService)
	model = new(mockModel)
	model.On("ID").Return(utils.RandomSlice(32))
	model.On("CurrentVersion").Return(utils.RandomSlice(32))
	model.On("NextVersion").Return(utils.RandomSlice(32))
	model.On("CalculateSigningRoot").Return(sr, nil)
	model.On("Author").Return(identity.NewDIDFromBytes(s.SignerId))
	model.On("Timestamp").Return(tm, nil)
	idService.On("ValidateSignature", mock.Anything, mock.Anything, mock.Anything, mock.Anything, mock.Anything).Return(errors.New("invalid signature")).Once()
	model.On("Signatures").Return().Once()
	model.sigs = append(model.sigs, s)
	err = sv.Validate(nil, model)
	model.AssertExpectations(t)
	assert.Error(t, err)
	assert.Equal(t, 1, errors.Len(err))

	// model timestamp err
	idService = new(testingcommons.MockIdentityService)
	sv = SignatureValidator(idService)
	model = new(mockModel)
	model.On("ID").Return(utils.RandomSlice(32))
	model.On("CurrentVersion").Return(utils.RandomSlice(32))
	model.On("NextVersion").Return(utils.RandomSlice(32))
	model.On("CalculateSigningRoot").Return(sr, nil)
	model.On("Author").Return(identity.NewDIDFromBytes(s.SignerId))
	model.On("Timestamp").Return(tm, errors.New("some timestamp error"))
	idService.On("ValidateSignature", mock.Anything, mock.Anything, mock.Anything, mock.Anything, mock.Anything).Return(errors.New("invalid signature")).Once()
	model.On("Signatures").Return().Once()
	model.sigs = append(model.sigs, s)
	err = sv.Validate(nil, model)
	model.AssertExpectations(t)
	assert.Error(t, err)
	assert.Equal(t, 1, errors.Len(err))

	// success
	idService = new(testingcommons.MockIdentityService)
	sv = SignatureValidator(idService)
	s, err = account.SignMsg(sr)
	assert.NoError(t, err)
	model = new(mockModel)
	model.On("ID").Return(utils.RandomSlice(32))
	model.On("CurrentVersion").Return(utils.RandomSlice(32))
	model.On("NextVersion").Return(utils.RandomSlice(32))
	model.On("CalculateSigningRoot").Return(sr, nil)
	model.On("Author").Return(identity.NewDIDFromBytes(s.SignerId))
	model.On("Timestamp").Return(tm, nil)
	idService.On("ValidateSignature", mock.Anything, mock.Anything, mock.Anything, mock.Anything, mock.Anything).Return(nil).Once()
	model.On("Signatures").Return().Once()
	model.sigs = append(model.sigs, s)
	err = sv.Validate(nil, model)
	model.AssertExpectations(t)
	assert.NoError(t, err)
}

func TestValidator_signatureValidator(t *testing.T) {
	srv := &testingcommons.MockIdentityService{}
	ssv := signaturesValidator(srv)

	// fail to get signing root
	model := new(mockModel)
	model.On("CalculateSigningRoot").Return(nil, errors.New("error")).Once()
	err := ssv.Validate(nil, model)
	assert.Error(t, err)
	model.AssertExpectations(t)

	// signature length mismatch
	sr := utils.RandomSlice(32)
	model = new(mockModel)
	model.On("CalculateSigningRoot").Return(sr, nil).Once()
	model.On("Signatures").Return().Once()
	err = ssv.Validate(nil, model)
	model.AssertExpectations(t)
	assert.Error(t, err)
	assert.Contains(t, err.Error(), "atleast one signature expected")

	// failed validation
	tm := time.Now().UTC()
	s := &coredocumentpb.Signature{
		Signature: utils.RandomSlice(32),
		SignerId:  utils.RandomSlice(identity.DIDLength),
		PublicKey: utils.RandomSlice(32),
	}
	model = new(mockModel)
	model.On("CalculateSigningRoot").Return(sr, nil).Once()
	model.On("Signatures").Return().Once()
	model.On("Author").Return(identity.NewDIDFromBytes(s.SignerId))
	model.On("Timestamp").Return(tm, nil)
	model.sigs = append(model.sigs, s)
	srv = new(testingcommons.MockIdentityService)
	srv.On("ValidateSignature", identity.NewDIDFromBytes(s.SignerId), s.PublicKey, s.Signature, sr, tm).Return(errors.New("error")).Once()
	ssv = signaturesValidator(srv)
	err = ssv.Validate(nil, model)
	model.AssertExpectations(t)
	srv.AssertExpectations(t)
	assert.Error(t, err)
	assert.Contains(t, err.Error(), "verification failed")

	// success
	model = new(mockModel)
	model.On("CalculateSigningRoot").Return(sr, nil).Once()
	model.On("Signatures").Return().Once()
	model.On("Author").Return(identity.NewDIDFromBytes(s.SignerId))
	model.On("Timestamp").Return(tm, nil)
	model.sigs = append(model.sigs, s)
	srv = new(testingcommons.MockIdentityService)
	srv.On("ValidateSignature", identity.NewDIDFromBytes(s.SignerId), s.PublicKey, s.Signature, sr, tm).Return(nil).Once()
	ssv = signaturesValidator(srv)
	err = ssv.Validate(nil, model)
	model.AssertExpectations(t)
	srv.AssertExpectations(t)
	assert.Nil(t, err)
}

func TestPreAnchorValidator(t *testing.T) {
	pav := PreAnchorValidator(nil)
	assert.Len(t, pav, 2)
}

func TestValidator_anchoredValidator(t *testing.T) {
	av := anchoredValidator(mockRepo{})

	// failed anchorID
	model := new(mockModel)
	model.On("CurrentVersion").Return(nil).Once()
	err := av.Validate(nil, model)
	model.AssertExpectations(t)
	assert.Error(t, err)
	assert.Contains(t, err.Error(), "failed to get anchorID")

	// failed docRoot
	model = new(mockModel)
	model.On("CurrentVersion").Return(utils.RandomSlice(32)).Once()
	model.On("CalculateDocumentRoot").Return(nil, errors.New("error")).Once()
	err = av.Validate(nil, model)
	model.AssertExpectations(t)
	assert.Error(t, err)
	assert.Contains(t, err.Error(), "failed to get document root")

	// invalid doc root
	model = new(mockModel)
	model.On("CurrentVersion").Return(utils.RandomSlice(32)).Once()
	model.On("CalculateDocumentRoot").Return(utils.RandomSlice(30), nil).Once()
	err = av.Validate(nil, model)
	model.AssertExpectations(t)
	assert.Error(t, err)
	assert.Contains(t, err.Error(), "failed to get document root")

	// failed to get docRoot from chain
	anchorID, err := anchors.ToAnchorID(utils.RandomSlice(32))
	assert.Nil(t, err)
	r := &mockRepo{}
	av = anchoredValidator(r)
	r.On("GetDocumentRootOf", anchorID).Return(nil, errors.New("error")).Once()
	model = new(mockModel)
	model.On("CurrentVersion").Return(anchorID[:]).Once()
	model.On("CalculateDocumentRoot").Return(utils.RandomSlice(32), nil).Once()
	err = av.Validate(nil, model)
	model.AssertExpectations(t)
	r.AssertExpectations(t)
	assert.Error(t, err)
	assert.Contains(t, err.Error(), "failed to get document root for anchor")

	// mismatched doc roots
	docRoot := anchors.RandomDocumentRoot()
	r = &mockRepo{}
	av = anchoredValidator(r)
	r.On("GetDocumentRootOf", anchorID).Return(docRoot, nil).Once()
	model = new(mockModel)
	model.On("CurrentVersion").Return(anchorID[:]).Once()
	model.On("CalculateDocumentRoot").Return(utils.RandomSlice(32), nil).Once()
	err = av.Validate(nil, model)
	model.AssertExpectations(t)
	r.AssertExpectations(t)
	assert.Error(t, err)
	assert.Contains(t, err.Error(), "mismatched document roots")

	// success
	r = &mockRepo{}
	av = anchoredValidator(r)
	r.On("GetDocumentRootOf", anchorID).Return(docRoot, nil).Once()
	model = new(mockModel)
	model.On("CurrentVersion").Return(anchorID[:]).Once()
	model.On("CalculateDocumentRoot").Return(docRoot[:], nil).Once()
	err = av.Validate(nil, model)
	model.AssertExpectations(t)
	r.AssertExpectations(t)
	assert.Nil(t, err)
}

func TestPostAnchoredValidator(t *testing.T) {
	pav := PostAnchoredValidator(nil, nil)
	assert.Len(t, pav, 2)
}

func TestSignatureRequestValidator(t *testing.T) {
	srv := SignatureRequestValidator(nil)
	assert.Len(t, srv, 3)
}<|MERGE_RESOLUTION|>--- conflicted
+++ resolved
@@ -297,11 +297,7 @@
 	tm := time.Now()
 	s := &coredocumentpb.Signature{
 		Signature: utils.RandomSlice(32),
-<<<<<<< HEAD
-		SignerId:  utils.RandomSlice(6),
-=======
 		SignerId:  utils.RandomSlice(identity.DIDLength),
->>>>>>> 38f48b2f
 		PublicKey: utils.RandomSlice(32),
 	}
 
