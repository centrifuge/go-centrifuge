--- conflicted
+++ resolved
@@ -7,19 +7,12 @@
 	"os"
 	"testing"
 
-<<<<<<< HEAD
-	"github.com/centrifuge/go-centrifuge/config/configstore"
-	"github.com/centrifuge/go-centrifuge/contextutil"
-
-	"github.com/centrifuge/go-centrifuge/testingutils/identity"
-
-=======
->>>>>>> 9c6c952f
 	"github.com/centrifuge/centrifuge-protobufs/gen/go/coredocument"
 	"github.com/centrifuge/go-centrifuge/anchors"
 	"github.com/centrifuge/go-centrifuge/bootstrap"
 	"github.com/centrifuge/go-centrifuge/bootstrap/bootstrappers/testlogging"
 	"github.com/centrifuge/go-centrifuge/config"
+	"github.com/centrifuge/go-centrifuge/contextutil"
 	"github.com/centrifuge/go-centrifuge/documents"
 	"github.com/centrifuge/go-centrifuge/documents/invoice"
 	"github.com/centrifuge/go-centrifuge/errors"
@@ -91,104 +84,6 @@
 	return docRoot, args.Error(1)
 }
 
-<<<<<<< HEAD
-func createAnchoredMockDocument(t *testing.T, ctx context.Context, skipSave bool) (*invoice.Invoice, error) {
-	cdm := documents.NewCoreDocModel()
-	i := &invoice.Invoice{
-		InvoiceNumber:     "test_invoice",
-		GrossAmount:       60,
-		CoreDocumentModel: cdm,
-	}
-	dataRoot, err := i.CalculateDataRoot()
-	if err != nil {
-		return nil, err
-	}
-	// get the coreDoc for the invoice
-	corDocMod, err := i.PackCoreDocument()
-	if err != nil {
-		return nil, err
-	}
-
-	cds, err := documents.GenerateCoreDocSalts(corDocMod.Document)
-	assert.Nil(t, err)
-	corDocMod.Document.CoredocumentSalts = documents.ConvertToProtoSalts(cds)
-
-	err = corDocMod.CalculateSigningRoot(dataRoot)
-	if err != nil {
-		return nil, err
-	}
-
-	acc, err := contextutil.Account(ctx)
-	if err != nil {
-		return nil, err
-	}
-
-	cd := corDocMod.Document
-	sig, err := acc.SignMsg(cd.SigningRoot)
-	if err != nil {
-		return nil, err
-	}
-
-	cd.Signatures = append(cd.Signatures, sig)
-
-	err = corDocMod.CalculateDocumentRoot()
-	if err != nil {
-		return nil, err
-	}
-	err = i.UnpackCoreDocument(corDocMod)
-	if err != nil {
-		return nil, err
-	}
-
-	if !skipSave {
-		err = testRepo().Create(tenantID, i.CoreDocumentModel.Document.CurrentVersion, i)
-		if err != nil {
-			return nil, err
-		}
-	}
-
-	return i, nil
-}
-
-func updatedAnchoredMockDocument(t *testing.T, i *invoice.Invoice) (*invoice.Invoice, error) {
-	i.GrossAmount = 50
-	dataRoot, err := i.CalculateDataRoot()
-	if err != nil {
-		return nil, err
-	}
-	// get the coreDoc for the invoice
-	corDocModel, err := i.PackCoreDocument()
-	if err != nil {
-		return nil, err
-	}
-	// hacky update to version
-	corDoc := corDocModel.Document
-	corDoc.CurrentVersion = corDoc.NextVersion
-	corDoc.NextVersion = utils.RandomSlice(32)
-	if err != nil {
-		return nil, err
-	}
-	err = corDocModel.CalculateSigningRoot(dataRoot)
-	if err != nil {
-		return nil, err
-	}
-	err = corDocModel.CalculateDocumentRoot()
-	if err != nil {
-		return nil, err
-	}
-	err = i.UnpackCoreDocument(corDocModel)
-	if err != nil {
-		return nil, err
-	}
-	err = testRepo().Create(tenantID, i.CoreDocumentModel.Document.CurrentVersion, i)
-	if err != nil {
-		return nil, err
-	}
-	return i, nil
-}
-
-=======
->>>>>>> 9c6c952f
 // Functions returns service mocks
 func mockSignatureCheck(t *testing.T, i *invoice.Invoice, idService testingcommons.MockIdentityService) testingcommons.MockIdentityService {
 	anchorID, _ := anchors.ToAnchorID(i.ID())
@@ -202,18 +97,10 @@
 
 func TestService_CreateProofs(t *testing.T) {
 	service, idService := getServiceWithMockedLayers()
-<<<<<<< HEAD
-	ctxh := testingconfig.CreateAccountContext(t, cfg)
-	i, err := createAnchoredMockDocument(t, ctxh, false)
-	assert.Nil(t, err)
-	idService = mockSignatureCheck(i, idService, service)
-	proof, err := service.CreateProofs(ctxh, i.CoreDocumentModel.Document.DocumentIdentifier, []string{"invoice.invoice_number"})
-=======
-	i, _ := createCDWithEmbeddedInvoice(t, false)
-	ctxh := testingconfig.CreateAccountContext(t, cfg)
+	ctxh := testingconfig.CreateAccountContext(t, cfg)
+	i, _ := createCDWithEmbeddedInvoice(t, ctxh, false)
 	idService = mockSignatureCheck(t, i.(*invoice.Invoice), idService)
 	proof, err := service.CreateProofs(ctxh, i.ID(), []string{"invoice.invoice_number"})
->>>>>>> 9c6c952f
 	assert.Nil(t, err)
 	assert.Equal(t, i.ID(), proof.DocumentID)
 	assert.Equal(t, i.CurrentVersion(), proof.VersionID)
@@ -222,49 +109,23 @@
 }
 func TestService_CreateProofsValidationFails(t *testing.T) {
 	service, idService := getServiceWithMockedLayers()
-<<<<<<< HEAD
-	acc, err := configstore.NewAccount("", cfg)
-	assert.Nil(t, err)
-	tacc := acc.(*configstore.Account)
-	tacc.IdentityID = tenantID
-	ctxh, err := contextutil.New(context.Background(), tacc)
-	assert.Nil(t, err)
-	i, err := createAnchoredMockDocument(t, ctxh, false)
-	assert.Nil(t, err)
-	i.CoreDocumentModel.Document.SigningRoot = nil
-	err = testRepo().Update(tenantID, i.CoreDocumentModel.Document.CurrentVersion, i)
-	assert.Nil(t, err)
-	idService = mockSignatureCheck(i, idService, service)
-	_, err = service.CreateProofs(ctxh, i.CoreDocumentModel.Document.DocumentIdentifier, []string{"invoice.invoice_number"})
-	assert.NotNil(t, err)
-	assert.Contains(t, err.Error(), "signing root missing")
-=======
-	i, _ := createCDWithEmbeddedInvoice(t, false)
+	ctxh := testingconfig.CreateAccountContext(t, cfg)
+	i, _ := createCDWithEmbeddedInvoice(t, ctxh, false)
 	idService = mockSignatureCheck(t, i.(*invoice.Invoice), idService)
 	i.(*invoice.Invoice).Document.DataRoot = nil
 	i.(*invoice.Invoice).Document.SigningRoot = nil
 	assert.Nil(t, testRepo().Update(tenantID, i.CurrentVersion(), i))
-	ctxh := testingconfig.CreateAccountContext(t, cfg)
 	_, err := service.CreateProofs(ctxh, i.ID(), []string{"invoice.invoice_number"})
 	assert.Error(t, err)
 	assert.Contains(t, err.Error(), "failed to get signing root")
->>>>>>> 9c6c952f
 }
 
 func TestService_CreateProofsInvalidField(t *testing.T) {
 	service, idService := getServiceWithMockedLayers()
-<<<<<<< HEAD
-	ctxh := testingconfig.CreateAccountContext(t, cfg)
-	i, err := createAnchoredMockDocument(t, ctxh, false)
-	assert.Nil(t, err)
-	idService = mockSignatureCheck(i, idService, service)
-	_, err = service.CreateProofs(ctxh, i.CoreDocumentModel.Document.DocumentIdentifier, []string{"invalid_field"})
-=======
-	i, _ := createCDWithEmbeddedInvoice(t, false)
-	idService = mockSignatureCheck(t, i.(*invoice.Invoice), idService)
-	ctxh := testingconfig.CreateAccountContext(t, cfg)
+	ctxh := testingconfig.CreateAccountContext(t, cfg)
+	i, _ := createCDWithEmbeddedInvoice(t, ctxh, false)
+	idService = mockSignatureCheck(t, i.(*invoice.Invoice), idService)
 	_, err := service.CreateProofs(ctxh, i.CurrentVersion(), []string{"invalid_field"})
->>>>>>> 9c6c952f
 	assert.Error(t, err)
 	assert.True(t, errors.IsOfType(documents.ErrDocumentProof, err))
 }
@@ -279,21 +140,10 @@
 
 func TestService_CreateProofsForVersion(t *testing.T) {
 	service, idService := getServiceWithMockedLayers()
-<<<<<<< HEAD
-	ctxh := testingconfig.CreateAccountContext(t, cfg)
-	i, err := createAnchoredMockDocument(t, ctxh, false)
-	assert.Nil(t, err)
-	idService = mockSignatureCheck(i, idService, service)
-	olderVersion := i.CoreDocumentModel.Document.CurrentVersion
-	i, err = updatedAnchoredMockDocument(t, i)
-	assert.Nil(t, err)
-	proof, err := service.CreateProofsForVersion(ctxh, i.CoreDocumentModel.Document.DocumentIdentifier, olderVersion, []string{"invoice.invoice_number"})
-=======
-	i, _ := createCDWithEmbeddedInvoice(t, false)
-	idService = mockSignatureCheck(t, i.(*invoice.Invoice), idService)
-	ctxh := testingconfig.CreateAccountContext(t, cfg)
+	ctxh := testingconfig.CreateAccountContext(t, cfg)
+	i, _ := createCDWithEmbeddedInvoice(t, ctxh, false)
+	idService = mockSignatureCheck(t, i.(*invoice.Invoice), idService)
 	proof, err := service.CreateProofsForVersion(ctxh, i.ID(), i.CurrentVersion(), []string{"invoice.invoice_number"})
->>>>>>> 9c6c952f
 	assert.Nil(t, err)
 	assert.Equal(t, i.ID(), proof.DocumentID)
 	assert.Equal(t, i.CurrentVersion(), proof.VersionID)
@@ -303,19 +153,11 @@
 
 func TestService_RequestDocumentSignature_SigningRootNil(t *testing.T) {
 	service, idService := getServiceWithMockedLayers()
-<<<<<<< HEAD
-	ctxh := testingconfig.CreateAccountContext(t, cfg)
-	i, err := createAnchoredMockDocument(t, ctxh, true)
-	assert.Nil(t, err)
-	idService = mockSignatureCheck(i, idService, service)
-	i.CoreDocumentModel.Document.SigningRoot = nil
-=======
-	i, _ := createCDWithEmbeddedInvoice(t, true)
+	ctxh := testingconfig.CreateAccountContext(t, cfg)
+	i, _ := createCDWithEmbeddedInvoice(t, ctxh, true)
 	idService = mockSignatureCheck(t, i.(*invoice.Invoice), idService)
 	i.(*invoice.Invoice).Document.DataRoot = nil
 	i.(*invoice.Invoice).Document.SigningRoot = nil
-	ctxh := testingconfig.CreateAccountContext(t, cfg)
->>>>>>> 9c6c952f
 	signature, err := service.RequestDocumentSignature(ctxh, i)
 	assert.NotNil(t, err)
 	assert.True(t, errors.IsOfType(documents.ErrDocumentInvalid, err))
@@ -323,18 +165,10 @@
 }
 
 func TestService_CreateProofsForVersionDocumentDoesntExist(t *testing.T) {
-<<<<<<< HEAD
-	ctxh := testingconfig.CreateAccountContext(t, cfg)
-	i, err := createAnchoredMockDocument(t, ctxh, false)
+	ctxh := testingconfig.CreateAccountContext(t, cfg)
+	i, _ := createCDWithEmbeddedInvoice(t, ctxh, false)
 	s, _ := getServiceWithMockedLayers()
-	assert.Nil(t, err)
-	_, err = s.CreateProofsForVersion(ctxh, i.CoreDocumentModel.Document.DocumentIdentifier, utils.RandomSlice(32), []string{"invoice.invoice_number"})
-=======
-	i, _ := createCDWithEmbeddedInvoice(t, false)
-	s, _ := getServiceWithMockedLayers()
-	ctxh := testingconfig.CreateAccountContext(t, cfg)
 	_, err := s.CreateProofsForVersion(ctxh, i.ID(), utils.RandomSlice(32), []string{"invoice.invoice_number"})
->>>>>>> 9c6c952f
 	assert.Error(t, err)
 	assert.True(t, errors.IsOfType(documents.ErrDocumentVersionNotFound, err))
 }
@@ -506,7 +340,7 @@
 
 }
 
-func createCDWithEmbeddedInvoice(t *testing.T, skipSave bool) (documents.Model, coredocumentpb.CoreDocument) {
+func createCDWithEmbeddedInvoice(t *testing.T, ctx context.Context, skipSave bool) (documents.Model, coredocumentpb.CoreDocument) {
 	i := new(invoice.Invoice)
 	err := i.InitInvoiceInput(testingdocuments.CreateInvoicePayload(), cid.String())
 	assert.NoError(t, err)
@@ -515,18 +349,12 @@
 	sr, err := i.CalculateSigningRoot()
 	assert.NoError(t, err)
 
-	signKey := identity.IDKey{
-		PublicKey:  key1Pub[:],
-		PrivateKey: key1,
-	}
-	idConfig := &identity.IDConfig{
-		ID: cid,
-		Keys: map[int]identity.IDKey{
-			identity.KeyPurposeSigning: signKey,
-		},
-	}
-
-	sig := identity.Sign(idConfig, identity.KeyPurposeSigning, sr)
+	acc, err := contextutil.Account(ctx)
+	assert.NoError(t, err)
+
+	sig, err := acc.SignMsg(sr)
+	assert.NoError(t, err)
+
 	i.AppendSignatures(sig)
 	_, err = i.CalculateDocumentRoot()
 	assert.NoError(t, err)
