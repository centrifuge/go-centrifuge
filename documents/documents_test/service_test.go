// +build unit

package documents_test

import (
	"os"
	"testing"

	"github.com/centrifuge/go-centrifuge/testingutils/identity"

	"github.com/centrifuge/centrifuge-protobufs/gen/go/coredocument"
	"github.com/centrifuge/go-centrifuge/anchors"
	"github.com/centrifuge/go-centrifuge/bootstrap"
	"github.com/centrifuge/go-centrifuge/bootstrap/bootstrappers/testlogging"
	"github.com/centrifuge/go-centrifuge/config"
	"github.com/centrifuge/go-centrifuge/documents"
	"github.com/centrifuge/go-centrifuge/documents/invoice"
	"github.com/centrifuge/go-centrifuge/errors"
	"github.com/centrifuge/go-centrifuge/ethereum"
	"github.com/centrifuge/go-centrifuge/identity"
	"github.com/centrifuge/go-centrifuge/storage/leveldb"
	"github.com/centrifuge/go-centrifuge/testingutils/commons"
	"github.com/centrifuge/go-centrifuge/testingutils/config"
	"github.com/centrifuge/go-centrifuge/utils"
	"github.com/stretchr/testify/assert"
	"github.com/stretchr/testify/mock"
)

var testRepoGlobal documents.Repository
var (
	cid         = testingidentity.GenerateRandomDID()
	centIDBytes = cid[:]
	tenantID    = cid[:]
	key1Pub     = [...]byte{230, 49, 10, 12, 200, 149, 43, 184, 145, 87, 163, 252, 114, 31, 91, 163, 24, 237, 36, 51, 165, 8, 34, 104, 97, 49, 114, 85, 255, 15, 195, 199}
	key1        = []byte{102, 109, 71, 239, 130, 229, 128, 189, 37, 96, 223, 5, 189, 91, 210, 47, 89, 4, 165, 6, 188, 53, 49, 250, 109, 151, 234, 139, 57, 205, 231, 253, 230, 49, 10, 12, 200, 149, 43, 184, 145, 87, 163, 252, 114, 31, 91, 163, 24, 237, 36, 51, 165, 8, 34, 104, 97, 49, 114, 85, 255, 15, 195, 199}
)

var ctx = map[string]interface{}{}
var cfg config.Configuration

func TestMain(m *testing.M) {
	ethClient := &testingcommons.MockEthClient{}
	ethClient.On("GetEthClient").Return(nil)
	ctx[ethereum.BootstrappedEthereumClient] = ethClient
	ibootstappers := []bootstrap.TestBootstrapper{
		&testlogging.TestLoggingBootstrapper{},
		&config.Bootstrapper{},
	}
	bootstrap.RunTestBootstrappers(ibootstappers, ctx)
	cfg = ctx[bootstrap.BootstrappedConfig].(config.Configuration)
	cfg.Set("identityId", cid.String())
	result := m.Run()
	bootstrap.RunTestTeardown(ibootstappers)
	os.Exit(result)
}

func TestService_ReceiveAnchoredDocumentFailed(t *testing.T) {
	poSrv := documents.DefaultService(nil, nil, documents.NewServiceRegistry(), nil)
	ctxh := testingconfig.CreateAccountContext(t, cfg)
	err := poSrv.ReceiveAnchoredDocument(ctxh, nil, nil)
	assert.Error(t, err)
}

func getServiceWithMockedLayers() (documents.Service, testingcommons.MockIdentityService) {
	repo := testRepo()
	idService := testingcommons.MockIdentityService{}
	idService.On("ValidateSignature", mock.Anything, mock.Anything).Return(nil).Once()
	mockAnchor = &mockAnchorRepo{}
	return documents.DefaultService(repo, mockAnchor, documents.NewServiceRegistry(), &idService), idService
}

type mockAnchorRepo struct {
	mock.Mock
	anchors.AnchorRepository
}

var mockAnchor *mockAnchorRepo

func (r *mockAnchorRepo) GetDocumentRootOf(anchorID anchors.AnchorID) (anchors.DocumentRoot, error) {
	args := r.Called(anchorID)
	docRoot, _ := args.Get(0).(anchors.DocumentRoot)
	return docRoot, args.Error(1)
}

func createAnchoredMockDocument(t *testing.T, skipSave bool) (*invoice.Invoice, error) {
	cdm := documents.NewCoreDocModel()
	i := &invoice.Invoice{
		InvoiceNumber:     "test_invoice",
		GrossAmount:       60,
		CoreDocumentModel: cdm,
	}
	dataRoot, err := i.CalculateDataRoot()
	if err != nil {
		return nil, err
	}
	// get the coreDoc for the invoice
	corDocMod, err := i.PackCoreDocument()
	if err != nil {
		return nil, err
	}
<<<<<<< HEAD
	cds, err := documents.GenerateCoreDocSalts(corDocMod.Document)
=======

	cds, err := documents.GenerateNewSalts(corDocMod.Document, "", nil)
>>>>>>> f99ab737
	assert.Nil(t, err)
	corDocMod.Document.CoredocumentSalts = documents.ConvertToProtoSalts(cds)

	err = corDocMod.CalculateSigningRoot(dataRoot)
	if err != nil {
		return nil, err
	}
	signKey := identity.IDKey{
		PublicKey:  key1Pub[:],
		PrivateKey: key1,
	}
	idConfig := &identity.IDConfig{
		ID: cid,
		Keys: map[int]identity.IDKey{
			identity.KeyPurposeSigning: signKey,
		},
	}

	cd := corDocMod.Document
	sig := identity.Sign(idConfig, identity.KeyPurposeSigning, cd.SigningRoot)

	cd.Signatures = append(cd.Signatures, sig)

	err = corDocMod.CalculateDocumentRoot()
	if err != nil {
		return nil, err
	}
	err = i.UnpackCoreDocument(corDocMod)
	if err != nil {
		return nil, err
	}

	if !skipSave {
		err = testRepo().Create(tenantID, i.CoreDocumentModel.Document.CurrentVersion, i)
		if err != nil {
			return nil, err
		}
	}

	return i, nil
}

func updatedAnchoredMockDocument(t *testing.T, i *invoice.Invoice) (*invoice.Invoice, error) {
	i.GrossAmount = 50
	dataRoot, err := i.CalculateDataRoot()
	if err != nil {
		return nil, err
	}
	// get the coreDoc for the invoice
	corDocModel, err := i.PackCoreDocument()
	if err != nil {
		return nil, err
	}
	// hacky update to version
	corDoc := corDocModel.Document
	corDoc.CurrentVersion = corDoc.NextVersion
	corDoc.NextVersion = utils.RandomSlice(32)
	if err != nil {
		return nil, err
	}
	err = corDocModel.CalculateSigningRoot(dataRoot)
	if err != nil {
		return nil, err
	}
	err = corDocModel.CalculateDocumentRoot()
	if err != nil {
		return nil, err
	}
	err = i.UnpackCoreDocument(corDocModel)
	if err != nil {
		return nil, err
	}
	err = testRepo().Create(tenantID, i.CoreDocumentModel.Document.CurrentVersion, i)
	if err != nil {
		return nil, err
	}
	return i, nil
}

// Functions returns service mocks
func mockSignatureCheck(i *invoice.Invoice, idService testingcommons.MockIdentityService, s documents.Service) testingcommons.MockIdentityService {
	anchorID, _ := anchors.ToAnchorID(i.CoreDocumentModel.Document.DocumentIdentifier)
	docRoot, _ := anchors.ToDocumentRoot(i.CoreDocumentModel.Document.DocumentRoot)
	mockAnchor.On("GetDocumentRootOf", anchorID).Return(docRoot, nil).Once()
	return idService
}

func TestService_CreateProofs(t *testing.T) {
	service, idService := getServiceWithMockedLayers()
	i, err := createAnchoredMockDocument(t, false)
	assert.Nil(t, err)
	ctxh := testingconfig.CreateAccountContext(t, cfg)
	idService = mockSignatureCheck(i, idService, service)
	proof, err := service.CreateProofs(ctxh, i.CoreDocumentModel.Document.DocumentIdentifier, []string{"invoice.invoice_number"})
	assert.Nil(t, err)
	assert.Equal(t, i.CoreDocumentModel.Document.DocumentIdentifier, proof.DocumentID)
	assert.Equal(t, i.CoreDocumentModel.Document.DocumentIdentifier, proof.VersionID)
	assert.Equal(t, len(proof.FieldProofs), 1)
	assert.Equal(t, proof.FieldProofs[0].GetCompactName(), []byte{0x1, 0x0, 0x0, 0x0, 0x0, 0x0, 0x0, 0x1})
}
func TestService_CreateProofsValidationFails(t *testing.T) {
	service, idService := getServiceWithMockedLayers()
	i, err := createAnchoredMockDocument(t, false)
	assert.Nil(t, err)
	i.CoreDocumentModel.Document.SigningRoot = nil
	err = testRepo().Update(tenantID, i.CoreDocumentModel.Document.CurrentVersion, i)
	assert.Nil(t, err)
	idService = mockSignatureCheck(i, idService, service)
	ctxh := testingconfig.CreateAccountContext(t, cfg)
	_, err = service.CreateProofs(ctxh, i.CoreDocumentModel.Document.DocumentIdentifier, []string{"invoice.invoice_number"})
	assert.NotNil(t, err)
	assert.Contains(t, err.Error(), "signing root missing")
}

func TestService_CreateProofsInvalidField(t *testing.T) {
	service, idService := getServiceWithMockedLayers()
	i, err := createAnchoredMockDocument(t, false)
	assert.Nil(t, err)
	idService = mockSignatureCheck(i, idService, service)
	ctxh := testingconfig.CreateAccountContext(t, cfg)
	_, err = service.CreateProofs(ctxh, i.CoreDocumentModel.Document.DocumentIdentifier, []string{"invalid_field"})
	assert.Error(t, err)
	assert.True(t, errors.IsOfType(documents.ErrDocumentProof, err))
}

func TestService_CreateProofsDocumentDoesntExist(t *testing.T) {
	service, _ := getServiceWithMockedLayers()
	ctxh := testingconfig.CreateAccountContext(t, cfg)
	_, err := service.CreateProofs(ctxh, utils.RandomSlice(32), []string{"invoice.invoice_number"})
	assert.Error(t, err)
	assert.True(t, errors.IsOfType(documents.ErrDocumentNotFound, err))
}

func TestService_CreateProofsForVersion(t *testing.T) {
	service, idService := getServiceWithMockedLayers()
	i, err := createAnchoredMockDocument(t, false)
	assert.Nil(t, err)
	idService = mockSignatureCheck(i, idService, service)
	olderVersion := i.CoreDocumentModel.Document.CurrentVersion
	i, err = updatedAnchoredMockDocument(t, i)
	assert.Nil(t, err)
	ctxh := testingconfig.CreateAccountContext(t, cfg)
	proof, err := service.CreateProofsForVersion(ctxh, i.CoreDocumentModel.Document.DocumentIdentifier, olderVersion, []string{"invoice.invoice_number"})
	assert.Nil(t, err)
	assert.Equal(t, i.CoreDocumentModel.Document.DocumentIdentifier, proof.DocumentID)
	assert.Equal(t, olderVersion, proof.VersionID)
	assert.Equal(t, len(proof.FieldProofs), 1)
	assert.Equal(t, proof.FieldProofs[0].GetCompactName(), []byte{0x1, 0x0, 0x0, 0x0, 0x0, 0x0, 0x0, 0x1})
}

func TestService_RequestDocumentSignature_SigningRootNil(t *testing.T) {
	service, idService := getServiceWithMockedLayers()
	i, err := createAnchoredMockDocument(t, true)
	assert.Nil(t, err)
	idService = mockSignatureCheck(i, idService, service)
	i.CoreDocumentModel.Document.SigningRoot = nil
	ctxh := testingconfig.CreateAccountContext(t, cfg)
	signature, err := service.RequestDocumentSignature(ctxh, i)
	assert.NotNil(t, err)
	assert.True(t, errors.IsOfType(documents.ErrDocumentInvalid, err))
	assert.Nil(t, signature)
}

func TestService_CreateProofsForVersionDocumentDoesntExist(t *testing.T) {
	i, err := createAnchoredMockDocument(t, false)
	s, _ := getServiceWithMockedLayers()
	assert.Nil(t, err)
	ctxh := testingconfig.CreateAccountContext(t, cfg)
	_, err = s.CreateProofsForVersion(ctxh, i.CoreDocumentModel.Document.DocumentIdentifier, utils.RandomSlice(32), []string{"invoice.invoice_number"})
	assert.Error(t, err)
	assert.True(t, errors.IsOfType(documents.ErrDocumentVersionNotFound, err))
}

func TestService_GetCurrentVersion_successful(t *testing.T) {
	service, _ := getServiceWithMockedLayers()
	documentIdentifier := utils.RandomSlice(32)
	const amountVersions = 10

	version := documentIdentifier
	var currentVersion []byte

	nonExistingVersion := utils.RandomSlice(32)

	for i := 0; i < amountVersions; i++ {

		var next []byte
		if i != amountVersions-1 {
			next = utils.RandomSlice(32)
		} else {
			next = nonExistingVersion
		}

		cd := &coredocumentpb.CoreDocument{
			DocumentIdentifier: documentIdentifier,
			CurrentVersion:     version,
			NextVersion:        next,
		}

		inv := &invoice.Invoice{
			GrossAmount: int64(i + 1),
			CoreDocumentModel: &documents.CoreDocumentModel{
				Document:      cd,
				TokenRegistry: nil,
			},
		}

		err := testRepo().Create(tenantID, version, inv)
		currentVersion = version
		version = next
		assert.Nil(t, err)

	}

	ctxh := testingconfig.CreateAccountContext(t, cfg)
	model, err := service.GetCurrentVersion(ctxh, documentIdentifier)
	assert.Nil(t, err)

	dm, err := model.PackCoreDocument()
	cd := dm.Document
	assert.Nil(t, err)

	assert.Equal(t, cd.CurrentVersion, currentVersion, "should return latest version")
	assert.Equal(t, cd.NextVersion, nonExistingVersion, "latest version should have a non existing id as nextVersion ")

}

func TestService_GetVersion_successful(t *testing.T) {
	service, _ := getServiceWithMockedLayers()
	documentIdentifier := utils.RandomSlice(32)
	currentVersion := utils.RandomSlice(32)
	cd := &coredocumentpb.CoreDocument{
		DocumentIdentifier: documentIdentifier,
		CurrentVersion:     currentVersion,
	}
	inv := &invoice.Invoice{
		GrossAmount: 60,
		CoreDocumentModel: &documents.CoreDocumentModel{
			cd,
			nil,
		},
	}

	ctxh := testingconfig.CreateAccountContext(t, cfg)
	err := testRepo().Create(tenantID, currentVersion, inv)
	assert.Nil(t, err)

	mod, err := service.GetVersion(ctxh, documentIdentifier, currentVersion)
	assert.Nil(t, err)

	dm, err := mod.PackCoreDocument()
	assert.Nil(t, err)

	assert.Equal(t, documentIdentifier, dm.Document.DocumentIdentifier, "should be same document Identifier")
	assert.Equal(t, currentVersion, dm.Document.CurrentVersion, "should be same version")
}

func TestService_GetCurrentVersion_error(t *testing.T) {
	service, _ := getServiceWithMockedLayers()
	documentIdentifier := utils.RandomSlice(32)

	//document is not existing
	ctxh := testingconfig.CreateAccountContext(t, cfg)
	_, err := service.GetCurrentVersion(ctxh, documentIdentifier)
	assert.True(t, errors.IsOfType(documents.ErrDocumentVersionNotFound, err))

	cd := &coredocumentpb.CoreDocument{
		DocumentIdentifier: documentIdentifier,
		CurrentVersion:     documentIdentifier,
	}

	inv := &invoice.Invoice{
		GrossAmount: 60,
		CoreDocumentModel: &documents.CoreDocumentModel{
			cd,
			nil,
		},
	}

	err = testRepo().Create(tenantID, documentIdentifier, inv)
	assert.Nil(t, err)

	_, err = service.GetCurrentVersion(ctxh, documentIdentifier)
	assert.Nil(t, err)

}

func TestService_GetVersion_error(t *testing.T) {
	service, _ := getServiceWithMockedLayers()

	documentIdentifier := utils.RandomSlice(32)
	currentVersion := utils.RandomSlice(32)

	//document is not existing
	ctxh := testingconfig.CreateAccountContext(t, cfg)
	_, err := service.GetVersion(ctxh, documentIdentifier, currentVersion)
	assert.True(t, errors.IsOfType(documents.ErrDocumentVersionNotFound, err))

	cd := &coredocumentpb.CoreDocument{
		DocumentIdentifier: documentIdentifier,
		CurrentVersion:     currentVersion,
	}
	inv := &invoice.Invoice{
		GrossAmount: 60,
		CoreDocumentModel: &documents.CoreDocumentModel{
			cd,
			nil,
		},
	}
	err = testRepo().Create(tenantID, currentVersion, inv)
	assert.Nil(t, err)

	//random version
	_, err = service.GetVersion(ctxh, documentIdentifier, utils.RandomSlice(32))
	assert.True(t, errors.IsOfType(documents.ErrDocumentVersionNotFound, err))

	//random document id
	_, err = service.GetVersion(ctxh, utils.RandomSlice(32), documentIdentifier)
	assert.True(t, errors.IsOfType(documents.ErrDocumentVersionNotFound, err))
}

func testRepo() documents.Repository {
	if testRepoGlobal == nil {
		ldb, err := leveldb.NewLevelDBStorage(leveldb.GetRandomTestStoragePath())
		if err != nil {
			panic(err)
		}
		testRepoGlobal = documents.NewDBRepository(leveldb.NewLevelDBRepository(ldb))
		testRepoGlobal.Register(&invoice.Invoice{})
	}
	return testRepoGlobal
}

func TestService_Exists(t *testing.T) {
	service, _ := getServiceWithMockedLayers()
	documentIdentifier := utils.RandomSlice(32)
	ctxh := testingconfig.CreateAccountContext(t, cfg)

	//document is not existing
	_, err := service.GetCurrentVersion(ctxh, documentIdentifier)
	assert.True(t, errors.IsOfType(documents.ErrDocumentVersionNotFound, err))

	cd := &coredocumentpb.CoreDocument{
		DocumentIdentifier: documentIdentifier,
		CurrentVersion:     documentIdentifier,
	}
	inv := &invoice.Invoice{
		GrossAmount: 60,
		CoreDocumentModel: &documents.CoreDocumentModel{
			cd,
			nil,
		},
	}

	err = testRepo().Create(tenantID, documentIdentifier, inv)

	exists := service.Exists(ctxh, documentIdentifier)
	assert.True(t, exists, "document should exist")

	exists = service.Exists(ctxh, utils.RandomSlice(32))
	assert.False(t, exists, "document should not exist")

}<|MERGE_RESOLUTION|>--- conflicted
+++ resolved
@@ -98,12 +98,8 @@
 	if err != nil {
 		return nil, err
 	}
-<<<<<<< HEAD
+
 	cds, err := documents.GenerateCoreDocSalts(corDocMod.Document)
-=======
-
-	cds, err := documents.GenerateNewSalts(corDocMod.Document, "", nil)
->>>>>>> f99ab737
 	assert.Nil(t, err)
 	corDocMod.Document.CoredocumentSalts = documents.ConvertToProtoSalts(cds)
 
