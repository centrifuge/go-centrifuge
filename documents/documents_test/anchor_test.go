--- conflicted
+++ resolved
@@ -21,13 +21,8 @@
 	mock.Mock
 }
 
-<<<<<<< HEAD
-func (m *mockAnchorProcessor) Send(ctx context.Context, cd coredocumentpb.CoreDocument, recipient identity.CentID) (err error) {
+func (m *mockAnchorProcessor) Send(ctx context.Context, cd coredocumentpb.CoreDocument, recipient identity.DID) (err error) {
 	args := m.Called(ctx, cd, recipient)
-=======
-func (m *mockAnchorProcessor) Send(ctx context.Context, coreDocumentModel *documents.CoreDocumentModel, recipient identity.DID) (err error) {
-	args := m.Called(coreDocumentModel, ctx, recipient)
->>>>>>> 33bdbf22
 	return args.Error(0)
 }
 
