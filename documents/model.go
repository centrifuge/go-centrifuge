--- conflicted
+++ resolved
@@ -4,8 +4,9 @@
 	"bytes"
 	"crypto/sha256"
 	"fmt"
+	"strings"
+
 	"github.com/centrifuge/centrifuge-protobufs/gen/go/p2p"
-	"strings"
 
 	"github.com/centrifuge/centrifuge-protobufs/gen/go/coredocument"
 	"github.com/centrifuge/go-centrifuge/errors"
@@ -239,10 +240,7 @@
 		proof.SortedHashes = append(proof.SortedHashes, signingRootProofHashes...)
 		proofs = append(proofs, &proof)
 	}
-<<<<<<< HEAD
-
-=======
->>>>>>> bbd71d7b
+
 	return proofs, nil
 }
 
@@ -713,7 +711,6 @@
 	return nil
 }
 
-
 //DocumentAccessValidator validates the GetDocument request against the AccessType indicated in the request
 
 func (m *CoreDocumentModel) ValidateDocumentAccess(docReq *p2ppb.GetDocumentRequest, requesterCentID identity.CentID) error {
