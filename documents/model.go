--- conflicted
+++ resolved
@@ -1,363 +1,24 @@
 package documents
 
 import (
-<<<<<<< HEAD
-	"bytes"
-	"crypto/sha256"
-	"strings"
-
-	"github.com/golang/protobuf/proto"
-
-=======
->>>>>>> 5d8ca062
 	"github.com/centrifuge/centrifuge-protobufs/gen/go/coredocument"
 	"github.com/centrifuge/go-centrifuge/identity"
 	"github.com/centrifuge/go-centrifuge/storage"
 	"github.com/centrifuge/precise-proofs/proofs/proto"
-<<<<<<< HEAD
-	"github.com/ethereum/go-ethereum/common/hexutil"
-)
-
-const (
-	// CDRootField represents the coredocument root property of a tree
-	CDRootField = "cd_root"
-	// DataRootField represents the data root property of a tree
-	DataRootField = "data_root"
-	// DocumentTypeField represents the doc type property of a tree
-	DocumentTypeField = "document_type"
-	// SignaturesField represents the signatures_data_root property of a tree
-	SignatureDataRootField = "signatures_data_root"
-	// SigningRootField represents the signature root property of a tree
-	SigningRootField = "signing_root"
-)
-
-var compactProperties = map[string][]byte{
-	CDRootField:       {0, 0, 0, 7},
-	DataRootField:     {0, 0, 0, 5},
-	DocumentTypeField: {0, 0, 0, 100},
-	SignatureDataRootField:   {0, 0, 0, 6},
-	SigningRootField:  {0, 0, 0, 10},
-}
-
-=======
 	"github.com/ethereum/go-ethereum/common"
 )
 
->>>>>>> 5d8ca062
 // Model is an interface to abstract away model specificness like invoice or purchaseOrder
 // The interface can cast into the type specified by the model if required
 // It should only handle protocol-level Document actions
 type Model interface {
 	storage.Model
 
-<<<<<<< HEAD
-	// Get the ID of the document represented by this model
-	ID() ([]byte, error)
-
-	// PackCoreDocument packs the implementing document into a core document
-	// should create the identifiers for the core document if not present
-	PackCoreDocument() (*coredocumentpb.CoreDocument, error)
-
-	// UnpackCoreDocument must return the document.Model
-	// assumes that core document has valid identifiers set
-	UnpackCoreDocument(cd *coredocumentpb.CoreDocument) error
-
-	// CalculateDataRoot calculates the dataroot of precise-proofs tree of the model
-	CalculateDataRoot() ([]byte, error)
-
-	// CreateProofs creates precise-proofs for given fields
-	CreateProofs(fields []string) (coreDoc *coredocumentpb.CoreDocument, proofs []*proofspb.Proof, err error)
-}
-
-// CoreDocumentModel contains methods which handle all interactions mutating or reading from a core document
-// Access to a core document should always go through this model
-type CoreDocumentModel struct {
-	Document *coredocumentpb.CoreDocument
-}
-
-const (
-	// ErrZeroCollaborators error when no collaborators are passed
-	ErrZeroCollaborators = errors.Error("require at least one collaborator")
-)
-
-// NewDefaultTree returns a DocumentTree with default opts
-func NewDefaultTree(salts *proofs.Salts) *proofs.DocumentTree {
-	return NewDefaultTreeWithPrefix(salts, "", nil)
-}
-
-// NewDefaultTreeWithPrefix returns a DocumentTree with default opts passing a prefix to the tree leaves
-func NewDefaultTreeWithPrefix(salts *proofs.Salts, prefix string, compactPrefix []byte) *proofs.DocumentTree {
-	var prop proofs.Property
-	if prefix != "" {
-		prop = NewLeafProperty(prefix, compactPrefix)
-	}
-
-	t := proofs.NewDocumentTree(proofs.TreeOptions{CompactProperties: true, EnableHashSorting: true, Hash: sha256.New(), ParentPrefix: prop, Salts: salts})
-	return &t
-}
-
-// NewLeafProperty returns a proof property with the literal and the compact
-func NewLeafProperty(literal string, compact []byte) proofs.Property {
-	return proofs.NewProperty(literal, compact...)
-}
-
-// NewCoreDocModel returns a new CoreDocumentModel
-// Note: collaborators and salts are to be filled by the caller
-func NewCoreDocModel() *CoreDocumentModel {
-	id := utils.RandomSlice(32)
-	cd := &coredocumentpb.CoreDocument{
-		DocumentIdentifier: id,
-		CurrentVersion:     id,
-		NextVersion:        utils.RandomSlice(32),
-		SignatureData:      new(coredocumentpb.SignatureData),
-	}
-	return &CoreDocumentModel{
-		cd,
-	}
-}
-
-// PrepareNewVersion creates a new CoreDocumentModel with the version fields updated
-// Adds collaborators and fills salts
-// Note: new collaborators are added to the list with old collaborators.
-//TODO: this will change when collaborators are moved down to next level
-func (m *CoreDocumentModel) PrepareNewVersion(collaborators []string) (*CoreDocumentModel, error) {
-	ndm := NewCoreDocModel()
-	ncd := ndm.Document
-	ocd := m.Document
-	ucs, err := fetchUniqueCollaborators(ocd.Collaborators, collaborators)
-	if err != nil {
-		return nil, errors.New("failed to decode collaborator: %v", err)
-	}
-
-	cs := ncd.Collaborators
-	for _, c := range ucs {
-		c := c
-		cs = append(cs, c[:])
-	}
-
-	ncd.Collaborators = cs
-
-	// copy read rules and roles
-	ncd.Roles = m.Document.Roles
-	ncd.ReadRules = m.Document.ReadRules
-	err = ndm.addCollaboratorsToReadSignRules(ucs)
-	if err != nil {
-		return nil, err
-	}
-	_, err = ndm.getCoreDocumentSalts()
-
-	if err != nil {
-		return nil, err
-	}
-
-	if ocd.DocumentIdentifier == nil {
-		return nil, errors.New("Document.DocumentIdentifier is nil")
-	}
-	ncd.DocumentIdentifier = ocd.DocumentIdentifier
-
-	if ocd.CurrentVersion == nil {
-		return nil, errors.New("Document.CurrentVersion is nil")
-	}
-	ncd.PreviousVersion = ocd.CurrentVersion
-
-	if ocd.NextVersion == nil {
-		return nil, errors.New("Document.NextVersion is nil")
-	}
-
-	ncd.CurrentVersion = ocd.NextVersion
-	ncd.NextVersion = utils.RandomSlice(32)
-	if ocd.DocumentRoot == nil {
-		return nil, errors.New("DocumentRoot is nil")
-	}
-	ncd.PreviousRoot = ocd.DocumentRoot
-
-	return ndm, nil
-}
-
-// CreateProofs util function that takes document data tree, coreDocument and a list fo fields and generates proofs
-func (m *CoreDocumentModel) CreateProofs(dataTree *proofs.DocumentTree, fields []string) (proofs []*proofspb.Proof, err error) {
-	signingRootProofHashes, err := m.getSigningRootProofHashes()
-	if err != nil {
-		return nil, errors.New("createProofs error %v", err)
-	}
-
-	cdtree, err := m.GetCoreDocTree()
-	if err != nil {
-		return nil, errors.New("createProofs error %v", err)
-	}
-
-	dataRoot := dataTree.RootHash()
-	cdRoot := cdtree.RootHash()
-
-	// We support fields that belong to different document trees, as we do not prepend a tree prefix to the field, the approach
-	// is to try in both trees to find the field and create the proof accordingly
-	for _, field := range fields {
-		proof, err := dataTree.CreateProof(field)
-		if err != nil {
-			if strings.Contains(err.Error(), "No such field") {
-				proof, err = cdtree.CreateProof(field)
-				if err != nil {
-					return nil, errors.New("createProofs error %v", err)
-				}
-				proof.SortedHashes = append(proof.SortedHashes, dataRoot)
-			} else {
-				return nil, errors.New("createProofs error %v", err)
-			}
-		} else {
-			proof.SortedHashes = append(proof.SortedHashes, cdRoot)
-		}
-		proof.SortedHashes = append(proof.SortedHashes, signingRootProofHashes...)
-		proofs = append(proofs, &proof)
-	}
-
-	return proofs, nil
-}
-
-// GetCoreDocTree returns the merkle tree for the coredoc root
-func (m *CoreDocumentModel) GetCoreDocTree() (tree *proofs.DocumentTree, err error) {
-	document := m.Document
-	h := sha256.New()
-	tree = NewDefaultTree(ConvertToProofSalts(m.Document.CoredocumentSalts))
-	err = tree.AddLeavesFromDocument(document)
-	if err != nil {
-		return nil, err
-	}
-
-	if document.EmbeddedData == nil {
-		return nil, errors.New("EmbeddedData cannot be nil when generating signing tree")
-	}
-	// Adding document type as it is an excluded field in the tree
-	documentTypeNode := proofs.LeafNode{
-		Property: NewLeafProperty(DocumentTypeField, compactProperties[DocumentTypeField]),
-		Salt:     make([]byte, 32),
-		Value:    []byte(document.EmbeddedData.TypeUrl),
-	}
-
-	err = documentTypeNode.HashNode(h, true)
-	if err != nil {
-		return nil, err
-	}
-
-	err = tree.AddLeaf(documentTypeNode)
-	if err != nil {
-		return nil, err
-	}
-
-	err = tree.Generate()
-	if err != nil {
-		return nil, err
-	}
-	return tree, nil
-}
-
-// GetDocumentSigningTree returns the merkle tree for the signing root
-func (m *CoreDocumentModel) GetDocumentSigningTree(dataRoot []byte) (tree *proofs.DocumentTree, err error) {
-	// coredoc tree
-	coreDocTree, err := m.GetCoreDocTree()
-	if err != nil {
-		return nil, err
-	}
-
-	// create the signing tree with data root and coredoc root as siblings
-	tree = NewDefaultTree(ConvertToProofSalts(m.Document.CoredocumentSalts))
-	err = tree.AddLeaves([]proofs.LeafNode{
-		{
-			Property: NewLeafProperty(DataRootField, compactProperties[DataRootField]),
-			Hash:     dataRoot,
-			Hashed:   true,
-		},
-		{
-			Property: NewLeafProperty(CDRootField, compactProperties[CDRootField]),
-			Hash:     coreDocTree.RootHash(),
-			Hashed:   true,
-		},
-	})
-
-	if err != nil {
-		return nil, err
-	}
-
-	err = tree.Generate()
-	if err != nil {
-		return nil, err
-	}
-
-	return tree, nil
-}
-
-func (m *CoreDocumentModel) getSignatureDataSalts() ([]*coredocumentpb.DocumentSalt, error) {
-	if m.Document.SignatureDataSalts == nil {
-		proofSalts, err := GenerateNewSalts(m.Document.SignatureData, "", nil)
-		if err != nil {
-			return nil, err
-		}
-		m.Document.SignatureDataSalts = ConvertToProtoSalts(proofSalts)
-	}
-	return m.Document.SignatureDataSalts, nil
-}
-
-func (m *CoreDocumentModel) GetSignatureDataTree() (*proofs.DocumentTree, error) {
-	//signatureSalts, err := m.getSignatureDataSalts()
-	tree := NewDefaultTree(ConvertToProofSalts(m.Document.SignatureDataSalts))
-
-	err := tree.AddLeavesFromDocument(m.Document.SignatureData)
-	if err != nil {
-		return nil, err
-	}
-
-	err = tree.Generate()
-	if err != nil {
-		return nil, err
-	}
-	return tree, nil
-}
-
-// GetDocumentRootTree returns the merkle tree for the document root
-func (m *CoreDocumentModel) GetDocumentRootTree() (tree *proofs.DocumentTree, err error) {
-	document := m.Document
-	tree = NewDefaultTree(ConvertToProofSalts(document.CoredocumentSalts))
-
-	// The first leaf added is the signing_root
-	err = tree.AddLeaf(proofs.LeafNode{Hash: document.SigningRoot, Hashed: true, Property: NewLeafProperty(SigningRootField, compactProperties[SigningRootField])})
-	if err != nil {
-		return nil, err
-	}
-
-	signatureTree, err := m.GetSignatureDataTree()
-	if err != nil {
-		return nil, err
-	}
-	// The second leaf added is the signatures_data_root
-	err = tree.AddLeaf(proofs.LeafNode{Hash: signatureTree.RootHash(), Hashed: true, Property: NewLeafProperty(SignatureDataRootField, compactProperties[SignatureDataRootField])})
-	if err != nil {
-		return nil, err
-	}
-
-	err = tree.Generate()
-	if err != nil {
-		return nil, err
-	}
-	return tree, nil
-}
-
-// CalculateDocumentRoot calculates the document root of the core document
-func (m *CoreDocumentModel) CalculateDocumentRoot() error {
-	document := m.Document
-	if len(document.SigningRoot) != 32 {
-		return errors.New("signing root invalid")
-	}
-
-	tree, err := m.GetDocumentRootTree()
-	if err != nil {
-		return err
-	}
-=======
 	// ID returns the Document identifier
 	ID() []byte
 
 	// CurrentVersion returns the current version identifier of the Document
 	CurrentVersion() []byte
->>>>>>> 5d8ca062
 
 	// PreviousVersion returns the previous version identifier of the Document
 	PreviousVersion() []byte
@@ -375,64 +36,8 @@
 	// DocumentType returns the type of the Document
 	DocumentType() string
 
-<<<<<<< HEAD
-	protoSalts := make([]*coredocumentpb.DocumentSalt, len(*proofSalts))
-	for i, pSalt := range *proofSalts {
-		protoSalts[i] = &coredocumentpb.DocumentSalt{Value: pSalt.Value, Compact: pSalt.Compact}
-	}
-
-	return protoSalts
-}
-
-// ConvertToProofSalts converts protocolSalts into proofSalts
-func ConvertToProofSalts(protoSalts []*coredocumentpb.DocumentSalt) *proofs.Salts {
-	if protoSalts == nil {
-		return nil
-	}
-
-	proofSalts := make(proofs.Salts, len(protoSalts))
-	for i, pSalt := range protoSalts {
-		proofSalts[i] = proofs.Salt{Value: pSalt.Value, Compact: pSalt.Compact}
-	}
-
-	return &proofSalts
-}
-
-// getCoreDocumentSalts creates a new coredocument.Salts and fills it in case that is not initialized yet
-func (m *CoreDocumentModel) getCoreDocumentSalts() ([]*coredocumentpb.DocumentSalt, error) {
-	_, err := m.getSignatureDataSalts()
-	if err != nil {
-		return nil, err
-	}
-	if m.Document.CoredocumentSalts == nil {
-		pSalts, err := GenerateNewSalts(m.Document, "", nil)
-		if err != nil {
-			return nil, err
-		}
-		m.Document.CoredocumentSalts = ConvertToProtoSalts(pSalts)
-	}
-	return m.Document.CoredocumentSalts, nil
-}
-
-// initReadRules initiates the read rules for a given CoreDocumentModel.
-// Collaborators are given Read_Sign action.
-// if the rules are created already, this is a no-op.
-func (m *CoreDocumentModel) initReadRules(collabs []identity.CentID) error {
-	cd := m.Document
-	if len(cd.Roles) > 0 && len(cd.ReadRules) > 0 {
-		return nil
-	}
-
-	if len(collabs) < 1 {
-		return ErrZeroCollaborators
-	}
-
-	return m.addCollaboratorsToReadSignRules(collabs)
-}
-=======
 	// CalculateDataRoot calculates the data root of the model.
 	CalculateDataRoot() ([]byte, error)
->>>>>>> 5d8ca062
 
 	// CalculateSigningRoot calculates the signing root of the model.
 	CalculateSigningRoot() ([]byte, error)
