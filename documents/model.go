package documents

import (
	"bytes"
	"crypto/sha256"
	"strings"

	"github.com/golang/protobuf/proto"

	"github.com/centrifuge/centrifuge-protobufs/gen/go/coredocument"
	"github.com/centrifuge/go-centrifuge/errors"
	"github.com/centrifuge/go-centrifuge/identity"
	"github.com/centrifuge/go-centrifuge/storage"
	"github.com/centrifuge/go-centrifuge/utils"
	"github.com/centrifuge/precise-proofs/proofs"
	"github.com/centrifuge/precise-proofs/proofs/proto"
	"github.com/ethereum/go-ethereum/common/hexutil"
)

const (
	// CDRootField represents the coredocument root property of a tree
	CDRootField = "cd_root"
	// DataRootField represents the data root property of a tree
	DataRootField = "data_root"
	// DocumentTypeField represents the doc type property of a tree
	DocumentTypeField = "document_type"
	// SignaturesField represents the signatures property of a tree
	SignaturesField = "signatures"
	// SigningRootField represents the signature root property of a tree
	SigningRootField = "signing_root"
)

var compactProperties = map[string][]byte{
	CDRootField:       {0, 0, 0, 7},
	DataRootField:     {0, 0, 0, 5},
	DocumentTypeField: {0, 0, 0, 100},
	SignaturesField:   {0, 0, 0, 6},
	SigningRootField:  {0, 0, 0, 10},
}

// Model is an interface to abstract away model specificness like invoice or purchaseOrder
// The interface can cast into the type specified by the model if required
// It should only handle protocol-level Document actions
type Model interface {
	storage.Model

	// Get the ID of the document represented by this model
	ID() ([]byte, error)

	// PackCoreDocument packs the implementing document into a core document
	// should create the identifiers for the core document if not present
	PackCoreDocument() (*coredocumentpb.CoreDocument, error)

	// UnpackCoreDocument must return the document.Model
	// assumes that core document has valid identifiers set
	UnpackCoreDocument(cd *coredocumentpb.CoreDocument) error

	// CalculateDataRoot calculates the dataroot of precise-proofs tree of the model
	CalculateDataRoot() ([]byte, error)

	// CreateProofs creates precise-proofs for given fields
	CreateProofs(fields []string) (coreDoc *coredocumentpb.CoreDocument, proofs []*proofspb.Proof, err error)
}

// CoreDocumentModel contains methods which handle all interactions mutating or reading from a core document
// Access to a core document should always go through this model
type CoreDocumentModel struct {
	Document *coredocumentpb.CoreDocument
}

const (
	// ErrZeroCollaborators error when no collaborators are passed
	ErrZeroCollaborators = errors.Error("require at least one collaborator")
)

// NewDefaultTree returns a DocumentTree with default opts
func NewDefaultTree(salts *proofs.Salts) *proofs.DocumentTree {
	return NewDefaultTreeWithPrefix(salts, "", nil)
}

// NewDefaultTreeWithPrefix returns a DocumentTree with default opts passing a prefix to the tree leaves
func NewDefaultTreeWithPrefix(salts *proofs.Salts, prefix string, compactPrefix []byte) *proofs.DocumentTree {
	var prop proofs.Property
	if prefix != "" {
		prop = NewLeafProperty(prefix, compactPrefix)
	}

	t := proofs.NewDocumentTree(proofs.TreeOptions{CompactProperties: true, EnableHashSorting: true, Hash: sha256.New(), ParentPrefix: prop, Salts: salts})
	return &t
}

// NewLeafProperty returns a proof property with the literal and the compact
func NewLeafProperty(literal string, compact []byte) proofs.Property {
	return proofs.NewProperty(literal, compact...)
}

// NewCoreDocModel returns a new CoreDocumentModel
// Note: collaborators and salts are to be filled by the caller
func NewCoreDocModel() *CoreDocumentModel {
	id := utils.RandomSlice(32)
	cd := &coredocumentpb.CoreDocument{
		DocumentIdentifier: id,
		CurrentVersion:     id,
		NextVersion:        utils.RandomSlice(32),
		SignatureData:      new(coredocumentpb.SignatureData),
	}
	return &CoreDocumentModel{
		cd,
	}
}

// PrepareNewVersion creates a new CoreDocumentModel with the version fields updated
// Adds collaborators and fills salts
// Note: new collaborators are added to the list with old collaborators.
//TODO: this will change when collaborators are moved down to next level
func (m *CoreDocumentModel) PrepareNewVersion(collaborators []string) (*CoreDocumentModel, error) {
	ndm := NewCoreDocModel()
	ncd := ndm.Document
	ocd := m.Document
	ucs, err := fetchUniqueCollaborators(ocd.Collaborators, collaborators)
	if err != nil {
		return nil, errors.New("failed to decode collaborator: %v", err)
	}

	cs := ncd.Collaborators
	for _, c := range ucs {
		c := c
		cs = append(cs, c[:])
	}

	ncd.Collaborators = cs

	// copy read rules and roles
	ncd.Roles = m.Document.Roles
	ncd.ReadRules = m.Document.ReadRules
	err = ndm.addCollaboratorsToReadSignRules(ucs)
	if err != nil {
		return nil, err
	}
	_, err = ndm.getCoreDocumentSalts()

	if err != nil {
		return nil, err
	}

	if ocd.DocumentIdentifier == nil {
		return nil, errors.New("Document.DocumentIdentifier is nil")
	}
	ncd.DocumentIdentifier = ocd.DocumentIdentifier

	if ocd.CurrentVersion == nil {
		return nil, errors.New("Document.CurrentVersion is nil")
	}
	ncd.PreviousVersion = ocd.CurrentVersion

	if ocd.NextVersion == nil {
		return nil, errors.New("Document.NextVersion is nil")
	}

	ncd.CurrentVersion = ocd.NextVersion
	ncd.NextVersion = utils.RandomSlice(32)
	if ocd.DocumentRoot == nil {
		return nil, errors.New("DocumentRoot is nil")
	}
	ncd.PreviousRoot = ocd.DocumentRoot

	return ndm, nil
}

// CreateProofs util function that takes document data tree, coreDocument and a list fo fields and generates proofs
func (m *CoreDocumentModel) CreateProofs(dataTree *proofs.DocumentTree, fields []string) (proofs []*proofspb.Proof, err error) {
	signingRootProofHashes, err := m.getSigningRootProofHashes()
	if err != nil {
		return nil, errors.New("createProofs error %v", err)
	}

	cdtree, err := m.GetCoreDocTree()
	if err != nil {
		return nil, errors.New("createProofs error %v", err)
	}

	dataRoot := dataTree.RootHash()
	cdRoot := cdtree.RootHash()

	// We support fields that belong to different document trees, as we do not prepend a tree prefix to the field, the approach
	// is to try in both trees to find the field and create the proof accordingly
	for _, field := range fields {
		proof, err := dataTree.CreateProof(field)
		if err != nil {
			if strings.Contains(err.Error(), "No such field") {
				proof, err = cdtree.CreateProof(field)
				if err != nil {
					return nil, errors.New("createProofs error %v", err)
				}
				proof.SortedHashes = append(proof.SortedHashes, dataRoot)
			} else {
				return nil, errors.New("createProofs error %v", err)
			}
		} else {
			proof.SortedHashes = append(proof.SortedHashes, cdRoot)
		}
		proof.SortedHashes = append(proof.SortedHashes, signingRootProofHashes...)
		proofs = append(proofs, &proof)
	}

	return proofs, nil
}

// GetCoreDocTree returns the merkle tree for the coredoc root
func (m *CoreDocumentModel) GetCoreDocTree() (tree *proofs.DocumentTree, err error) {
	document := m.Document
	h := sha256.New()
	tree = NewDefaultTree(ConvertToProofSalts(m.Document.CoredocumentSalts))
	err = tree.AddLeavesFromDocument(document)
	if err != nil {
		return nil, err
	}

	if document.EmbeddedData == nil {
		return nil, errors.New("EmbeddedData cannot be nil when generating signing tree")
	}
	// Adding document type as it is an excluded field in the tree
	documentTypeNode := proofs.LeafNode{
		Property: NewLeafProperty(DocumentTypeField, compactProperties[DocumentTypeField]),
		Salt:     make([]byte, 32),
		Value:    []byte(document.EmbeddedData.TypeUrl),
	}

	err = documentTypeNode.HashNode(h, true)
	if err != nil {
		return nil, err
	}

	err = tree.AddLeaf(documentTypeNode)
	if err != nil {
		return nil, err
	}

	err = tree.Generate()
	if err != nil {
		return nil, err
	}
	return tree, nil
}

// GetDocumentSigningTree returns the merkle tree for the signing root
func (m *CoreDocumentModel) GetDocumentSigningTree(dataRoot []byte) (tree *proofs.DocumentTree, err error) {
	// coredoc tree
	coreDocTree, err := m.GetCoreDocTree()
	if err != nil {
		return nil, err
	}

	// create the signing tree with data root and coredoc root as siblings
	tree = NewDefaultTree(ConvertToProofSalts(m.Document.CoredocumentSalts))
	err = tree.AddLeaves([]proofs.LeafNode{
		{
			Property: NewLeafProperty(DataRootField, compactProperties[DataRootField]),
			Hash:     dataRoot,
			Hashed:   true,
		},
		{
			Property: NewLeafProperty(CDRootField, compactProperties[CDRootField]),
			Hash:     coreDocTree.RootHash(),
			Hashed:   true,
		},
	})

	if err != nil {
		return nil, err
	}

	err = tree.Generate()
	if err != nil {
		return nil, err
	}

	return tree, nil
}

func (m *CoreDocumentModel) getSignatureDataSalts() (*coredocumentpb.SignatureDataSalts, error) {
	if m.Document.SignatureDataSalts == nil {
		signatureSalts := new(coredocumentpb.SignatureDataSalts)
		proofs.Salts{}
		err := proofs.FillSalts(m.Document.SignatureData, signatureSalts)
		if err != nil {
			return nil, err
		}
		m.Document.SignatureDataSalts = signatureSalts
	}
	return m.Document.SignatureDataSalts, nil
}

func (m *CoreDocumentModel) GetSignatureDataTree() (*proofs.DocumentTree, error) {
	h := sha256.New()
	tree := proofs.NewDocumentTree(proofs.TreeOptions{EnableHashSorting: true, Hash: h})
	signatureSalts, err := m.getSignatureDataSalts()
	if err != nil {
		return nil, err
	}

	//if len(m.Document.SignatureData.Signatures) == 0 {
	//	err = tree.AddLeaf(proofs.LeafNode{Hash: []byte{0,0,0,0,0,0,0,0,0,0,0,0,0,0,0,0,0,0,0,0,0,0,0,0,0,0,0,0,0,0,0,0}, Hashed: true, Property: proofs.NewProperty("signature_data_root")})
	//	if err != nil {
	//		return nil, err
	//	}
	//	err = tree.AddLeaf(proofs.LeafNode{Hash: []byte{0,0,0,0,0,0,0,0,0,0,0,0,0,0,0,0,0,0,0,0,0,0,0,0,0,0,0,0,0,0,0,0}, Hashed: true, Property: proofs.NewProperty("signature_data_root1")})
	//	if err != nil {
	//		return nil, err
	//	}
	//} else {
		err = tree.AddLeavesFromDocument(m.Document.SignatureData, signatureSalts)
		if err != nil {
			return nil, err
		}
	//}

	err = tree.Generate()
	if err != nil {
		return nil, err
	}
	return &tree, nil
}

// GetDocumentRootTree returns the merkle tree for the document root
func (m *CoreDocumentModel) GetDocumentRootTree() (tree *proofs.DocumentTree, err error) {
	document := m.Document
	h := sha256.New()
	tree = NewDefaultTree(ConvertToProofSalts(document.CoredocumentSalts))

	// The first leave added is the signing_root
	err = tree.AddLeaf(proofs.LeafNode{Hash: document.SigningRoot, Hashed: true, Property: NewLeafProperty(SigningRootField, compactProperties[SigningRootField])})
	if err != nil {
		return nil, err
	}
<<<<<<< HEAD

	signatureTree, err := m.GetSignatureDataTree()
	if err != nil {
		return nil, err
	}
	// The second leave added is the signature_data_root
	err = tree.AddLeaf(proofs.LeafNode{Hash: signatureTree.RootHash(), Hashed: true, Property: proofs.NewProperty("signature_data_root")})
=======
	// For every signature we create a LeafNode
	sigProperty := NewLeafProperty(SignaturesField, compactProperties[SignaturesField])
	sigLeafList := make([]proofs.LeafNode, len(document.Signatures)+1)
	sigLengthNode := proofs.LeafNode{
		Property: sigProperty.LengthProp(proofs.DefaultSaltsLengthSuffix),
		Salt:     make([]byte, 32),
		Value:    []byte(fmt.Sprintf("%d", len(document.Signatures))),
	}
	err = sigLengthNode.HashNode(h, true)
	if err != nil {
		return nil, err
	}
	sigLeafList[0] = sigLengthNode
	for i, sig := range document.Signatures {
		payload := sha256.Sum256(append(sig.EntityId, append(sig.PublicKey, sig.Signature...)...))
		leaf := proofs.LeafNode{
			Hash:     payload[:],
			Hashed:   true,
			Property: sigProperty.SliceElemProp(proofs.FieldNumForSliceLength(i)),
		}
		err = leaf.HashNode(h, true)
		if err != nil {
			return nil, err
		}
		sigLeafList[i+1] = leaf
	}
	err = tree.AddLeaves(sigLeafList)
>>>>>>> 0956e7a4
	if err != nil {
		return nil, err
	}

	err = tree.Generate()
	if err != nil {
		return nil, err
	}
	return tree, nil
}

// CalculateDocumentRoot calculates the document root of the core document
func (m *CoreDocumentModel) CalculateDocumentRoot() error {
	document := m.Document
	if len(document.SigningRoot) != 32 {
		return errors.New("signing root invalid")
	}

	tree, err := m.GetDocumentRootTree()
	if err != nil {
		return err
	}

	document.DocumentRoot = tree.RootHash()
	return nil
}

// getDataProofHashes returns the hashes needed to create a proof from DataRoot to SigningRoot. This method is used
// to create field proofs
func (m *CoreDocumentModel) getDataProofHashes(dataRoot []byte) (hashes [][]byte, err error) {
	tree, err := m.GetDocumentSigningTree(dataRoot)
	if err != nil {
		return
	}

	signingProof, err := tree.CreateProof("data_root")
	if err != nil {
		return
	}

	rootProofHashes, err := m.getSigningRootProofHashes()
	if err != nil {
		return
	}

	return append(signingProof.SortedHashes, rootProofHashes...), err
}

// getSigningRootProofHashes returns the hashes needed to create a proof for fields from SigningRoot to DocumentRoot. This method is used
// to create field proofs
func (m *CoreDocumentModel) getSigningRootProofHashes() (hashes [][]byte, err error) {
	tree, err := m.GetDocumentRootTree()
	if err != nil {
		return
	}
	rootProof, err := tree.CreateProof("signing_root")
	if err != nil {
		return
	}
	return rootProof.SortedHashes, err
}

// CalculateSigningRoot calculates the signing root of the core document
func (m *CoreDocumentModel) CalculateSigningRoot(dataRoot []byte) error {
	doc := m.Document
	tree, err := m.GetDocumentSigningTree(dataRoot)
	if err != nil {
		return err
	}

	doc.SigningRoot = tree.RootHash()
	return nil
}

// AccountCanRead validate if the core document can be read by the account .
// Returns an error if not.
func (m *CoreDocumentModel) AccountCanRead(account identity.CentID) bool {
	// loop though read rules
	return m.findRole(coredocumentpb.Action_ACTION_READ_SIGN, func(role *coredocumentpb.Role) bool {
		return isAccountInRole(role, account)
	})
}

// GenerateNewSalts generates salts for new document
func GenerateNewSalts(document proto.Message, prefix string, compactPrefix []byte) (*proofs.Salts, error) {
	docSalts := &proofs.Salts{}
	t := NewDefaultTreeWithPrefix(docSalts, prefix, compactPrefix)
	err := t.AddLeavesFromDocument(document)
	if err != nil {
		return nil, err
	}
	return docSalts, nil
}

// ConvertToProtoSalts converts proofSalts into protocolSalts
func ConvertToProtoSalts(proofSalts *proofs.Salts) []*coredocumentpb.DocumentSalt {
	if proofSalts == nil {
		return nil
	}

	protoSalts := make([]*coredocumentpb.DocumentSalt, len(*proofSalts))
	for i, pSalt := range *proofSalts {
		protoSalts[i] = &coredocumentpb.DocumentSalt{Value: pSalt.Value, Compact: pSalt.Compact}
	}

	return protoSalts
}

// ConvertToProofSalts converts protocolSalts into proofSalts
func ConvertToProofSalts(protoSalts []*coredocumentpb.DocumentSalt) *proofs.Salts {
	if protoSalts == nil {
		return nil
	}

	proofSalts := make(proofs.Salts, len(protoSalts))
	for i, pSalt := range protoSalts {
		proofSalts[i] = proofs.Salt{Value: pSalt.Value, Compact: pSalt.Compact}
	}

	return &proofSalts
}

// getCoreDocumentSalts creates a new coredocument.Salts and fills it in case that is not initialized yet
func (m *CoreDocumentModel) getCoreDocumentSalts() ([]*coredocumentpb.DocumentSalt, error) {
	if m.Document.CoredocumentSalts == nil {
		pSalts, err := GenerateNewSalts(m.Document, "", nil)
		if err != nil {
			return nil, err
		}
		m.Document.CoredocumentSalts = ConvertToProtoSalts(pSalts)
	}
	return m.Document.CoredocumentSalts, nil
}

// initReadRules initiates the read rules for a given CoreDocumentModel.
// Collaborators are given Read_Sign action.
// if the rules are created already, this is a no-op.
func (m *CoreDocumentModel) initReadRules(collabs []identity.CentID) error {
	cd := m.Document
	if len(cd.Roles) > 0 && len(cd.ReadRules) > 0 {
		return nil
	}

	if len(collabs) < 1 {
		return ErrZeroCollaborators
	}

	return m.addCollaboratorsToReadSignRules(collabs)
}

// addNewRule creates a new rule as per the role and action.
func (m *CoreDocumentModel) addNewRule(role *coredocumentpb.Role, action coredocumentpb.Action) {
	cd := m.Document
	cd.Roles = append(cd.Roles, role)

	rule := new(coredocumentpb.ReadRule)
	rule.Roles = append(rule.Roles, role.RoleKey)
	rule.Action = action
	cd.ReadRules = append(cd.ReadRules, rule)
}

// findRole calls OnRole for every role,
// if onRole returns true, returns true
// else returns false
func (m *CoreDocumentModel) findRole(action coredocumentpb.Action, onRole func(role *coredocumentpb.Role) bool) bool {
	cd := m.Document
	for _, rule := range cd.ReadRules {
		if rule.Action != action {
			continue
		}

		for _, rk := range rule.Roles {
			role, err := getRole(rk, cd.Roles)
			if err != nil {
				// seems like roles and rules are not in sync
				// skip to next one
				continue
			}

			if onRole(role) {
				return true
			}

		}
	}

	return false
}

// isAccountInRole returns true if account is in the given role as collaborators.
func isAccountInRole(role *coredocumentpb.Role, account identity.CentID) bool {
	for _, id := range role.Collaborators {
		if bytes.Equal(id, account[:]) {
			return true
		}
	}

	return false
}

func getRole(key []byte, roles []*coredocumentpb.Role) (*coredocumentpb.Role, error) {
	for _, role := range roles {
		if utils.IsSameByteSlice(role.RoleKey, key) {
			return role, nil
		}
	}

	return nil, errors.New("role %d not found", key)
}

func (m *CoreDocumentModel) addCollaboratorsToReadSignRules(collabs []identity.CentID) error {
	if len(collabs) == 0 {
		return nil
	}
	// create a role for given collaborators
	role := new(coredocumentpb.Role)
	cd := m.Document
	rk, err := utils.ConvertIntToByte32(len(cd.Roles))
	if err != nil {
		return err
	}
	role.RoleKey = rk[:]
	for _, c := range collabs {
		c := c
		role.Collaborators = append(role.Collaborators, c[:])
	}

	m.addNewRule(role, coredocumentpb.Action_ACTION_READ_SIGN)

	return nil
}

func fetchUniqueCollaborators(oldCollabs [][]byte, newCollabs []string) (ids []identity.CentID, err error) {
	ocsm := make(map[string]struct{})
	for _, c := range oldCollabs {
		ocsm[hexutil.Encode(c)] = struct{}{}
	}

	var uc []string
	for _, c := range newCollabs {
		if _, ok := ocsm[c]; ok {
			continue
		}

		uc = append(uc, c)
	}

	for _, c := range uc {
		id, err := identity.CentIDFromString(c)
		if err != nil {
			return nil, err
		}

		ids = append(ids, id)
	}

	return ids, nil
}<|MERGE_RESOLUTION|>--- conflicted
+++ resolved
@@ -24,8 +24,8 @@
 	DataRootField = "data_root"
 	// DocumentTypeField represents the doc type property of a tree
 	DocumentTypeField = "document_type"
-	// SignaturesField represents the signatures property of a tree
-	SignaturesField = "signatures"
+	// SignaturesField represents the signatures_data_root property of a tree
+	SignatureDataRootField = "signatures_data_root"
 	// SigningRootField represents the signature root property of a tree
 	SigningRootField = "signing_root"
 )
@@ -34,7 +34,7 @@
 	CDRootField:       {0, 0, 0, 7},
 	DataRootField:     {0, 0, 0, 5},
 	DocumentTypeField: {0, 0, 0, 100},
-	SignaturesField:   {0, 0, 0, 6},
+	SignatureDataRootField:   {0, 0, 0, 6},
 	SigningRootField:  {0, 0, 0, 10},
 }
 
@@ -278,98 +278,50 @@
 	return tree, nil
 }
 
-func (m *CoreDocumentModel) getSignatureDataSalts() (*coredocumentpb.SignatureDataSalts, error) {
+func (m *CoreDocumentModel) getSignatureDataSalts() ([]*coredocumentpb.DocumentSalt, error) {
 	if m.Document.SignatureDataSalts == nil {
-		signatureSalts := new(coredocumentpb.SignatureDataSalts)
-		proofs.Salts{}
-		err := proofs.FillSalts(m.Document.SignatureData, signatureSalts)
+		proofSalts, err := GenerateNewSalts(m.Document.SignatureData, "", nil)
 		if err != nil {
 			return nil, err
 		}
-		m.Document.SignatureDataSalts = signatureSalts
+		m.Document.SignatureDataSalts = ConvertToProtoSalts(proofSalts)
 	}
 	return m.Document.SignatureDataSalts, nil
 }
 
 func (m *CoreDocumentModel) GetSignatureDataTree() (*proofs.DocumentTree, error) {
-	h := sha256.New()
-	tree := proofs.NewDocumentTree(proofs.TreeOptions{EnableHashSorting: true, Hash: h})
-	signatureSalts, err := m.getSignatureDataSalts()
-	if err != nil {
-		return nil, err
-	}
-
-	//if len(m.Document.SignatureData.Signatures) == 0 {
-	//	err = tree.AddLeaf(proofs.LeafNode{Hash: []byte{0,0,0,0,0,0,0,0,0,0,0,0,0,0,0,0,0,0,0,0,0,0,0,0,0,0,0,0,0,0,0,0}, Hashed: true, Property: proofs.NewProperty("signature_data_root")})
-	//	if err != nil {
-	//		return nil, err
-	//	}
-	//	err = tree.AddLeaf(proofs.LeafNode{Hash: []byte{0,0,0,0,0,0,0,0,0,0,0,0,0,0,0,0,0,0,0,0,0,0,0,0,0,0,0,0,0,0,0,0}, Hashed: true, Property: proofs.NewProperty("signature_data_root1")})
-	//	if err != nil {
-	//		return nil, err
-	//	}
-	//} else {
-		err = tree.AddLeavesFromDocument(m.Document.SignatureData, signatureSalts)
-		if err != nil {
-			return nil, err
-		}
-	//}
+	//signatureSalts, err := m.getSignatureDataSalts()
+	tree := NewDefaultTree(ConvertToProofSalts(m.Document.SignatureDataSalts))
+
+	err := tree.AddLeavesFromDocument(m.Document.SignatureData)
+	if err != nil {
+		return nil, err
+	}
 
 	err = tree.Generate()
 	if err != nil {
 		return nil, err
 	}
-	return &tree, nil
+	return tree, nil
 }
 
 // GetDocumentRootTree returns the merkle tree for the document root
 func (m *CoreDocumentModel) GetDocumentRootTree() (tree *proofs.DocumentTree, err error) {
 	document := m.Document
-	h := sha256.New()
 	tree = NewDefaultTree(ConvertToProofSalts(document.CoredocumentSalts))
 
-	// The first leave added is the signing_root
+	// The first leaf added is the signing_root
 	err = tree.AddLeaf(proofs.LeafNode{Hash: document.SigningRoot, Hashed: true, Property: NewLeafProperty(SigningRootField, compactProperties[SigningRootField])})
 	if err != nil {
 		return nil, err
 	}
-<<<<<<< HEAD
 
 	signatureTree, err := m.GetSignatureDataTree()
 	if err != nil {
 		return nil, err
 	}
-	// The second leave added is the signature_data_root
-	err = tree.AddLeaf(proofs.LeafNode{Hash: signatureTree.RootHash(), Hashed: true, Property: proofs.NewProperty("signature_data_root")})
-=======
-	// For every signature we create a LeafNode
-	sigProperty := NewLeafProperty(SignaturesField, compactProperties[SignaturesField])
-	sigLeafList := make([]proofs.LeafNode, len(document.Signatures)+1)
-	sigLengthNode := proofs.LeafNode{
-		Property: sigProperty.LengthProp(proofs.DefaultSaltsLengthSuffix),
-		Salt:     make([]byte, 32),
-		Value:    []byte(fmt.Sprintf("%d", len(document.Signatures))),
-	}
-	err = sigLengthNode.HashNode(h, true)
-	if err != nil {
-		return nil, err
-	}
-	sigLeafList[0] = sigLengthNode
-	for i, sig := range document.Signatures {
-		payload := sha256.Sum256(append(sig.EntityId, append(sig.PublicKey, sig.Signature...)...))
-		leaf := proofs.LeafNode{
-			Hash:     payload[:],
-			Hashed:   true,
-			Property: sigProperty.SliceElemProp(proofs.FieldNumForSliceLength(i)),
-		}
-		err = leaf.HashNode(h, true)
-		if err != nil {
-			return nil, err
-		}
-		sigLeafList[i+1] = leaf
-	}
-	err = tree.AddLeaves(sigLeafList)
->>>>>>> 0956e7a4
+	// The second leaf added is the signatures_data_root
+	err = tree.AddLeaf(proofs.LeafNode{Hash: signatureTree.RootHash(), Hashed: true, Property: NewLeafProperty(SignatureDataRootField, compactProperties[SignatureDataRootField])})
 	if err != nil {
 		return nil, err
 	}
