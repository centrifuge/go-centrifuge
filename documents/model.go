--- conflicted
+++ resolved
@@ -200,15 +200,9 @@
 }
 
 // NewWithCollaborators generates new core document, adds collaborators, adds read rules and fills salts
-<<<<<<< HEAD
 func NewWithCollaborators(collaborators []string) (*CoreDocumentModel, error) {
 	m := NewCoreDocModel()
-	ids, err := identity.CentIDsFromStrings(collaborators)
-=======
-func (m *CoreDocumentModel) NewWithCollaborators(collaborators []string) (*CoreDocumentModel, error) {
-	dm := NewCoreDocModel()
 	ids, err := identity.NewDIDsFromStrings(collaborators)
->>>>>>> f99ab737
 	if err != nil {
 		return nil, errors.New("failed to decode collaborator: %v", err)
 	}
@@ -611,7 +605,6 @@
 	return nil, errors.New("role %d not found", key)
 }
 
-<<<<<<< HEAD
 func newRole() *coredocumentpb.Role {
 	role := new(coredocumentpb.Role)
 	rk := utils.RandomSlice(32)
@@ -619,10 +612,8 @@
 	return role
 }
 
-func (m *CoreDocumentModel) addCollaboratorsToReadSignRules(collabs []identity.CentID) error {
-=======
+
 func (m *CoreDocumentModel) addCollaboratorsToReadSignRules(collabs []identity.DID) error {
->>>>>>> f99ab737
 	if len(collabs) == 0 {
 		return nil
 	}
@@ -744,11 +735,7 @@
 }
 
 //ValidateDocumentAccess validates the GetDocument request against the AccessType indicated in the request
-<<<<<<< HEAD
-func (m *CoreDocumentModel) ValidateDocumentAccess(docReq *p2ppb.GetDocumentRequest, peer identity.CentID) error {
-=======
-func (m *CoreDocumentModel) ValidateDocumentAccess(docReq *p2ppb.GetDocumentRequest, requesterCentID identity.DID) error {
->>>>>>> f99ab737
+func (m *CoreDocumentModel) ValidateDocumentAccess(docReq *p2ppb.GetDocumentRequest, peer identity.DID) error {
 	// checks which access type is relevant for the request
 	switch docReq.GetAccessType() {
 	case p2ppb.AccessType_ACCESS_TYPE_REQUESTER_VERIFICATION:
@@ -871,7 +858,7 @@
 	tokenIdentifier := utils.RandomSlice(32)
 	granterID := id.ID[:]
 	roleID := roleKey
-	granteeID, err := identity.CentIDFromString(payload.Grantee)
+	granteeID, err := identity.NewDIDFromString(payload.Grantee)
 	if err != nil {
 		return nil, err
 	}
@@ -924,7 +911,7 @@
 }
 
 // ATOwnerCanRead checks that the owner AT can read the document requested
-func (m *CoreDocumentModel) accessTokenOwnerCanRead(docReq *p2ppb.GetDocumentRequest, account identity.CentID) error {
+func (m *CoreDocumentModel) accessTokenOwnerCanRead(docReq *p2ppb.GetDocumentRequest, account identity.DID) error {
 	// check if the access token is present in read rules of the document indicated in the AT request
 	token, err := m.findAT(ACLRead, docReq.AccessTokenRequest.AccessTokenId)
 	if err != nil {
@@ -945,7 +932,7 @@
 }
 
 // validateAT validates that given access token against its signature
-func validateAT(publicKey []byte, token *coredocumentpb.AccessToken, account identity.CentID) error {
+func validateAT(publicKey []byte, token *coredocumentpb.AccessToken, account identity.DID) error {
 	// assemble token message from the token for validation
 	tm, err := assembleTokenMessage(token.Identifier, token.Granter, account[:], token.RoleIdentifier, token.DocumentIdentifier)
 	if err != nil {
