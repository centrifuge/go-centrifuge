package documents

import (
	"bytes"
	"context"
	"fmt"

	"github.com/centrifuge/centrifuge-protobufs/gen/go/coredocument"
	"github.com/centrifuge/go-centrifuge/contextutil"
	"github.com/centrifuge/go-centrifuge/crypto"
	"github.com/centrifuge/go-centrifuge/errors"
	"github.com/centrifuge/go-centrifuge/identity"
	"github.com/centrifuge/go-centrifuge/protobufs/gen/go/document"
	"github.com/centrifuge/go-centrifuge/utils"
	"github.com/centrifuge/precise-proofs/proofs/proto"
	"github.com/ethereum/go-ethereum/common"
	"github.com/ethereum/go-ethereum/common/hexutil"
)

// initReadRules initiates the read rules for a given CoreDocumentModel.
// Collaborators are given Read_Sign action.
// if the rules are created already, this is a no-op.
// if collaborators are empty, it is a no-op
func (cd *CoreDocument) initReadRules(collaborators []identity.DID) {
	if len(cd.Document.Roles) > 0 && len(cd.Document.ReadRules) > 0 {
		return
	}

	if len(collaborators) < 1 {
		return
	}

	cd.addCollaboratorsToReadSignRules(collaborators)
}

// findRole calls OnRole for every role that matches the actions passed in
func findRole(cd coredocumentpb.CoreDocument, onRole func(rridx, ridx int, role *coredocumentpb.Role) bool, actions ...coredocumentpb.Action) bool {
	am := make(map[int32]struct{})
	for _, a := range actions {
		am[int32(a)] = struct{}{}
	}

	for i, rule := range cd.ReadRules {
		if _, ok := am[int32(rule.Action)]; !ok {
			continue
		}

		for j, rk := range rule.Roles {
			role, err := getRole(rk, cd.Roles)
			if err != nil {
				// seems like roles and rules are not in sync
				// skip to next one
				continue
			}

			if onRole(i, j, role) {
				return true
			}

		}
	}

	return false
}

// NFTOwnerCanRead checks if the nft owner/account can read the Document
func (cd *CoreDocument) NFTOwnerCanRead(tokenRegistry TokenRegistry, registry common.Address, tokenID []byte, account identity.DID) error {
	// check if the account can read the doc
	if cd.AccountCanRead(account) {
		return nil
	}

	// check if the nft is present in read rules
	found := findRole(cd.Document, func(_, _ int, role *coredocumentpb.Role) bool {
		_, found := isNFTInRole(role, registry, tokenID)
		return found
	}, coredocumentpb.Action_ACTION_READ)

	if !found {
		return ErrNftNotFound
	}

	// get the owner of the NFT
	owner, err := tokenRegistry.OwnerOf(registry, tokenID)
	if err != nil {
		return errors.New("failed to get NFT owner: %v", err)
	}

	if !bytes.Equal(owner.Bytes(), account[:]) {
		return errors.New("account (%v) not owner of the NFT", account.String())
	}

	return nil
}

// AccountCanRead validate if the core Document can be read by the account .
// Returns an error if not.
func (cd *CoreDocument) AccountCanRead(account identity.DID) bool {
	// loop though read rules, check all the rules
	return findRole(cd.Document, func(_, _ int, role *coredocumentpb.Role) bool {
		_, found := isAccountInRole(role, account)
		return found
	}, coredocumentpb.Action_ACTION_READ, coredocumentpb.Action_ACTION_READ_SIGN)
}

// addNFTToReadRules adds NFT token to the read rules of core Document.
func (cd *CoreDocument) addNFTToReadRules(registry common.Address, tokenID []byte) error {
	nft, err := ConstructNFT(registry, tokenID)
	if err != nil {
		return errors.New("failed to construct NFT: %v", err)
	}

	role := newRole()
	role.Nfts = append(role.Nfts, nft)
	cd.addNewRule(role, coredocumentpb.Action_ACTION_READ)
	return cd.setSalts()
}

// AddNFT returns a new CoreDocument model with nft added to the Core Document. If grantReadAccess is true, the nft is added
// to the read rules.
func (cd *CoreDocument) AddNFT(grantReadAccess bool, registry common.Address, tokenID []byte) (*CoreDocument, error) {
	ncd, err := cd.PrepareNewVersion(nil, false)
	if err != nil {
		return nil, errors.New("failed to prepare new version: %v", err)
	}

	nft := getStoredNFT(ncd.Document.Nfts, registry.Bytes())
	if nft == nil {
		nft = new(coredocumentpb.NFT)
		// add 12 empty bytes
		eb := make([]byte, 12, 12)
		nft.RegistryId = append(registry.Bytes(), eb...)
		ncd.Document.Nfts = append(ncd.Document.Nfts, nft)
	}
	nft.TokenId = tokenID

	if grantReadAccess {
		err = ncd.addNFTToReadRules(registry, tokenID)
		if err != nil {
			return nil, err
		}
	}

	return ncd, ncd.setSalts()
}

// IsNFTMinted checks if the there is an NFT that is minted against this Document in the given registry.
func (cd *CoreDocument) IsNFTMinted(tokenRegistry TokenRegistry, registry common.Address) bool {
	nft := getStoredNFT(cd.Document.Nfts, registry.Bytes())
	if nft == nil {
		return false
	}

	_, err := tokenRegistry.OwnerOf(registry, nft.TokenId)
	return err == nil
}

// CreateNFTProofs generate proofs returns proofs for NFT minting.
func (cd *CoreDocument) CreateNFTProofs(
	docType string,
	account identity.DID,
	registry common.Address,
	tokenID []byte,
	nftUniqueProof, readAccessProof bool) (proofs []*proofspb.Proof, err error) {

	if len(cd.Document.DataRoot) != idSize {
		return nil, ErrDataRootInvalid
	}

	var pfKeys []string
	if nftUniqueProof {
		pk, err := getNFTUniqueProofKey(cd.Document.Nfts, registry)
		if err != nil {
			return nil, err
		}

		pfKeys = append(pfKeys, pk)
	}

	if readAccessProof {
		pks, err := getReadAccessProofKeys(cd.Document, registry, tokenID)
		if err != nil {
			return nil, err
		}

		pfKeys = append(pfKeys, pks...)
	}

	signingRootProofHashes, err := cd.getSigningRootProofHashes()
	if err != nil {
		return nil, errors.New("failed to generate signing root proofs: %v", err)
	}

	cdTree, err := cd.documentTree(docType)
	if err != nil {
		return nil, errors.New("failed to generate core Document tree: %v", err)
	}

	proofs, missedProofs := generateProofs(cdTree, pfKeys, append([][]byte{cd.Document.DataRoot}, signingRootProofHashes...))
	if len(missedProofs) != 0 {
		return nil, errors.New("failed to create proofs for fields %v", missedProofs)
	}

	return proofs, nil
}

// ConstructNFT appends registry and tokenID to byte slice
func ConstructNFT(registry common.Address, tokenID []byte) ([]byte, error) {
	var nft []byte
	// first 20 bytes of registry
	nft = append(nft, registry.Bytes()...)

	// next 32 bytes of the tokenID
	nft = append(nft, tokenID...)

	if len(nft) != nftByteCount {
		return nil, ErrNftByteLength
	}

	return nft, nil
}

// isNFTInRole checks if the given nft(registry + token) is part of the core Document role.
// If found, returns the index of the nft in the role and true
func isNFTInRole(role *coredocumentpb.Role, registry common.Address, tokenID []byte) (nftIdx int, found bool) {
	enft, err := ConstructNFT(registry, tokenID)
	if err != nil {
		return nftIdx, false
	}

	for i, n := range role.Nfts {
		if bytes.Equal(n, enft) {
			return i, true
		}
	}

	return nftIdx, false
}

func getStoredNFT(nfts []*coredocumentpb.NFT, registry []byte) *coredocumentpb.NFT {
	for _, nft := range nfts {
		if bytes.Equal(nft.RegistryId[:20], registry) {
			return nft
		}
	}

	return nil
}

func getReadAccessProofKeys(cd coredocumentpb.CoreDocument, registry common.Address, tokenID []byte) (pks []string, err error) {
	var rridx int  // index of the read rules which contain the role
	var ridx int   // index of the role
	var nftIdx int // index of the NFT in the above role
	var rk []byte  // role key of the above role

	found := findRole(cd, func(i, j int, role *coredocumentpb.Role) bool {
		z, found := isNFTInRole(role, registry, tokenID)
		if found {
			rridx = i
			ridx = j
			rk = role.RoleKey
			nftIdx = z
		}

		return found
	}, coredocumentpb.Action_ACTION_READ)

	if !found {
		return nil, ErrNFTRoleMissing
	}

	return []string{
		fmt.Sprintf(CDTreePrefix+".read_rules[%d].roles[%d]", rridx, ridx),          // proof that a read rule exists with the nft role
		fmt.Sprintf(CDTreePrefix+".read_rules[%d].action", rridx),                   // proof that this read rule has read access
		fmt.Sprintf(CDTreePrefix+".roles[%s].nfts[%d]", hexutil.Encode(rk), nftIdx), // proof that role with nft exists
	}, nil
}

func getNFTUniqueProofKey(nfts []*coredocumentpb.NFT, registry common.Address) (pk string, err error) {
	nft := getStoredNFT(nfts, registry.Bytes())
	if nft == nil {
		return pk, ErrNftNotFound
	}

	key := hexutil.Encode(nft.RegistryId)
	return fmt.Sprintf(CDTreePrefix+".nfts[%s]", key), nil
}

func getRoleProofKey(roles []*coredocumentpb.Role, roleKey []byte, account identity.DID) (pk string, err error) {
	role, err := getRole(roleKey, roles)
	if err != nil {
		return pk, err
	}

	idx, found := isAccountInRole(role, account)
	if !found {
		return pk, ErrNFTRoleMissing
	}

	return fmt.Sprintf(CDTreePrefix+".roles[%s].collaborators[%d]", hexutil.Encode(role.RoleKey), idx), nil
}

// isAccountInRole returns the index of the collaborator and true if account is in the given role as collaborators.
func isAccountInRole(role *coredocumentpb.Role, account identity.DID) (idx int, found bool) {
	for i, id := range role.Collaborators {
		if bytes.Equal(id, account[:]) {
			return i, true
		}
	}

	return idx, false
}

func getRole(key []byte, roles []*coredocumentpb.Role) (*coredocumentpb.Role, error) {
	for _, role := range roles {
		if utils.IsSameByteSlice(role.RoleKey, key) {
			return role, nil
		}
	}

	return nil, errors.New("role %d not found", key)
}

// validateAT validates that given access token against its signature
func validateAT(publicKey []byte, token *coredocumentpb.AccessToken, requesterID []byte) error {
	// assemble token message from the token for validation
	reqID := identity.NewDIDFromBytes(requesterID)
	granterID := identity.NewDIDFromBytes(token.Granter)
	tm, err := assembleTokenMessage(token.Identifier, granterID, reqID, token.RoleIdentifier, token.DocumentIdentifier)
	if err != nil {
		return err
	}
	validated := crypto.VerifyMessage(publicKey, tm, token.Signature, crypto.CurveSecp256K1)
	if !validated {
		return ErrAccessTokenInvalid
	}
	return nil
}

func (cd *CoreDocument) findAT(tokenID []byte) (at *coredocumentpb.AccessToken, err error) {
	// check if the access token is present on the document indicated in the AT request
	for _, at := range cd.Document.AccessTokens {
		if bytes.Equal(tokenID, at.Identifier) {
			return at, nil
		}
	}
	return at, ErrAccessTokenNotFound
}

// ATGranteeCanRead checks that the grantee of the access token can read the document requested
func (cd *CoreDocument) ATGranteeCanRead(ctx context.Context, idService identity.ServiceDID, tokenID, docID []byte, requesterID identity.DID) (err error) {
	// find the access token
	at, err := cd.findAT(tokenID)
	if err != nil {
		return err
	}
	granterID := identity.NewDIDFromBytes(at.Granter)
	granteeID := identity.NewDIDFromBytes(at.Grantee)
	// check that the peer requesting access is the same identity as the access token grantee
	if !requesterID.Equal(granteeID) {
		return ErrRequesterNotGrantee
	}
	// check that the granter of the access token is a collaborator on the document
	verified := cd.AccountCanRead(granterID)
	if !verified {
		return ErrGranterNotCollab
	}
	// check if the requested document is the document indicated in the access token
	if !bytes.Equal(at.DocumentIdentifier, docID) {
		return ErrReqDocNotMatch
	}
	// validate that the public key of the granter is the public key that has been used to sign the access token
<<<<<<< HEAD
	err = idService.ValidateKey(ctx, granterID, at.Key, identity.KeyPurposeSigning.Value)
=======
	err = idService.ValidateKey(ctx, granterID, at.Key, &(identity.KeyPurposeSigning.Value))
>>>>>>> 1007c107
	if err != nil {
		return err
	}
	return validateAT(at.Key, at, granteeID[:])
}

// AddAccessToken adds the AccessToken to the document
func (cd *CoreDocument) AddAccessToken(ctx context.Context, payload documentpb.AccessTokenParams) (*CoreDocument, error) {
	ncd, err := cd.PrepareNewVersion(nil, false)
	if err != nil {
		return nil, err
	}

	at, err := assembleAccessToken(ctx, payload)
	if err != nil {
		return nil, errors.New("failed to construct access token: %v", err)
	}

	ncd.Document.AccessTokens = append(ncd.Document.AccessTokens, at)
	return ncd, ncd.setSalts()
}

// assembleAccessToken assembles a Read Access Token from the payload received
func assembleAccessToken(ctx context.Context, payload documentpb.AccessTokenParams) (*coredocumentpb.AccessToken, error) {
	account, err := contextutil.Account(ctx)
	if err != nil {
		return nil, err
	}
	tokenIdentifier := utils.RandomSlice(32)
	id, err := account.GetIdentityID()
	if err != nil {
		return nil, err
	}
	granterID := identity.NewDIDFromBytes(id)
	// TODO: this roleID will be specified later with field level read access
	roleID := utils.RandomSlice(32)
	granteeID, err := identity.NewDIDFromString(payload.Grantee)
	if err != nil {
		return nil, err
	}
	// assemble access token message to be signed
	docID, err := hexutil.Decode(payload.DocumentIdentifier)
	if err != nil {
		return nil, err
	}

	tm, err := assembleTokenMessage(tokenIdentifier, granterID, granteeID, roleID[:], docID)
	if err != nil {
		return nil, err
	}

	// fetch key pair from identity
	sig, err := account.SignMsg(tm)
	if err != nil {
		return nil, err
	}

	keys, err := account.GetKeys()
	if err != nil {
		return nil, err
	}

	// assemble the access token, appending the signature and public keys
	at := &coredocumentpb.AccessToken{
		Identifier:         tokenIdentifier,
		Granter:            granterID[:],
		Grantee:            granteeID[:],
		RoleIdentifier:     roleID[:],
		DocumentIdentifier: docID,
		Signature:          sig.Signature,
		Key:                keys[identity.KeyPurposeSigning.Name].PublicKey,
	}

	return at, nil
}

// assembleTokenMessage assembles a token message
func assembleTokenMessage(tokenIdentifier []byte, granterID identity.DID, granteeID identity.DID, roleID []byte, docID []byte) ([]byte, error) {
	ids := [][]byte{tokenIdentifier, roleID, docID}
	for _, id := range ids {
		if len(id) != idSize {
			return nil, ErrInvalidIDLength
		}
	}

	tm := append(tokenIdentifier, granterID[:]...)
	tm = append(tm, granteeID[:]...)
	tm = append(tm, roleID...)
	tm = append(tm, docID...)
	return tm, nil
}

// newRole returns a new role with random role key
func newRole() *coredocumentpb.Role {
	return &coredocumentpb.Role{RoleKey: utils.RandomSlice(32)}
}<|MERGE_RESOLUTION|>--- conflicted
+++ resolved
@@ -370,11 +370,7 @@
 		return ErrReqDocNotMatch
 	}
 	// validate that the public key of the granter is the public key that has been used to sign the access token
-<<<<<<< HEAD
-	err = idService.ValidateKey(ctx, granterID, at.Key, identity.KeyPurposeSigning.Value)
-=======
 	err = idService.ValidateKey(ctx, granterID, at.Key, &(identity.KeyPurposeSigning.Value))
->>>>>>> 1007c107
 	if err != nil {
 		return err
 	}
