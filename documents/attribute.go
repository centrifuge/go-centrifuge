--- conflicted
+++ resolved
@@ -281,13 +281,8 @@
 		return attr, err
 	}
 
-<<<<<<< HEAD
-	signPayload := attributeSignaturePayload(identity[:], model.ID(), model.NextVersion(), value)
+	signPayload := attributeSignaturePayload(identity[:], docID, versionID, value)
 	sigs, err := account.SignMsg(signPayload)
-=======
-	signPayload := attributeSignaturePayload(identity[:], docID, versionID, value)
-	sig, err := account.SignMsg(signPayload)
->>>>>>> be7c3e42
 	if err != nil {
 		return attr, err
 	}
